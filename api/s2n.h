/*
 * Copyright Amazon.com, Inc. or its affiliates. All Rights Reserved.
 *
 * Licensed under the Apache License, Version 2.0 (the "License").
 * You may not use this file except in compliance with the License.
 * A copy of the License is located at
 *
 *  http://aws.amazon.com/apache2.0
 *
 * or in the "license" file accompanying this file. This file is distributed
 * on an "AS IS" BASIS, WITHOUT WARRANTIES OR CONDITIONS OF ANY KIND, either
 * express or implied. See the License for the specific language governing
 * permissions and limitations under the License.
 */

/**
 * @file s2n.h
 * s2n-tls is a C99 implementation of the TLS/SSL protocols that is designed to
 * be simple, small, fast, and with security as a priority. <br> It is released and 
 * licensed under the Apache License 2.0.
 */

#pragma once

#if ((__GNUC__ >= 4) || defined(__clang__)) && defined(S2N_EXPORTS)
/**
 * Marks a function as belonging to the public s2n API.
 */
#    define S2N_API __attribute__((visibility("default")))
#else
/**
 * Marks a function as belonging to the public s2n API.
 */
#    define S2N_API
#endif /* __GNUC__ >= 4 || defined(__clang__) */

#ifdef __cplusplus
extern "C" {
#endif

#include <sys/types.h>
#include <stdbool.h>
#include <stdint.h>
#include <stdio.h>
#include <sys/uio.h>

/**
 *  Function return code
 */
#define S2N_SUCCESS 0
/**
 * Function return code
 */
#define S2N_FAILURE -1

/**
 * Callback return code 
 */
#define S2N_CALLBACK_BLOCKED -2

/**
 * s2n minimum supported TLS record major version 
 */
#define S2N_MINIMUM_SUPPORTED_TLS_RECORD_MAJOR_VERSION 2

/**
 * s2n maximum supported TLS record major version
 */
#define S2N_MAXIMUM_SUPPORTED_TLS_RECORD_MAJOR_VERSION 3
    
/**
 * s2n SSL 2.0 Version Constant
 */
#define S2N_SSLv2 20

/**
 * s2n SSL 3.0 Version Constant
 */
#define S2N_SSLv3 30

/**
 * s2n TLS 1.0 Version Constant
 */
#define S2N_TLS10 31

/**
 * s2n TLS 1.1 Version Constant
 */
#define S2N_TLS11 32

/**
 * s2n TLS 1.2 Version Constant
 */
#define S2N_TLS12 33
    
/**
 * s2n TLS 1.3 Version Constant
 */
#define S2N_TLS13 34

/**
 * s2n Unknown TLS Version
 */
#define S2N_UNKNOWN_PROTOCOL_VERSION 0

/** 
 * s2n-tls functions that return 'int' return 0 to indicate success and -1 to indicate
 * failure. 
 *
 * s2n-tls functions that return pointer types return NULL in the case of
 * failure. 
 *
 * When an s2n-tls function returns a failure, s2n_errno will be set to a value
 * corresponding to the error. This error value can be translated into a string
 * explaining the error in English by calling s2n_strerror(s2n_errno, "EN").
 * A string containing human readable error name; can be generated with `s2n_strerror_name`.
 * A string containing internal debug information, including filename and line number, can be generated with `s2n_strerror_debug`.
 * This string is useful to include when reporting issues to the s2n-tls development team.
 *
 * @warning To avoid possible confusion, s2n_errno should be cleared after processing an error: `s2n_errno = S2N_ERR_T_OK`
 */
S2N_API
extern __thread int s2n_errno;

/**
 * This function can be used instead of trying to resolve `s2n_errno` directly
 * in runtimes where thread-local variables may not be easily accessible.
 *
 * @returns The address of the thread-local `s2n_errno` variable
 */
S2N_API
extern int *s2n_errno_location(void);

/**
 * Used to help applications determine why an s2n-tls function failed.
 *
 * This enum is optimized for use in C switch statements. Each value in the enum represents
 * an error "category".
 */
typedef enum {
    S2N_ERR_T_OK=0,
    S2N_ERR_T_IO,
    S2N_ERR_T_CLOSED,
    S2N_ERR_T_BLOCKED,
    S2N_ERR_T_ALERT,
    S2N_ERR_T_PROTO,
    S2N_ERR_T_INTERNAL,
    S2N_ERR_T_USAGE
} s2n_error_type;

/**
 * Gets the category of error from an error.
 * 
 * s2n-tls organizes errors into different "types" to allow applications to do logic on error values without catching all possibilities.
 * Applications using non-blocking I/O should check error type to determine if the I/O operation failed because 
 * it would block or for some other error.
 *
 * @param error The error from s2n. Usually this is `s2n_errno`.
 * @returns An s2n_error_type
 */
S2N_API
extern int s2n_error_get_type(int error);

/**
 * An opaque configuration object, used by clients and servers for holding cryptographic certificates, keys and preferences.
 */
struct s2n_config;

/**
 * An opaque connection. Used to track each s2n connection.
 */
struct s2n_connection;

/**
 * Prevents S2N from calling `OPENSSL_crypto_init`/`OPENSSL_cleanup`/`EVP_cleanup` on OpenSSL versions
 * prior to 1.1.x. This allows applications or languages that also init OpenSSL to interoperate
 * with S2N.
 *
 * @returns S2N_SUCCESS on success. S2N_FAILURE on failure
 */
S2N_API
extern int s2n_crypto_disable_init(void);

/**
 * Prevents S2N from installing an atexit handler, which allows safe shutdown of S2N from within a
 * re-entrant shared library
 *
 * @returns S2N_SUCCESS on success. S2N_FAILURE on failure
 */
S2N_API
extern int s2n_disable_atexit(void);

/**
 * Fetches the OpenSSL version s2n-tls was compiled with. This can be used by applications to validate at runtime
 * that the versions of s2n-tls and Openssl that they have loaded are correct.
 *
 * @returns the version number of OpenSSL that s2n-tls was compiled with 
 */
S2N_API
extern unsigned long s2n_get_openssl_version(void);

/**
 * Initializes the s2n-tls library and should be called once in your application, before any other s2n-tls
 * functions are called. Failure to call s2n_init() will result in errors from other s2n-tls functions.
 *
 * @warning This function is not thread safe and should only be called once.
 *
 * @returns S2N_SUCCESS on success. S2N_FAILURE on failure
 */
S2N_API
extern int s2n_init(void);

/**
 * Cleans up any internal resources used by s2n-tls. This function should be called from each thread or process
 * that is created subsequent to calling `s2n_init` when that thread or process is done calling other s2n-tls functions.
 *
 * @returns S2N_SUCCESS on success. S2N_FAILURE on failure
 */
S2N_API
extern int s2n_cleanup(void);

/**
 * Create a new s2n_config object. This object can (and should) be associated with many connection objects.
 *
 * @returns returns a new configuration object suitable for associating certs and keys. 
 */
S2N_API
extern struct s2n_config *s2n_config_new(void);

/**
 * Frees the memory associated with an `s2n_config` object.
 *
 * @param config The configuration object being freed
 * @returns S2N_SUCCESS on success. S2N_FAILURE on failure
 */
S2N_API
extern int s2n_config_free(struct s2n_config *config);

/**
 * Frees the DH params associated with an `s2n_config` object.
 *
 * @param config The configuration object with DH params being freed
 * @returns S2N_SUCCESS on success. S2N_FAILURE on failure
 */
S2N_API
extern int s2n_config_free_dhparams(struct s2n_config *config);

/**
 * Frees the certificate chain and key associated with an `s2n_config` object.
 *
 * @param config The configuration object with DH params being freed
 * @returns S2N_SUCCESS on success. S2N_FAILURE on failure
 */
S2N_API
extern int s2n_config_free_cert_chain_and_key(struct s2n_config *config);

/**
 * Callback function type used to get the system time.
 *
 * Takes two arguments. A pointer to arbitrary data for use within the callback and a pointer to a 64 bit int.
 * the callback and a pointer to a 64 bit int. The 64 bit pointer should be set to the
 * number of nanoseconds since the Unix epoch.
 *
 * The function should return 0 on success and -1 on failure.
 */
typedef int (*s2n_clock_time_nanoseconds) (void *, uint64_t *);

/**
 * Cache callback function that allows the caller to retrieve SSL session data
 * from a cache. 
 *
 * The callback function takes six arguments:
 * a pointer to the s2n_connection object, 
 * a pointer to arbitrary data for use within the callback, 
 * a pointer to a key which can be used to retrieve the cached entry, 
 * a 64 bit unsigned integer specifying the size of this key, 
 * a pointer to a memory location where the value should be stored, 
 * and a pointer to a 64 bit unsigned integer specifying the size of this value. 
 *
 * Initially *value_size will be set to the amount of space allocated for the value,
 * the callback should set *value_size to the actual size of the data returned. 
 * If there is insufficient space, -1 should be returned. 
 * If the cache is not ready to provide data for the request, 
 * S2N_CALLBACK_BLOCKED should be returned. 
 *
 * This will cause s2n_negotiate() to return S2N_BLOCKED_ON_APPLICATION_INPUT.
 */
typedef int (*s2n_cache_retrieve_callback) (struct s2n_connection *conn, void *, const void *key, uint64_t key_size, void *value, uint64_t *value_size);

/**
 * Cache callback function that allows the caller to store SSL session data in a
 * cache. 
 *
 * The callback function takes seven arguments:
 * a pointer to the s2n_connection object, 
 * a pointer to arbitrary data for use within the callback, 
 * a 64-bit unsigned integer specifying the number of seconds the session data may be stored for, 
 * a pointer to a key which can be used to retrieve the cached entry,
 * a 64 bit unsigned integer specifying the size of this key, 
 * a pointer to a value which should be stored, 
 * and a 64 bit unsigned integer specified the size of this value.
 */
typedef int (*s2n_cache_store_callback) (struct s2n_connection *conn, void *, uint64_t ttl_in_seconds, const void *key, uint64_t key_size, const void *value, uint64_t value_size);

/**
*  Cache callback function that allows the caller to set a callback function 
*  that will be used to delete SSL session data from a cache. 
*
*  The callback function takes four arguments:
*  a pointer to s2n_connection object,
*  a pointer to arbitrary data for use within the callback, 
*  a pointer to a key which can be used to delete the cached entry, 
*  and a 64 bit unsigned integer specifying the size of this key.
*/ 
typedef int (*s2n_cache_delete_callback) (struct s2n_connection *conn,  void *, const void *key, uint64_t key_size);

/** 
 * Allows the caller to set a callback function that will be used to get the
 * system time. 
 * @param config The configuration object being updated
 * @param clock_fn The wall clock time callback function
 * @param ctx An opaque pointer that the callback will be invoked with
 * @returns S2N_SUCCESS on success. S2N_FAILURE on failure
 */
S2N_API
extern int s2n_config_set_wall_clock(struct s2n_config *config, s2n_clock_time_nanoseconds clock_fn, void *ctx);

/** 
 * Allows the caller to set a callback function that will be used to get 
 * monotonic time.
 * @param config The configuration object being updated
 * @param clock_fn The monotonic time callback function
 * @param ctx An opaque pointer that the callback will be invoked with
 * @returns S2N_SUCCESS on success. S2N_FAILURE on failure
 */
S2N_API
extern int s2n_config_set_monotonic_clock(struct s2n_config *config, s2n_clock_time_nanoseconds clock_fn, void *ctx);

/**
 * Translates an s2n_error code to a human readable string explaining the error.
 *
 * @param error The error code to explain. Usually this is s2n_errno
 * @param lang The language to explain the error code. Pass "EN" or NULL for English.
 * @returns The error string
 */
S2N_API
extern const char *s2n_strerror(int error, const char *lang);

/**
 * Translates an s2n_error code to a human readable string containing internal debug
 * information, including file name and line number. This function is useful when
 * reporting issues to the s2n-tls development team.
 *
 * @param error The error code to explain. Usually this is s2n_errno
 * @param lang The language to explain the error code. Pass "EN" or NULL for English.
 * @returns The error string
 */
S2N_API
extern const char *s2n_strerror_debug(int error, const char *lang);

/**
 * Translates an s2n_error code to a human readable string.
 *
 * @param error The error code to explain. Usually this is s2n_errno
 * @returns The error string
 */
S2N_API
extern const char *s2n_strerror_name(int error); 

/**
 * Opaque stack trace structure.
 */
struct s2n_stacktrace;

/**
 * Checks if s2n stack trace captures are enabled.
 *
 * @returns True if stack traces are enabled. False if they are disabled.
 */
S2N_API
extern bool s2n_stack_traces_enabled(void);

/**
 * Configures the s2n stack trace captures option.
 *
 * @param newval Boolean to determine if stack traces should be enabled. True to enable them. False to disable them.
 * @returns S2N_SUCCESS on success. S2N_FAILURE on failure
 */
S2N_API
extern int s2n_stack_traces_enabled_set(bool newval);

/**
 * Calculates the s2n stack trace.
 *
 * @returns S2N_SUCCESS on success. S2N_FAILURE on failure
 */
S2N_API
extern int s2n_calculate_stacktrace(void);

/**
 * Prints the s2n stack trace to a file. The file descriptor is expected to be
 * open and ready for writing.
 *
 * @param fptr A pointer to the file s2n-tls should write the stack trace to.
 * @returns S2N_SUCCESS on success. S2N_FAILURE on failure
 */
S2N_API
extern int s2n_print_stacktrace(FILE *fptr);

/**
 * Clean up the memory used to contain the stack trace.
 *
 * @returns S2N_SUCCESS on success. S2N_FAILURE on failure
 */
S2N_API
extern int s2n_free_stacktrace(void);

/**
 * Export the s2n_stacktrace.
 *
 * @param trace A pointer to the s2n_stacktrace to fill.
 * @returns S2N_SUCCESS on success. S2N_FAILURE on failure
 */
S2N_API
extern int s2n_get_stacktrace(struct s2n_stacktrace *trace);

/**
 * Allows the caller to set a callback function that will be used to store SSL
 * session data in a cache.
 *
 * @param config The configuration object being updated
 * @param cache_store_callback The cache store callback function.
 * @param data An opaque context pointer that the callback will be invoked with.
 * @returns S2N_SUCCESS on success. S2N_FAILURE on failure
 */
S2N_API
extern int s2n_config_set_cache_store_callback(struct s2n_config *config, s2n_cache_store_callback cache_store_callback, void *data);

/**
 * Allows the caller to set a callback function that will be used to retrieve SSL
 * session data from a cache.
 *
 * @param config The configuration object being updated
 * @param cache_retrieve_callback The cache retrieve callback function.
 * @param data An opaque context pointer that the callback will be invoked with.
 * @returns S2N_SUCCESS on success. S2N_FAILURE on failure
 */
S2N_API
extern int s2n_config_set_cache_retrieve_callback(struct s2n_config *config, s2n_cache_retrieve_callback cache_retrieve_callback, void *data);

/**
 * Allows the caller to set a callback function that will be used to delete SSL
 * session data from a cache.
 *
 * @param config The configuration object being updated
 * @param cache_delete_callback The cache delete callback function.
 * @param data An opaque context pointer that the callback will be invoked with.
 * @returns S2N_SUCCESS on success. S2N_FAILURE on failure
 */
S2N_API
extern int s2n_config_set_cache_delete_callback(struct s2n_config *config, s2n_cache_delete_callback cache_delete_callback, void *data);

/**
 * A function that will be called when s2n-tls is initialized.
 */
typedef int (*s2n_mem_init_callback)(void);

/**
 * Will be called when `s2n_cleanup` is executed.
 */
typedef int (*s2n_mem_cleanup_callback)(void);

/**
 * A function that can allocate at least `requested` bytes of memory and
 * store the location of that memory in **\*ptr**, and the size of the allocated
 * data in **\*allocated**. The function may choose to allocate more memory
 * than was requested. s2n-tls will consider all allocated memory available for
 * use, and will attempt to free all allocated memory when able.
 */
typedef int (*s2n_mem_malloc_callback)(void **ptr, uint32_t requested, uint32_t *allocated);

/**
 * A function that can free memory.
 */
typedef int (*s2n_mem_free_callback)(void *ptr, uint32_t size);

/**
 * Allows the caller to over-ride s2n-tls's internal memory handling functions.
 * 
 * @warning This function must be called before s2n_init().
 * 
 * @param mem_init_callback The s2n_mem_init_callback
 * @param mem_cleanup_callback The s2n_mem_cleanup_callback
 * @param mem_malloc_callback The s2n_mem_malloc_callback
 * @param mem_free_callback The s2n_mem_free_callback
 * @returns S2N_SUCCESS on success. S2N_FAILURE on failure
 */
S2N_API
extern int s2n_mem_set_callbacks(s2n_mem_init_callback mem_init_callback, s2n_mem_cleanup_callback mem_cleanup_callback,
                                 s2n_mem_malloc_callback mem_malloc_callback, s2n_mem_free_callback mem_free_callback);

/**
 * A callback function that will be called when s2n-tls is initialized.
 */
typedef int (*s2n_rand_init_callback)(void);

/**
 * A callback function that will be called when `s2n_cleanup` is executed.
 */
typedef int (*s2n_rand_cleanup_callback)(void);

/**
 * A callback function that will be used to provide entropy to the s2n-tls
 * random number generators.
 */
typedef int (*s2n_rand_seed_callback)(void *data, uint32_t size);

/**
 * A callback function that will be used to mix in entropy every time the RNG
 * is invoked.
 */
typedef int (*s2n_rand_mix_callback)(void *data, uint32_t size);

/**
 * Allows the caller to over-ride s2n-tls's entropy functions.
 * 
 * @warning This function must be called before s2n_init().
 * 
 * @param rand_init_callback The s2n_rand_init_callback
 * @param rand_cleanup_callback The s2n_rand_cleanup_callback
 * @param rand_seed_callback The s2n_rand_seed_callback
 * @param rand_mix_callback The s2n_rand_mix_callback
 * @returns S2N_SUCCESS on success. S2N_FAILURE on failure
 */
S2N_API
extern int s2n_rand_set_callbacks(s2n_rand_init_callback rand_init_callback, s2n_rand_cleanup_callback rand_cleanup_callback,
        s2n_rand_seed_callback rand_seed_callback, s2n_rand_mix_callback rand_mix_callback);

/**
 * TLS extensions supported by s2n-tls
 */
typedef enum {
    S2N_EXTENSION_SERVER_NAME = 0,
    S2N_EXTENSION_MAX_FRAG_LEN = 1,
    S2N_EXTENSION_OCSP_STAPLING = 5,
    S2N_EXTENSION_SUPPORTED_GROUPS = 10,
    S2N_EXTENSION_EC_POINT_FORMATS = 11,
    S2N_EXTENSION_SIGNATURE_ALGORITHMS = 13,
    S2N_EXTENSION_ALPN = 16,
    S2N_EXTENSION_CERTIFICATE_TRANSPARENCY = 18,
    S2N_EXTENSION_RENEGOTIATION_INFO = 65281,
} s2n_tls_extension_type;

/**
 * MFL configurations from https://datatracker.ietf.org/doc/html/rfc6066#section-4.
 */
typedef enum {
    S2N_TLS_MAX_FRAG_LEN_512 = 1,
    S2N_TLS_MAX_FRAG_LEN_1024 = 2,
    S2N_TLS_MAX_FRAG_LEN_2048 = 3,
    S2N_TLS_MAX_FRAG_LEN_4096 = 4,
} s2n_max_frag_len;

/**
 * Opaque certificate type.
 */
struct s2n_cert;

/**
 * Opaque certificate chain and key type.
 */
struct s2n_cert_chain_and_key;

/**
 * Opaque key type.
 */
struct s2n_pkey;

/**
 * Opaque public key type.
 */
typedef struct s2n_pkey s2n_cert_public_key;

/**
 * Opaque private key type.
 */
typedef struct s2n_pkey s2n_cert_private_key;

/**
 * Creates a new s2n_cert_chain_and_key object. This object can be associated
 * with many config objects. It is used to represent a certificate and key pair.
 *
 * @returns A new object used to represent a certificate-chain/key pair
 */
S2N_API
extern struct s2n_cert_chain_and_key *s2n_cert_chain_and_key_new(void);

/**
 * Associates a certificate chain and private key with an `s2n_cert_chain_and_key` object.
 * 
 * `cert_chain_pem` should be a PEM encoded certificate chain, with the first
 * certificate in the chain being your leaf certificate. `private_key_pem`
 * should be a PEM encoded private key corresponding to the leaf certificate.
 *
 * @note Prefer using s2n_cert_chain_and_key_load_pem_bytes.
 *
 * @param chain_and_key The certificate chain and private key handle
 * @param chain_pem A byte array of a PEM encoded certificate chain.
 * @param private_key_pem A byte array of a PEM encoded key.
 *
 * @returns S2N_SUCCESS on success. S2N_FAILURE on failure
 */
S2N_API
extern int s2n_cert_chain_and_key_load_pem(struct s2n_cert_chain_and_key *chain_and_key, const char *chain_pem, const char *private_key_pem);

/**
 * Associates a certificate chain and private key with an `s2n_cert_chain_and_key` object.
 * 
 * `cert_chain_pem` should be a PEM encoded certificate chain, with the first
 * certificate in the chain being your leaf certificate. `private_key_pem`
 * should be a PEM encoded private key corresponding to the leaf certificate.
 *
 * @param chain_and_key The certificate chain and private key handle
 * @param chain_pem A byte array of a PEM encoded certificate chain.
 * @param chain_pem_len Size of `chain_pem`
 * @param private_key_pem A byte array of a PEM encoded key.
 * @param private_key_pem_len Size of `private_key_pem`
 *
 * @returns S2N_SUCCESS on success. S2N_FAILURE on failure
 */
S2N_API
extern int s2n_cert_chain_and_key_load_pem_bytes(struct s2n_cert_chain_and_key *chain_and_key, uint8_t *chain_pem, uint32_t chain_pem_len, uint8_t *private_key_pem, uint32_t private_key_pem_len);

/**
 * Associates a public certificate chain with a `s2n_cert_chain_and_key` object. It does
 * NOT set a private key, so the connection will need to be configured to
 * [offload private key operations](https://github.com/aws/s2n-tls/blob/main/docs/USAGE-GUIDE.md#offloading-asynchronous-private-key-operations).
 *
 * @param chain_and_key The certificate chain and private key handle
 * @param chain_pem A byte array of a PEM encoded certificate chain.
 * @param chain_pem_len Size of `chain_pem`
 *
 * @returns S2N_SUCCESS on success. S2N_FAILURE on failure
 */
S2N_API
extern int s2n_cert_chain_and_key_load_public_pem_bytes(struct s2n_cert_chain_and_key *chain_and_key, uint8_t *chain_pem, uint32_t chain_pem_len);

/**
 * Frees the memory associated with an `s2n_cert_chain_and_key` object.
 *
 * @param cert_and_key The certificate chain and private key handle
 * @returns S2N_SUCCESS on success. S2N_FAILURE on failure
 */
S2N_API
extern int s2n_cert_chain_and_key_free(struct s2n_cert_chain_and_key *cert_and_key);

/**
 * Adds a context to the `s2n_cert_chain_and_key` object.
 *
 * @param cert_and_key The certificate chain and private key handle
 * @param ctx An opaque pointer to user supplied data.
 * @returns S2N_SUCCESS on success. S2N_FAILURE on failure
 */
S2N_API
extern int s2n_cert_chain_and_key_set_ctx(struct s2n_cert_chain_and_key *cert_and_key, void *ctx);

/**
 * Get the user supplied context from the `s2n_cert_chain_and_key` object.
 *
 * @param cert_and_key The certificate chain and private key handle
 * @returns The user supplied pointer from s2n_cert_chain_and_key_set_ctx()
 */
S2N_API
extern void *s2n_cert_chain_and_key_get_ctx(struct s2n_cert_chain_and_key *cert_and_key);

/**
 * Get the private key from the `s2n_cert_chain_and_key` object.
 *
 * @param cert_and_key The certificate chain and private key handle
 * @returns A pointer to the `s2n_cert_private_key`
 */
S2N_API
extern s2n_cert_private_key *s2n_cert_chain_and_key_get_private_key(struct s2n_cert_chain_and_key *cert_and_key);

/**
 * A callback function that is invoked if s2n-tls cannot resolve a conflict between 
 * two certificates with the same domain name. This function is invoked while certificates
 * are added to an `s2n_config`. 
 *
 * Currently, the only builtin resolution for domain name conflicts is certificate type(RSA, 
 * ECDSA, etc). The callback should return a pointer to the `s2n_cert_chain_and_key` that
 * should be used for dns name `name`. 
 *
 * If NULL is returned, the first certificate will be used. Typically an application
 * will use properties like trust and expiry to implement tiebreaking.
 */
typedef struct s2n_cert_chain_and_key* (*s2n_cert_tiebreak_callback) (struct s2n_cert_chain_and_key *cert1, struct s2n_cert_chain_and_key *cert2, uint8_t *name, uint32_t name_len);

/**
 * Sets the `s2n_cert_tiebreak_callback` for resolving domain name conflicts. 
 * If no callback is set, the first certificate added for a domain name will always be preferred.
 *
 * @param config The configuration object being updated
 * @param cert_tiebreak_cb The pointer to the certificate tiebreak function
 *
 * @returns S2N_SUCCESS on success. S2N_FAILURE on failure
 */
S2N_API
extern int s2n_config_set_cert_tiebreak_callback(struct s2n_config *config, s2n_cert_tiebreak_callback cert_tiebreak_cb);

/**
 * Associates a certificate chain and a private key, with an `s2n_config` object. 
 * At present, only one certificate-chain/key pair may be associated with a config. 
 * `cert_chain_pem` should be a PEM encoded certificate chain, with the first certificate 
 * in the chain being your servers certificate. `private_key_pem` should be a
 * PEM encoded private key corresponding to the server certificate.
 *
 * @param config The configuration object being updated
 * @param cert_chain_pem A byte array of a PEM encoded certificate chain.
 * @param private_key_pem A byte array of a PEM encoded key.
 * @returns S2N_SUCCESS on success. S2N_FAILURE on failure
 */
S2N_API
extern int s2n_config_add_cert_chain_and_key(struct s2n_config *config, const char *cert_chain_pem, const char *private_key_pem);

/**
 * The preferred method of associating a certificate chain and private key pair with an `s2n_config` object.
 * This method may be called multiple times to support multiple key types(RSA, ECDSA) and multiple domains.
 * On the server side, the certificate selected will be based on the incoming SNI value and the
 * client's capabilities(supported ciphers).
 *
 * In the case of no certificate matching the client's SNI extension or if no SNI extension was sent by
 * the client, the certificate from the `first` call to `s2n_config_add_cert_chain_and_key_to_store`
 * will be selected.
 * 
 * @warning It is not recommended to free or modify the `cert_key_pair` as any subsequent changes will be
 * reflected in the config. 
 *
 * @param config The configuration object being updated
 * @param cert_key_pair The certificate chain and private key handle
 * @returns S2N_SUCCESS on success. S2N_FAILURE on failure
 */
S2N_API
extern int s2n_config_add_cert_chain_and_key_to_store(struct s2n_config *config, struct s2n_cert_chain_and_key *cert_key_pair);

/**
 * Explicitly sets certificate chain and private key pairs to be used as defaults for each auth
 * method (key type). A "default" certificate is used when there is not an SNI match with any other
 * configured certificate.
 *
 * Only one certificate can be set as the default per auth method (one RSA default, one ECDSA default,
 * etc.). All previous default certificates will be cleared and re-set when this API is called.
 *
 * This API is called for a specific `s2n_config` object. s2n-tls will attempt to automatically choose
 * default certificates for each auth method (key type) based on the order that `s2n_cert_chain_and_key`
 * are added to the `s2n_config` using one of the APIs listed above.
 * `s2n_config_set_cert_chain_and_key_defaults` can be called at any time; s2n-tls will clear defaults
 * and no longer attempt to automatically choose any default certificates.
 *
 * @param config The configuration object being updated
 * @param cert_key_pairs An array of certificate chain and private key handles
 * @param num_cert_key_pairs The amount of handles in cert_key_pairs
 * @returns S2N_SUCCESS on success. S2N_FAILURE on failure
 */
S2N_API
extern int s2n_config_set_cert_chain_and_key_defaults(struct s2n_config *config,
                                                      struct s2n_cert_chain_and_key **cert_key_pairs,
                                                      uint32_t num_cert_key_pairs);

/**
 * Adds to the trust store from a CA file or directory containing trusted certificates.
 * To completely override those locations, call s2n_config_wipe_trust_store() before calling
 * this function. 
 *
 * @note The trust store will be initialized with the common locations for the host
 * operating system by default.
 * @param config The configuration object being updated
 * @param ca_pem_filename A string for the file path of the CA PEM file.
 * @param ca_dir A string for the directory of the CA PEM files.
 * @returns S2N_SUCCESS on success. S2N_FAILURE on failure
 */
S2N_API
extern int s2n_config_set_verification_ca_location(struct s2n_config *config, const char *ca_pem_filename, const char *ca_dir);

/**
 * Adds a PEM to the trust store. This will allocate memory, and load PEM into the
 * Trust Store. Note that the trust store will be initialized with the common locations
 * for the host operating system by default. To completely override those locations,
 * call s2n_config_wipe_trust_store before calling this function.
 *
 * @param config The configuration object being updated
 * @param pem The string value of the PEM certificate.
 * @returns S2N_SUCCESS on success. S2N_FAILURE on failure
 */
S2N_API
extern int s2n_config_add_pem_to_trust_store(struct s2n_config *config, const char *pem);

/**
 * Clear the trust store.
 *
 * Note that the trust store will be initialized with the common locations for
 * the host operating system by default. To completely override those locations,
 * call this before functions like `s2n_config_set_verification_ca_location()`
 * or `s2n_config_add_pem_to_trust_store()`
 *
 * @param config The configuration object being updated
 *
 * @returns 0 on success and -1 on error
 */
S2N_API
extern int s2n_config_wipe_trust_store(struct s2n_config *config);

/** 
 * A callback function invoked (usually multiple times) during X.509 validation for each
 * name encountered in the leaf certificate.
 *
 * Return 1 to trust that hostname or 0 to not trust the hostname.
 *
 * If this function returns 1, then the certificate is considered trusted and that portion
 * of the X.509 validation will succeed.
 *
 * If no hostname results in a 1 being returned, the certificate will be untrusted and the
 * validation will terminate immediately. The default behavior is to reject all host names
 * found in a certificate if client mode or client authentication is being used.
 *
 * Data is a opaque user context set in s2n_config_set_verify_host_callback().
 */
typedef uint8_t (*s2n_verify_host_fn) (const char *host_name, size_t host_name_len, void *data);

/**
 * Sets the callback to use for verifying that a hostname from an X.509 certificate is trusted.
 * By default, no certificate will be trusted. To override this behavior, set this callback.
 *
 * This change will be inherited by s2n_connections using this config. If s2n_connection specifies
 * a callback, that callback will be used for that connection.
 *
 * If a separate callback for different connections using the same config is desired,
 * see s2n_connection_set_verify_host_callback().
 *
 * @param config The configuration object being updated
 * @param data A user supplied opaque context to pass back to the callback
 * @returns S2N_SUCCESS on success. S2N_FAILURE on failure
 */
S2N_API
extern int s2n_config_set_verify_host_callback(struct s2n_config *config, s2n_verify_host_fn, void *data);

/**
 * Toggles whether or not to validate stapled OCSP responses.
 *
 * 1 means OCSP responses will be validated when they are encountered, while 0 means this step will
 * be skipped.
 *
 * The default value is 1 if the underlying libCrypto implementation supports OCSP. 
 *
 * @param config The configuration object being updated
 * @param check_ocsp The desired OCSP response check configuration
 * @returns S2N_SUCCESS on success. S2N_FAILURE on failure
 */
S2N_API
extern int s2n_config_set_check_stapled_ocsp_response(struct s2n_config *config, uint8_t check_ocsp);

/**
 * Turns off all X.509 validation during the negotiation phase of the connection. This should only
 * be used for testing or debugging purposes.
 *
 * @param config The configuration object being updated
 * @returns S2N_SUCCESS on success. S2N_FAILURE on failure
 */
S2N_API
extern int s2n_config_disable_x509_verification(struct s2n_config *config);

/**
 * Sets the maximum allowed depth of a cert chain used for X509 validation. The default value is
 * 7. If this limit is exceeded, validation will fail if s2n_config_disable_x509_verification()
 * has not been called. 0 is an illegal value and will return an error.
 * 1 means only a root certificate will be used.
 *
 * @param config The configuration object being updated
 * @param max_depth The number of allowed certificates in the certificate chain
 * @returns S2N_SUCCESS on success. S2N_FAILURE on failure
 */
S2N_API
extern int s2n_config_set_max_cert_chain_depth(struct s2n_config *config, uint16_t max_depth);

/**
 * Associates a set of Diffie-Hellman parameters with an `s2n_config` object.
 * @note `dhparams_pem` should be PEM encoded DH parameters.
 *
 * @param config The configuration object being updated
 * @param dhparams_pem A string containing the PEM encoded DH parameters.
 * @returns S2N_SUCCESS on success. S2N_FAILURE on failure
 */
S2N_API
extern int s2n_config_add_dhparams(struct s2n_config *config, const char *dhparams_pem);

/**
 * Sets the security policy that includes the cipher/kem/signature/ecc preferences and
 * protocol version.
 *
 * See the [USAGE-GUIDE.md](https://github.com/aws/s2n-tls/blob/main/docs/USAGE-GUIDE.md) for how to use security policies.
 */
S2N_API
extern int s2n_config_set_cipher_preferences(struct s2n_config *config, const char *version);

/**
 * Appends the provided application protocol to the preference list
 *
 * The data provided in `protocol` parameter will be copied into an internal buffer
 *
 * @param config The configuration object being updated
 * @param protocol A pointer to a byte array value
 * @param protocol_len The length of bytes that should be read from `protocol`. Note: this value cannot be 0, otherwise an error will be returned.
 */
S2N_API
extern int s2n_config_append_protocol_preference(struct s2n_config *config, const uint8_t *protocol, uint8_t protocol_len);

/**
 * Sets the application protocol preferences on an `s2n_config` object. 
 * `protocols` is a list in order of preference, with most preferred protocol first, and of
 * length `protocol_count`. 
 *
 * When acting as an `S2N_CLIENT` the protocol list is included in the Client Hello message
 * as the ALPN extension. 
 *
 * As an `S2N_SERVER`, the list is used to negotiate a mutual application protocol with the
 * client. After the negotiation for the connection has completed, the agreed upon protocol
 * can be retrieved with s2n_get_application_protocol()
 *
 * @param config The configuration object being updated
 * @param protocols The list of preferred protocols, in order of preference
 * @param protocol_count The size of the protocols list
 * @returns S2N_SUCCESS on success. S2N_FAILURE on failure
 */
S2N_API
extern int s2n_config_set_protocol_preferences(struct s2n_config *config, const char * const *protocols, int protocol_count);

/**
 * Enum used to define the type, if any, of certificate status request
 * an S2N_CLIENT should make during the handshake. The only supported status request type is
 * OCSP, `S2N_STATUS_REQUEST_OCSP`.
*/
typedef enum { S2N_STATUS_REQUEST_NONE = 0, S2N_STATUS_REQUEST_OCSP = 1 } s2n_status_request_type;

/**
 * Sets up an S2N_CLIENT to request the server certificate status during an SSL handshake. If set
 * to S2N_STATUS_REQUEST_NONE, no status request is made.
 *
 * @param config The configuration object being updated
 * @param type The desired request status type
 * @returns S2N_SUCCESS on success. S2N_FAILURE on failure
 */
S2N_API
extern int s2n_config_set_status_request_type(struct s2n_config *config, s2n_status_request_type type);

/**
 * Enum to set Certificate Transparency Support level. 
 */
typedef enum { S2N_CT_SUPPORT_NONE = 0, S2N_CT_SUPPORT_REQUEST = 1 } s2n_ct_support_level;

/**
 * Set the Certificate Transparency Support level.
 *
 * @param config The configuration object being updated
 * @param level The desired Certificate Transparency Support configuration
 * @returns S2N_SUCCESS on success. S2N_FAILURE on failure
 */
S2N_API
extern int s2n_config_set_ct_support_level(struct s2n_config *config, s2n_ct_support_level level);

/**
 * Sets whether or not a connection should terminate on receiving a WARNING alert from its peer.
 *
 * `alert_behavior` can take the following values:
 * - `S2N_ALERT_FAIL_ON_WARNINGS` default behavior: s2n-tls will terminate the connection if its peer sends a WARNING alert.
 * - `S2N_ALERT_IGNORE_WARNINGS` - with the exception of `close_notify` s2n-tls will ignore all WARNING alerts and keep communicating with its peer. This setting is ignored in TLS1.3
 *
 * @note TLS1.3 terminates a connection for all alerts except user_canceled.
 */
typedef enum { S2N_ALERT_FAIL_ON_WARNINGS = 0, S2N_ALERT_IGNORE_WARNINGS = 1 } s2n_alert_behavior;

/**
 * Sets the config's alert behavior based on the `s2n_alert_behavior` enum.
 *
 * @param config The configuration object being updated
 * @param alert_behavior The desired alert behavior.
 * @returns S2N_SUCCESS on success. S2N_FAILURE on failure
 */
S2N_API
extern int s2n_config_set_alert_behavior(struct s2n_config *config, s2n_alert_behavior alert_behavior);

/**
 * Sets the extension data in the `s2n_config` object for the specified extension. 
 * This method will clear any existing data that is set. If the data and length
 * parameters are set to NULL, no new data is set in the `s2n_config` object,
 * effectively clearing existing data.
 *
 * @param config The configuration object being updated
 * @param type The extension type
 * @param data Data for the extension
 * @param length Length of the `data` buffer
 */
S2N_API
extern int s2n_config_set_extension_data(struct s2n_config *config, s2n_tls_extension_type type, const uint8_t *data, uint32_t length);

/**
 * Allows the caller to set a TLS Maximum Fragment Length extension that will be used
 * to fragment outgoing messages. s2n-tls currently does not reject fragments larger
 * than the configured maximum when in server mode. The TLS negotiated maximum fragment
 * length overrides the preference set by the `s2n_connection_prefer_throughput` and
 * `s2n_connection_prefer_low_latency`.
 *
 * @param config The configuration object being updated
 * @param mfl_code The selected MFL size
 * @returns S2N_SUCCESS on success. S2N_FAILURE on failure
 */
S2N_API
extern int s2n_config_send_max_fragment_length(struct s2n_config *config, s2n_max_frag_len mfl_code);

/**
 * Allows the server to opt-in to accept client's TLS maximum fragment length extension
 * requests. If this API is not called, and client requests the extension, server will ignore
 * the request and continue TLS handshake with default maximum fragment length of 8k bytes
 *
 * @param config The configuration object being updated
 * @returns S2N_SUCCESS on success. S2N_FAILURE on failure
 */
S2N_API
extern int s2n_config_accept_max_fragment_length(struct s2n_config *config);

/**
 * Sets the lifetime of the cached session state. The default value is 15 hours.
 *
 * @param config The configuration object being updated
 * @param lifetime_in_secs The desired lifetime of the session state in seconds
 * @returns S2N_SUCCESS on success. S2N_FAILURE on failure
 */
S2N_API
extern int s2n_config_set_session_state_lifetime(struct s2n_config *config, uint64_t lifetime_in_secs);

/**
 * Enable or disable session resumption using session ticket.
 *
 * @param config The configuration object being updated
 * @param enabled The configuration object being updated. Set to 1 to enable. Set to 0 to disable.
 * @returns S2N_SUCCESS on success. S2N_FAILURE on failure
 */
S2N_API
extern int s2n_config_set_session_tickets_onoff(struct s2n_config *config, uint8_t enabled);

/**
 * Enable or disable session caching.
 *
 * @param config The configuration object being updated
 * @param enabled The configuration object being updated. Set to 1 to enable. Set to 0 to disable.
 * @returns S2N_SUCCESS on success. S2N_FAILURE on failure
 */
S2N_API
extern int s2n_config_set_session_cache_onoff(struct s2n_config *config, uint8_t enabled);

/**
 * Sets how long a session ticket key will be in a state where it can be used for both encryption
 * and decryption of tickets on the server side.
 *
 * @note The default value is 2 hours.
 * @param config The configuration object being updated
 * @param lifetime_in_secs The desired lifetime of decrypting and encrypting tickets in seconds
 * @returns S2N_SUCCESS on success. S2N_FAILURE on failure
 */
S2N_API
extern int s2n_config_set_ticket_encrypt_decrypt_key_lifetime(struct s2n_config *config, uint64_t lifetime_in_secs);

/**
 * Sets how long a session ticket key will be in a state where it can used just for decryption of
 * already assigned tickets on the server side. Once decrypted, the session will resume and the
 * server will issue a new session ticket encrypted using a key in encrypt-decrypt state.
 *
 * @note The default value is 13 hours.
 * @param config The configuration object being updated
 * @param lifetime_in_secs The desired lifetime of decrypting and encrypting tickets in seconds
 * @returns S2N_SUCCESS on success. S2N_FAILURE on failure
 */
S2N_API
extern int s2n_config_set_ticket_decrypt_key_lifetime(struct s2n_config *config, uint64_t lifetime_in_secs);


/**
 * Adds session ticket key on the server side. It would be ideal to add new keys after every
 * (encrypt_decrypt_key_lifetime_in_nanos/2) nanos because this will allow for gradual and
 * linear transition of a key from encrypt-decrypt state to decrypt-only state.
 *
 * @param config The configuration object being updated
 * @param name Name of the session ticket key that should be randomly generated to avoid collisions
 * @param name_len Length of session ticket key name
 * @param key Key used to perform encryption/decryption of session ticket
 * @param key_len Length of the session ticket key
 * @param intro_time_in_seconds_from_epoch Time at which the session ticket key is introduced. If this is 0, then intro_time_in_seconds_from_epoch is set to now. 
 * @returns S2N_SUCCESS on success. S2N_FAILURE on failure
 */
S2N_API
extern int s2n_config_add_ticket_crypto_key(struct s2n_config *config,
                                            const uint8_t *name, uint32_t name_len,
                                            uint8_t *key, uint32_t key_len,
                                            uint64_t intro_time_in_seconds_from_epoch);
<<<<<<< HEAD
S2N_API
extern int s2n_config_generate_and_add_ticket_crypto_key(struct s2n_config *config,
                                            uint64_t intro_time_in_seconds_from_epoch);

=======
/**
 * Sets user defined context on the `s2n_config` object.
 *
 * @param config The configuration object being updated
 * @param ctx A pointer to the user defined ctx.
 * @returns S2N_SUCCESS on success. S2N_FAILURE on failure
 */
>>>>>>> e378cd82
S2N_API
extern int s2n_config_set_ctx(struct s2n_config *config, void *ctx);

/**
 * Gets the user defined context from the `s2n_config` object.
 * The context is set by calling s2n_config_set_ctx()
 *
 * @param config The configuration object being accessed
 * @param ctx A pointer to the user defined ctx.
 * @returns S2N_SUCCESS on success. S2N_FAILURE on failure
 */
S2N_API
extern int s2n_config_get_ctx(struct s2n_config *config, void **ctx);

/**
 * Used to declare connections as server or client type, respectively.
 */
typedef enum { S2N_SERVER, S2N_CLIENT } s2n_mode;

/**
 * Creates a new connection object. Each s2n-tls SSL/TLS connection uses
 * one of these objects. These connection objects can be operated on by up
 * to two threads at a time, one sender and one receiver, but neither sending
 * nor receiving are atomic, so if these objects are being called by multiple
 * sender or receiver threads, you must perform your own locking to ensure 
 * that only one sender or receiver is active at a time. 
 *
 * The `mode` parameters specifies if the caller is a server, or is a client.
 * Connections objects are re-usable across many connections, and should be
 * re-used (to avoid deallocating and allocating memory). You should wipe
 * connections immediately after use.
 *
 * @param mode The desired connection type
 * @returns A s2n_connection handle
 */
S2N_API
extern struct s2n_connection *s2n_connection_new(s2n_mode mode);

/**
 * Associates a configuration object with a connection.
 *
 * @param conn The connection object being associated
 * @param config The configuration object being associated
 * @returns S2N_SUCCESS on success. S2N_FAILURE on failure
 */
S2N_API
extern int s2n_connection_set_config(struct s2n_connection *conn, struct s2n_config *config);

/**
 * Sets user defined context in `s2n_connection` object.
 *
 * @param conn The connection object being updated
 * @param ctx A pointer to the user defined context
 * @returns S2N_SUCCESS on success. S2N_FAILURE on failure
 */
S2N_API
extern int s2n_connection_set_ctx(struct s2n_connection *conn, void *ctx);

/**
 * Gets user defined context from a `s2n_connection` object.
 *
 * @param conn The connection object that contains the desired context
 */
S2N_API
extern void *s2n_connection_get_ctx(struct s2n_connection *conn);

/**
 * The callback function takes a s2n-tls connection as input, which receives the ClientHello
 * and the context previously provided in `s2n_config_set_client_hello_cb`. The callback can
 * access any ClientHello information from the connection and use the `s2n_connection_set_config`
 * call to change the config of the connection.
 */
typedef int s2n_client_hello_fn(struct s2n_connection *conn, void *ctx);

/**
 * Client Hello callback modes
 * - `S2N_CLIENT_HELLO_CB_BLOCKING` (default):
 *   - In this mode s2n-tls expects the callback to complete its work and return the appropriate response code before the handshake continues. If any of the connection properties were changed based on the server_name extension the callback must either return a value greater than 0 or invoke `s2n_connection_server_name_extension_used`, otherwise the callback returns 0 to continue the handshake.
 * - `S2N_CLIENT_HELLO_CB_NONBLOCKING`:
 *   - In non-blocking mode, s2n-tls expects the callback to not complete its work. If the callback returns a response code of 0 s2n-tls will return `S2N_FAILURE` with `S2N_ERR_T_BLOCKED` error type and `s2n_blocked_status` set to `S2N_BLOCKED_ON_APPLICATION_INPUT`. The handshake is paused and further calls to `s2n_negotiate` will continue to return the same error until `s2n_client_hello_cb_done` is invoked for the `s2n_connection` to resume the handshake. This allows s2n-tls clients to process client_hello without blocking and then resume the handshake at a later time. If any of the connection properties were changed on the basis of the server_name extension then `s2n_connection_server_name_extension_used` must be invoked before marking the callback done.
 */
typedef enum { S2N_CLIENT_HELLO_CB_BLOCKING, S2N_CLIENT_HELLO_CB_NONBLOCKING } s2n_client_hello_cb_mode;

/**
 * Allows the caller to set a callback function that will be called after ClientHello was parsed.
 *
 * @param config The configuration object being updated
 * @param client_hello_callback The client hello callback function
 * @param ctx A pointer to a user defined context that the Client Hello callback will be invoked with. 
 * @returns S2N_SUCCESS on success. S2N_FAILURE on failure
 */
S2N_API
extern int s2n_config_set_client_hello_cb(struct s2n_config *config, s2n_client_hello_fn client_hello_callback, void *ctx);

/**
 * Sets the callback execution mode.
 *
 * See s2n_client_hello_cb_mode for each mode's behavior.
 *
 * @param config The configuration object being updated
 * @param cb_mode The desired callback mode
 * @returns S2N_SUCCESS on success. S2N_FAILURE on failure
 */
S2N_API
extern int s2n_config_set_client_hello_cb_mode(struct s2n_config *config, s2n_client_hello_cb_mode cb_mode);

/**
 * Marks the non-blocking callback as complete. Can be invoked from within the callback when
 * operating in non-blocking mode to continue the handshake.
 *
 * @param conn The connection object being updated
 * @returns S2N_SUCCESS on success. S2N_FAILURE on failure
 */
S2N_API
extern int s2n_client_hello_cb_done(struct s2n_connection *conn);

/**
 * Must be invoked if any of the connection properties were changed on the basis of the server_name
 * extension. This must be invoked before marking the Client Hello callback done.
 *
 * @param conn The connection object being updated
 * @returns S2N_SUCCESS on success. S2N_FAILURE on failure
 */
S2N_API
extern int s2n_connection_server_name_extension_used(struct s2n_connection *conn);

/**
 * Opaque client hello handle
 */
struct s2n_client_hello;

/**
 * Get the Client Hello from a s2n_connection.
 *
 * Earliest point during the handshake when this structure is available for use is in the
 * client_hello_callback (see s2n_config_set_client_hello_cb()).
 *
 * @param conn The connection object containing the client hello
 * @returns A handle to the s2n_client_hello structure holding the client hello message sent by the client during the handshake. NULL is returned if a Client Hello has not yet been received and parsed.
 */
S2N_API
extern struct s2n_client_hello *s2n_connection_get_client_hello(struct s2n_connection *conn);

/**
 * Function to determine the size of the raw Client Hello buffer. 
 *
 * Can be used to determine the necessary size of the `out` buffer for 
 * s2n_client_hello_get_raw_message()
 *
 * @param ch The Client Hello handle
 * @returns The size of the ClientHello message received by the server
 */
S2N_API
extern ssize_t s2n_client_hello_get_raw_message_length(struct s2n_client_hello *ch);

/**
 * Copies `max_length` bytes of the ClientHello message into the `out` buffer.
 * The ClientHello instrumented using this function will have the Random bytes
 * zero-ed out. For SSLv2 ClientHello messages, the raw message contains only
 * the cipher_specs, session_id and members portions of the hello message
 * (see [RFC5246](https://tools.ietf.org/html/rfc5246#appendix-E.2)). To access other
 * members, you may use s2n_connection_get_client_hello_version(),
 * s2n_connection_get_client_protocol_version() and s2n_connection_get_session_id_length()
 * accessors functions.
 *
 * @param ch The Client Hello handle
 * @param out The destination buffer for the raw Client Hello
 * @param max_length The size of out in bytes
 * @returns The number of copied bytes
 */
S2N_API
extern ssize_t s2n_client_hello_get_raw_message(struct s2n_client_hello *ch, uint8_t *out, uint32_t max_length);

/**
 * Function to determine the size of the Client Hello cipher suites.
 * This can be used to allocate the `out` buffer for s2n_client_hello_get_cipher_suites().
 *
 * @param ch The Client Hello handle
 * @returns the number of bytes the cipher_suites takes on the ClientHello message received by the server
 */
S2N_API
extern ssize_t s2n_client_hello_get_cipher_suites_length(struct s2n_client_hello *ch);

/**
 * Copies into the `out` buffer `max_length` bytes of the cipher_suites on the ClientHello.
 *
 * @param ch The Client Hello handle
 * @param out The destination buffer for the raw Client Hello cipher suites
 * @param max_length The size of out in bytes
 * @returns The number of copied bytes
 */
S2N_API
extern ssize_t s2n_client_hello_get_cipher_suites(struct s2n_client_hello *ch, uint8_t *out, uint32_t max_length);

/**
 * Function to determine the size of the Client Hello extensions.
 * This can be used to allocate the `out` buffer for s2n_client_hello_get_extensions().
 *
 * @param ch The Client Hello handle
 * @returns the number of bytes the extensions take in the ClientHello message received by the server
 */
S2N_API
extern ssize_t s2n_client_hello_get_extensions_length(struct s2n_client_hello *ch);

/**
 * Copies into the `out` buffer `max_length` bytes of the extensions in the ClientHello.
 *
 * @param ch The Client Hello handle
 * @param out The destination buffer for the raw Client Hello extensions
 * @param max_length The size of out in bytes
 * @returns The number of copied bytes
 */
S2N_API
extern ssize_t s2n_client_hello_get_extensions(struct s2n_client_hello *ch, uint8_t *out, uint32_t max_length);

/**
 * Query the ClientHello message received by the server. Use this function to allocate the `out` buffer for
 * other client hello extension functions.
 *
 * @param ch A pointer to the Client Hello
 * @param extension_type Indicates the desired extension
 * @returns The number of bytes the given extension type takes
 */
S2N_API
extern ssize_t s2n_client_hello_get_extension_length(struct s2n_client_hello *ch, s2n_tls_extension_type extension_type);

/**
 * Copies into the `out` buffer `max_length` bytes of a given extension type on the ClientHello
 *
 * `ch` is a pointer to the `s2n_client_hello` of the `s2n_connection` which can be obtained using s2n_connection_get_client_hello(). 
 *
 * @param ch A pointer to the Client Hello
 * @param extension_type Indicates the desired extension
 * @param out A pointer to the buffer that s2n will write the client session id to. This buffer MUST be the size of `max_length`
 * @param max_length The size of `out`.
 * @returns The number of copied bytes
 */
S2N_API
extern ssize_t s2n_client_hello_get_extension_by_id(struct s2n_client_hello *ch, s2n_tls_extension_type extension_type, uint8_t *out, uint32_t max_length);

/**
 * Used to check if a particular extension exists in the client hello.
 *
 * `ch` is a pointer to the `s2n_client_hello` of the `s2n_connection` which can be obtained using s2n_connection_get_client_hello(). 
 *
 * @param ch A pointer to the client hello object
 * @param extension_iana The iana value of the extension
 * @param exists A pointer that will be set to whether or not the extension exists
 */
S2N_API
extern int s2n_client_hello_has_extension(struct s2n_client_hello *ch, uint16_t extension_iana, bool *exists);

/**
 * Get the the ClientHello session id length in bytes
 * 
 * `ch` is a pointer to the `s2n_client_hello` of the `s2n_connection` which can be obtained using s2n_connection_get_client_hello(). 
 *
 * @param ch A pointer to the Client Hello
 * @param out_length An out pointer. s2n will set it's value to the size of the session_id in bytes.
 * @returns S2N_SUCCESS on success. S2N_FAILURE on failure
 */
S2N_API
extern int s2n_client_hello_get_session_id_length(struct s2n_client_hello *ch, uint32_t *out_length);

/**
 * Copies up to `max_length` bytes of the ClientHello session_id into the `out` buffer and stores the number of copied bytes in `out_length`.
 *
 * Retrieve the session id as sent by the client in the ClientHello message. The session id on the `s2n_connection` may change later
 * when the server sends the ServerHello; see `s2n_connection_get_session_id` for how to get the final session id used for future session resumption.
 * 
 * Use s2n_client_hello_get_session_id_length() to get the the ClientHello session id length in bytes. `ch` is a pointer to the `s2n_client_hello`
 * of the `s2n_connection` which can be obtained using s2n_connection_get_client_hello(). 
 *
 * @param ch A pointer to the Client Hello
 * @param out A pointer to the buffer that s2n will write the client session id to. This buffer MUST be the size of `max_length`
 * @param out_length An out pointer. s2n will set it's value to the size of the session_id in bytes.
 * @param max_length The size of `out`.
 * @returns S2N_SUCCESS on success. S2N_FAILURE on failure
 */
S2N_API
extern int s2n_client_hello_get_session_id(struct s2n_client_hello *ch, uint8_t *out, uint32_t *out_length, uint32_t max_length);

/**
 * Sets the file descriptor for a s2n connection.
 *
 * @warning If the read end of the pipe is closed unexpectedly, writing to the pipe will raise a SIGPIPE signal.
 * **s2n-tls does NOT handle SIGPIPE.** A SIGPIPE signal will cause the process to terminate unless it is handled
 * or ignored by the application.
 * @note This file-descriptor should be active and connected
 * @param conn A pointer to the s2n connection
 * @param fd The new file descriptor
 * @returns S2N_SUCCESS on success. S2N_FAILURE on failure
 */
S2N_API
extern int s2n_connection_set_fd(struct s2n_connection *conn, int fd);

/**
 * Sets the file descriptor for the read channel of an s2n connection.
 *
 * @warning If the read end of the pipe is closed unexpectedly, writing to the pipe will raise a SIGPIPE signal.
 * **s2n-tls does NOT handle SIGPIPE.** A SIGPIPE signal will cause the process to terminate unless it is handled
 * or ignored by the application.
 * @note This file-descriptor should be active and connected
 * @param conn A pointer to the s2n connection
 * @param readfd The new read file descriptor
 * @returns S2N_SUCCESS on success. S2N_FAILURE on failure
 */
S2N_API
extern int s2n_connection_set_read_fd(struct s2n_connection *conn, int readfd);

/**
 * Sets the assigned file descriptor for the write channel of an s2n connection.
 *
 * @note This file-descriptor should be active and connected
 * @param conn A pointer to the s2n connection
 * @param writefd The new write file descriptor
 * @returns S2N_SUCCESS on success. S2N_FAILURE on failure
 */
S2N_API
extern int s2n_connection_set_write_fd(struct s2n_connection *conn, int writefd);

/**
 * Gets the assigned file descriptor for the read channel of an s2n connection.
 *
 * @param conn A pointer to the s2n connection
 * @param readfd pointer to place the used file descriptor.
 * @returns S2N_SUCCESS on success. S2N_FAILURE on failure
 */
S2N_API
extern int s2n_connection_get_read_fd(struct s2n_connection *conn, int *readfd);

/**
 * Gets the assigned file descriptor for the write channel of an s2n connection.
 *
 * @param conn A pointer to the s2n connection
 * @param writefd pointer to place the used file descriptor.
 * @returns S2N_SUCCESS on success. S2N_FAILURE on failure
 */
S2N_API
extern int s2n_connection_get_write_fd(struct s2n_connection *conn, int *writefd);

/**
 * Indicates to s2n that the connection is using corked IO.
 *
 * @warning This API should only be used when using managed send IO.
 *
 * @param conn The connection object being updated
 * @returns S2N_SUCCESS on success. S2N_FAILURE on failure
 */
S2N_API
extern int s2n_connection_use_corked_io(struct s2n_connection *conn);

/**
 * Function pointer for a user provided send callback.
 */
typedef int s2n_recv_fn(void *io_context, uint8_t *buf, uint32_t len);

/**
 * Function pointer for a user provided send callback.
 */
typedef int s2n_send_fn(void *io_context, const uint8_t *buf, uint32_t len);

/**
 * Set a context containing anything needed in the recv callback function (for example,
 * a file descriptor), the buffer holding data to be sent or received, and the length of the buffer. 
 *
 * @note The `io_context` passed to the callbacks may be set separately using `s2n_connection_set_recv_ctx` and `s2n_connection_set_send_ctx`.
 *
 * @param conn The connection object being updated
 * @param ctx A user provided context that the callback will be invoked with
 * @returns S2N_SUCCESS on success. S2N_FAILURE on failure
 */
S2N_API
extern int s2n_connection_set_recv_ctx(struct s2n_connection *conn, void *ctx);

/**
 * Set a context containing anything needed in the send callback function (for example,
 * a file descriptor), the buffer holding data to be sent or received, and the length of the buffer. 
 *
 * @note The `io_context` passed to the callbacks may be set separately using `s2n_connection_set_recv_ctx` and `s2n_connection_set_send_ctx`.
 *
 * @param conn The connection object being updated
 * @param ctx A user provided context that the callback will be invoked with
 * @returns S2N_SUCCESS on success. S2N_FAILURE on failure
 */
S2N_API
extern int s2n_connection_set_send_ctx(struct s2n_connection *conn, void *ctx);

/**
 * Configure a connection to use a recv callback to receive data.
 *
 * @note This callback may be blocking or nonblocking.
 * @note The callback may receive less than the requested length. The function should return the number
 * of bytes received, or set errno and return an error code < 0.
 *
 * @param conn The connection object being updated
 * @param recv A recv callback function pointer
 * @returns S2N_SUCCESS on success. S2N_FAILURE on failure
 */
S2N_API
extern int s2n_connection_set_recv_cb(struct s2n_connection *conn, s2n_recv_fn recv);

/**
 * Configure a connection to use a send callback to send data.
 *
 * @note This callback may be blocking or nonblocking.
 * @note The callback may send less than the requested length. The function should return the
 * number of bytes sent or set errno and return an error code < 0.
 *
 * @param conn The connection object being updated
 * @param send A send callback function pointer
 * @returns S2N_SUCCESS on success. S2N_FAILURE on failure
 */
S2N_API
extern int s2n_connection_set_send_cb(struct s2n_connection *conn, s2n_send_fn send);

/**
 * Change the behavior of s2n-tls when sending data to prefer high throughput. Connections preferring throughput will use
 * large record sizes that minimize overhead.
 *
 * @param conn The connection object being updated
 * @returns S2N_SUCCESS on success. S2N_FAILURE on failure
 */
S2N_API
extern int s2n_connection_prefer_throughput(struct s2n_connection *conn);

/**
 * Change the behavior of s2n-tls when sending data to prefer low latency. Connections preferring low latency will be encrypted
 * using small record sizes that can be decrypted sooner by the recipient. 
 *
 * @param conn The connection object being updated
 * @returns S2N_SUCCESS on success. S2N_FAILURE on failure
 */
S2N_API
extern int s2n_connection_prefer_low_latency(struct s2n_connection *conn);

/**
 * Provides a smooth transition from s2n_connection_prefer_low_latency() to s2n_connection_prefer_throughput().
 *
 * @param conn The connection object being updated
 * @param resize_threshold The number of bytes to send before changing the record size
 * @param timeout_threshold Reset record size back to a single segment after threshold seconds of inactivity
 * @returns S2N_SUCCESS on success. S2N_FAILURE on failure
 */
S2N_API
extern int s2n_connection_set_dynamic_record_threshold(struct s2n_connection *conn, uint32_t resize_threshold, uint16_t timeout_threshold);

/** 
 * Sets the callback to use for verifying that a hostname from an X.509 certificate is trusted. By default, 
 * no certificate will be trusted. To override this behavior, set this callback. See s2n_verify_host_fn()
 * for details. This configuration will be inherited by default to new instances of `s2n_connection`. 
 *
 * If a separate callback for different connections using the same config is desired, see s2n_connection_set_verify_host_callback()
 *
 * @note If you don't want to use the configuration wide callback, you can set this per connection and it will be honored.
 *
 * @param config A pointer to a s2n_config object
 * @param host_fn A pointer to a callback function that s2n will invoke in order to verify the hostname of an X.509 certificate
 * @param data Opaque pointer to data that the verify host function will be invoked with
 * @returns S2N_SUCCESS on success. S2N_FAILURE on failure
 */
S2N_API
extern int s2n_connection_set_verify_host_callback(struct s2n_connection *config, s2n_verify_host_fn host_fn, void *data);

/**
 * Used to opt-out of s2n-tls's built-in blinding. Blinding is a
 * mitigation against timing side-channels which in some cases can leak information
 * about encrypted data. By default s2n-tls will cause a thread to sleep between 10 and
 * 30 seconds whenever tampering is detected.
 * 
 * Setting the S2N_SELF_SERVICE_BLINDING option with s2n_connection_set_blinding()
 * turns off this behavior. This is useful for applications that are handling many connections
 * in a single thread. In that case, if s2n_recv() or s2n_negotiate() return an error,
 * self-service applications should call *2n_connection_get_delay() and pause
 * activity on the connection  for the specified number of nanoseconds before calling
 * close() or shutdown().
 */
typedef enum { S2N_BUILT_IN_BLINDING, S2N_SELF_SERVICE_BLINDING } s2n_blinding;

/**
 * Used to configure s2n-tls to either use built-in blinding (set blinding to S2N_BUILT_IN_BLINDING) or 
 * self-service blinding (set blinding to S2N_SELF_SERVICE_BLINDING).
 *
 * @param conn The connection object being updated
 * @param blinding The desired blinding mode for the connection
 * @returns S2N_SUCCESS on success. S2N_FAILURE on failure
 */
S2N_API
extern int s2n_connection_set_blinding(struct s2n_connection *conn, s2n_blinding blinding);

/**
 * Query the connection object for the configured blinding delay.
 * @param conn The connection object being updated
 * @returns the number of nanoseconds an application using self-service blinding should pause before calling close() or shutdown().
 */
S2N_API
extern uint64_t s2n_connection_get_delay(struct s2n_connection *conn);

/**
 * Sets the cipher preference override for the s2n_connection. Calling this function is not necessary
 * unless you want to set the cipher preferences on the connection to something different than what is in the s2n_config.
 *
 * @param conn The connection object being updated
 * @param version The human readable string representation of the security policy version.
 * @returns S2N_SUCCESS on success. S2N_FAILURE on failure
 */
S2N_API
extern int s2n_connection_set_cipher_preferences(struct s2n_connection *conn, const char *version);

/**
 * Appends the provided application protocol to the preference list
 *
 * The data provided in `protocol` parameter will be copied into an internal buffer
 *
 * @param conn The connection object being updated
 * @param protocol A pointer to a slice of bytes
 * @param protocol_len The length of bytes that should be read from `protocol`. Note: this value cannot be 0, otherwise an error will be returned.
 * @returns S2N_SUCCESS on success. S2N_FAILURE on failure
 */
S2N_API
extern int s2n_connection_append_protocol_preference(struct s2n_connection *conn, const uint8_t *protocol, uint8_t protocol_len);

/**
 * Sets the protocol preference override for the s2n_connection. Calling this function is not necessary unless you want
 * to set the protocol preferences on the connection to something different than what is in the s2n_config.
 *
 * @param conn The connection object being updated
 * @param protocols A pointer to an array of protocol strings
 * @param protocol_count The number of protocols contained in protocols
 * @returns S2N_SUCCESS on success. S2N_FAILURE on failure
 */
S2N_API
extern int s2n_connection_set_protocol_preferences(struct s2n_connection *conn, const char * const *protocols, int protocol_count);

/**
 * Sets the server name for the connection. 
 *
 * @note In the future, this can be used by clients who wish to use the TLS "Server Name indicator"
 * extension. At present, client functionality is disabled.
 *
 * @param conn The connection object being queried
 * @param server_name A pointer to a string containing the desired server name
 * @warning `server_name` must be a NULL terminated string.
 * @returns S2N_SUCCESS on success. S2N_FAILURE on failure
 */
S2N_API
extern int s2n_set_server_name(struct s2n_connection *conn, const char *server_name);

/**
 * Query the connection for the selected server name.
 *
 * This can be used by a server to determine which server name the client is using. This function returns the first ServerName entry
 * in the ServerNameList sent by the client. Subsequent entries are not returned.
 *
 * @param conn The connection object being queried
 * @returns The server name associated with a connection, or NULL if none is found. 
 */
S2N_API
extern const char *s2n_get_server_name(struct s2n_connection *conn);

/**
 * Query the connection for the selected application protocol.
 *
 * @param conn The connection object being queried
 * @returns The negotiated application protocol for a `s2n_connection`.  In the event of no protocol being negotiated, NULL is returned.
 */
S2N_API
extern const char *s2n_get_application_protocol(struct s2n_connection *conn);

/**
 * Query the connection for a buffer containing the OCSP reponse.
 * 
 * @param conn The connection object being queried
 * @param length A pointer that is set to the certificate transparency response buffer's size
 * @returns A pointer to the OCSP response sent by a server during the handshake.  If no status response is received, NULL is returned.
 */
S2N_API
extern const uint8_t *s2n_connection_get_ocsp_response(struct s2n_connection *conn, uint32_t *length);

/**
 * Query the connection for a buffer containing the Certificate Transparency response.
 *
 * @param conn The connection object being queried
 * @param length A pointer that is set to the certificate transparency response buffer's size
 * @returns A pointer to the certificate transparency response buffer.
 */
S2N_API
extern const uint8_t *s2n_connection_get_sct_list(struct s2n_connection *conn, uint32_t *length);

/**
 * Used in non-blocking mode to indicate in which direction s2n-tls became blocked on I/O before it 
 * returned control to the caller. This allows an application to avoid retrying s2n-tls operations 
 * until I/O is possible in that direction.
 */
typedef enum {
    S2N_NOT_BLOCKED = 0,
    S2N_BLOCKED_ON_READ,
    S2N_BLOCKED_ON_WRITE,
    S2N_BLOCKED_ON_APPLICATION_INPUT,
    S2N_BLOCKED_ON_EARLY_DATA,
} s2n_blocked_status;

/**
 * Performs the initial "handshake" phase of a TLS connection and must be called before any s2n_recv() or s2n_send() calls.
 *
 * @param conn A pointer to the s2n_connection object
 * @param blocked A pointer which will be set to the blocked status. 
 * @returns The number of bytes written, and may indicate a partial write
 */
S2N_API
extern int s2n_negotiate(struct s2n_connection *conn, s2n_blocked_status *blocked);

/**
 * Writes and encrypts `size` of `buf` data to the associated connection. s2n_send() will return the number of bytes 
 * written, and may indicate a partial write. 
 *
 * @note Partial writes are possible not just for non-blocking I/O, but also for connections aborted while active. 
 * @note Unlike OpenSSL, repeated calls to s2n_send() should not duplicate the original parameters, but should 
 * update `buf` and `size` per the indication of size written. For example;
 * ```c
 * s2n_blocked_status blocked;
 * int written = 0;
 * char data[10]; 
 * do {
 *     int w = s2n_send(conn, data + written, 10 - written, &blocked);
 *     if (w < 0) {
 *         break;
 *     }
 *     written += w;
 * } while (blocked != S2N_NOT_BLOCKED);
 * ```
 *
 * @param conn A pointer to the s2n_connection object
 * @param buf A pointer to a buffer that s2n will write data from
 * @param size The size of buf
 * @param blocked A pointer which will be set to the blocked status, as in s2n_negotiate()
 * @returns The number of bytes written, and may indicate a partial write
 */
S2N_API
extern ssize_t s2n_send(struct s2n_connection *conn, const void *buf, ssize_t size, s2n_blocked_status *blocked);

/**
 * Works in the same way as s2n_sendv_with_offset() except that the latter's `offs` parameter is implicitly assumed to be 0. 
 * Therefore in the partial write case, the caller would have to make sure that `bufs` and `count` fields are modified in a way that takes 
 * the partial writes into account.
 *
 * @param conn A pointer to the s2n_connection object
 * @param bufs A pointer to a vector of buffers that s2n will write data from.
 * @param count The number of buffers in `bufs`
 * @param blocked A pointer which will be set to the blocked status, as in s2n_negotiate()
 * @returns The number of bytes written, and may indicate a partial write. 
 */
S2N_API
extern ssize_t s2n_sendv(struct s2n_connection *conn, const struct iovec *bufs, ssize_t count, s2n_blocked_status *blocked);

/**
 * Works in the same way as s2n_send() except that it accepts vectorized buffers. Will return the number of bytes written, and may indicate a partial write. Partial writes are possible not just for non-blocking I/O, but also for connections aborted while active. 
 *
 * @note Partial writes are possible not just for non-blocking I/O, but also for connections aborted while active.
 *
 * @note Unlike OpenSSL, repeated calls to s2n_sendv_with_offset() should not duplicate the original parameters, but should update `bufs` and `count` per the indication of size written. For example;
 * 
 * ```c
 * s2n_blocked_status blocked;
 * int written = 0;
 * char data[10]; 
 * struct iovec iov[1];
 * iov[0].iov_base = data;
 * iov[0].iov_len = 10;
 * do {
 *     int w = s2n_sendv_with_offset(conn, iov, 1, written, &blocked);
 *     if (w < 0) {
 *         break;
 *     }
 *     written += w;
 * } while (blocked != S2N_NOT_BLOCKED);
 * ```
 *
 * @param conn A pointer to the s2n_connection object
 * @param bufs A pointer to a vector of buffers that s2n will write data from.
 * @param count The number of buffers in `bufs`
 * @param offs The write cursor offset. This should be updated as data is written. See the example code.
 * @param blocked A pointer which will be set to the blocked status, as in s2n_negotiate()
 * @returns The number of bytes written, and may indicate a partial write. 
 */
S2N_API
extern ssize_t s2n_sendv_with_offset(struct s2n_connection *conn, const struct iovec *bufs, ssize_t count, ssize_t offs, s2n_blocked_status *blocked);

/**
 * Decrypts and reads **size* to `buf` data from the associated
 * connection. 
 * 
 * @note Unlike OpenSSL, repeated calls to `s2n_recv` should not duplicate the original parameters, but should update `buf` and `size` per the indication of size read. For example;
 * ```c
 * s2n_blocked_status blocked;
 * int bytes_read = 0;
 * char data[10];
 * do {
 *     int r = s2n_recv(conn, data + bytes_read, 10 - bytes_read, &blocked);
 *     if (r < 0) {
 *         break;
 *     }
 *     bytes_read += r;
 * } while (blocked != S2N_NOT_BLOCKED);
 * ```
 *
 * @param conn A pointer to the s2n_connection object
 * @param buf A pointer to a buffer that s2n will place read data into.
 * @param size Size of `buf`
 * @param blocked A pointer which will be set to the blocked status, as in s2n_negotiate()
 * @returns number of bytes read. 0 if the connection was shutdown by peer.
 */
S2N_API
extern ssize_t s2n_recv(struct s2n_connection *conn,  void *buf, ssize_t size, s2n_blocked_status *blocked);

/**
 * Allows users of s2n-tls to peek inside the data buffer of an s2n-tls connection to see if there more data to be read without actually reading it. 
 *
 * This is useful when using select() on the underlying s2n-tls file descriptor with a message based application layer protocol. As a single call 
 * to s2n_recv may read all data off the underlying file descriptor, select() will be unable to tell you there if there is more application data 
 * ready for processing already loaded into the s2n-tls buffer. 
 *
 * @note can then be used to determine if s2n_recv() needs to be called before more data comes in on the raw fd
 * @param conn A pointer to the s2n_connection object
 * @returns The number of bytes that can be read from the connection
 */
S2N_API
extern uint32_t s2n_peek(struct s2n_connection *conn);

/** 
 * Wipes and releases buffers and memory allocated during the TLS handshake.
 *
 * @note This function should be called after the handshake is successfully negotiated and logging or recording of handshake data is complete.
 *
 * @param conn A pointer to the s2n_connection object
 * @returns S2N_SUCCESS on success. S2N_FAILURE on failure
 */
S2N_API
extern int s2n_connection_free_handshake(struct s2n_connection *conn);

/** 
 * Wipes and free the `in` and `out` buffers associated with a connection.
 *
 * @note This function may be called when a connection is
 * in keep-alive or idle state to reduce memory overhead of long lived connections.
 *
 * @param conn A pointer to the s2n_connection object
 * @returns S2N_SUCCESS on success. S2N_FAILURE on failure
 */
S2N_API
extern int s2n_connection_release_buffers(struct s2n_connection *conn);

/** 
 * Wipes an existing connection and allows it to be reused. Erases all data associated with a connection including
 * pending reads. 
 *
 * @note This function should be called after all I/O is completed and s2n_shutdown has been called.
 * @note Reusing the same connection handle(s) is more performant than repeatedly calling s2n_connection_new() and s2n_connection_free().
 *
 * @param conn A pointer to the s2n_connection object
 * @returns S2N_SUCCESS on success. S2N_FAILURE on failure
 */
S2N_API
extern int s2n_connection_wipe(struct s2n_connection *conn);

/** 
 * Frees the memory associated with an s2n_connection
 * handle. The handle is considered invalid after `s2n_connection_free` is used.
 * s2n_connection_wipe() does not need to be called prior to this function. `s2n_connection_free` performs its own wipe
 * of sensitive data.
 *
 * @param conn A pointer to the s2n_connection object
 * @returns 0 on success. -1 on failure
 */
S2N_API
extern int s2n_connection_free(struct s2n_connection *conn);

/**
 * Attempts a closure at the TLS layer. Does not close the underlying transport. This call may block in either direction.
 *
 * Unlike other TLS implementations, `s2n_shutdown` attempts a graceful shutdown by default. It will not return with success unless a close_notify alert is successfully
 * sent and received. As a result, `s2n_shutdown` may fail when interacting with a non-conformant TLS implementation.
 *
 * Once `s2n_shutdown` is complete:
 * * The s2n_connection handle cannot be used for reading for writing.
 * * The underlying transport can be closed. Most likely via `close()`.
 * * The s2n_connection handle can be freed via s2n_connection_free() or reused via s2n_connection_wipe()
 *
 * @param conn A pointer to the s2n_connection object
 * @param blocked A pointer which will be set to the blocked status, as in s2n_negotiate()
 * @returns S2N_SUCCESS on success. S2N_FAILURE on failure
 */
S2N_API
extern int s2n_shutdown(struct s2n_connection *conn, s2n_blocked_status *blocked);

/**
 * Used to declare what type of client certificate authentication to use.
 *
 * Currently the default for s2n-tls is for neither the server side or the client side to use Client (aka Mutual) authentication.
 */
typedef enum { S2N_CERT_AUTH_NONE, S2N_CERT_AUTH_REQUIRED, S2N_CERT_AUTH_OPTIONAL } s2n_cert_auth_type;

/**
 * Gets Client Certificate authentication method the s2n_config object is using.
 *
 * @param config A pointer to a s2n_config object
 * @param client_auth_type A pointer to a client auth policy. This will be updated to the s2n_config value.
 * @returns S2N_SUCCESS on success. S2N_FAILURE on failure
 */
S2N_API
extern int s2n_config_get_client_auth_type(struct s2n_config *config, s2n_cert_auth_type *client_auth_type);

/**
 * Sets whether or not a Client Certificate should be required to complete the TLS Connection. 
 *
 * If this is set to `S2N_CERT_AUTH_OPTIONAL` the server will request a client certificate but allow the client to not provide one.
 * Rejecting a client certificate when using `S2N_CERT_AUTH_OPTIONAL` will terminate the handshake.
 *
 * @param config A pointer to a s2n_config object
 * @param client_auth_type The client auth policy for the connection
 * @returns S2N_SUCCESS on success. S2N_FAILURE on failure
 */
S2N_API
extern int s2n_config_set_client_auth_type(struct s2n_config *config, s2n_cert_auth_type client_auth_type);

/**
 * Gets Client Certificate authentication method the s2n_connection object is using.
 *
 * @param conn A pointer to the s2n_connection object
 * @param client_auth_type A pointer to a client auth policy. This will be updated to the s2n_connection value.
 * @returns S2N_SUCCESS on success. S2N_FAILURE on failure
 */
S2N_API
extern int s2n_connection_get_client_auth_type(struct s2n_connection *conn, s2n_cert_auth_type *client_auth_type);

/**
 * Sets whether or not a Client Certificate should be required to complete the TLS Connection. 
 *
 * If this is set to `S2N_CERT_AUTH_OPTIONAL` the server will request a client certificate but allow the client to not provide one.
 * Rejecting a client certificate when using `S2N_CERT_AUTH_OPTIONAL` will terminate the handshake.
 *
 * @param conn A pointer to the s2n_connection object
 * @param client_auth_type The client auth policy for the connection
 * @returns S2N_SUCCESS on success. S2N_FAILURE on failure
 */
S2N_API
extern int s2n_connection_set_client_auth_type(struct s2n_connection *conn, s2n_cert_auth_type client_auth_type);

/**
 * Gets the client certificate chain and places it in the `der_cert_chain_out` buffer. `cert_chain_len` is updated
 * to match the size the chain buffer.
 *
 * @warning The buffers share a lifetime with the s2n_connection object.
 *
 * @param conn A pointer to the s2n_connection object
 * @param der_cert_chain_out A uint8_t pointer. This will be updated to point to the client certificate chain.
 * @param cert_chain_len A pointer to a uint32_t. This will be updated to match the size of the buffer `der_cert_chain_out` points to.
 * @returns S2N_SUCCESS on success. S2N_FAILURE on failure
 */
S2N_API
extern int s2n_connection_get_client_cert_chain(struct s2n_connection *conn, uint8_t **der_cert_chain_out, uint32_t *cert_chain_len);

/**
 * Sets the initial number of session tickets to send after a >=TLS1.3 handshake. The default value is one ticket.
 *
 * @param config A pointer to the config object.
 * @param num The number of session tickets that will be sent.
 * @returns S2N_SUCCESS on success. S2N_FAILURE on failure
 */
S2N_API
extern int s2n_config_set_initial_ticket_count(struct s2n_config *config, uint8_t num);

/**
 * Increases the number of session tickets to send after a >=TLS1.3 handshake.
 *
 * @param conn A pointer to the connection object.
 * @param num The number of additional session tickets to send.
 * @returns S2N_SUCCESS on success. S2N_FAILURE on failure
 */
S2N_API
extern int s2n_connection_add_new_tickets_to_send(struct s2n_connection *conn, uint8_t num);

/**
 * Returns the number of session tickets issued by the server.
 *
 * In TLS1.3, this number can be up to the limit configured by s2n_config_set_initial_ticket_count
 * and s2n_connection_add_new_tickets_to_send. In earlier versions of TLS, this number will be either 0 or 1.
 *
 * This method only works for server connections.
 *
 * @param conn A pointer to the connection object.
 * @param num The number of additional session tickets sent.
 * @returns S2N_SUCCESS on success. S2N_FAILURE on failure
 */
S2N_API
extern int s2n_connection_get_tickets_sent(struct s2n_connection *conn, uint16_t *num);

/**
 * Sets the keying material lifetime for >=TLS1.3 session tickets so that one session doesn't get re-used ad infinitum.
 * The default value is one week.
 *
 * @param conn A pointer to the connection object.
 * @param lifetime_in_secs Lifetime of keying material in seconds.
 * @returns S2N_SUCCESS on success. S2N_FAILURE on failure
 */
S2N_API
extern int s2n_connection_set_server_keying_material_lifetime(struct s2n_connection *conn, uint32_t lifetime_in_secs);

struct s2n_session_ticket;

/**
 * Callback function for receiving a session ticket.
 *
 * # Safety
 *
 * `ctx` is a void pointer and the caller is responsible for ensuring it is cast to the correct type.
 * `ticket` is valid only within the scope of this callback.
 *
 * @param conn A pointer to the connection object.
 * @param ctx Context for the session ticket callback function.
 * @param ticket Pointer to the received session ticket object.
 */
typedef int (*s2n_session_ticket_fn)(struct s2n_connection *conn, void *ctx, struct s2n_session_ticket *ticket);

/**
 * Sets a session ticket callback to be called when a client receives a new session ticket.
 *
 * # Safety
 *
 * `callback` MUST cast `ctx` into the same type of pointer that was originally created.
 * `ctx` MUST be valid for the lifetime of the config, or until a different context is set.
 *
 * @param config A pointer to the config object.
 * @param callback The function that should be called when the callback is triggered.
 * @param ctx The context to be passed when the callback is called.
 */
S2N_API
extern int s2n_config_set_session_ticket_cb(struct s2n_config *config, s2n_session_ticket_fn callback, void *ctx);

/**
 * Gets the length of the session ticket from a session ticket object.
 *
 * @param ticket Pointer to the session ticket object.
 * @param data_len Pointer to be set to the length of the session ticket on success.
 */
S2N_API
extern int s2n_session_ticket_get_data_len(struct s2n_session_ticket *ticket, size_t *data_len);

/**
 * Gets the session ticket data from a session ticket object.
 *
 * # Safety
 * The entire session ticket will be copied into `data` on success. Therefore, `data` MUST have enough
 * memory to store the session ticket data.
 *
 * @param ticket Pointer to the session ticket object.
 * @param max_data_len Maximum length of data that can be written to the 'data' pointer.
 * @param data Pointer to where the session ticket data will be stored.
 */
S2N_API
extern int s2n_session_ticket_get_data(struct s2n_session_ticket *ticket, size_t max_data_len, uint8_t *data);

/**
 * Gets the lifetime in seconds of the session ticket from a session ticket object.
 *
 * @param ticket Pointer to the session ticket object.
 * @param session_lifetime Pointer to a variable where the lifetime of the session ticket will be stored.
 */
S2N_API
extern int s2n_session_ticket_get_lifetime(struct s2n_session_ticket *ticket, uint32_t *session_lifetime);

/**
 * De-serializes the session state and updates the connection accordingly.
 *
 * @param conn A pointer to the s2n_connection object
 * @param session A pointer to a buffer of size `length`
 * @param length The size of the `session` buffer
 *
 * @returns The number of copied bytes 
 */
S2N_API
extern int s2n_connection_set_session(struct s2n_connection *conn, const uint8_t *session, size_t length);

/**
 * Serializes the session state from connection and copies into the `session` buffer and returns the number of copied bytes
 *
 * The output of this function depends on whether session ids or session tickets are being used for resumption.
 *
 * @note This is for < TLS 1.3 session resumption.
 *
 * @param conn A pointer to the s2n_connection object
 * @param session A pointer to a buffer of size `max_length`
 * @param max_length The size of the `session` buffer
 *
 * @returns The number of copied bytes 
 */
S2N_API
extern int s2n_connection_get_session(struct s2n_connection *conn, uint8_t *session, size_t max_length);

/**
 * Get the lifetime hint for a session.
 *
 * @param conn A pointer to the s2n_connection object
 *
 * @returns The session ticket lifetime hint in seconds from the server or -1 when session ticket was not used for resumption.
 */
S2N_API
extern int s2n_connection_get_session_ticket_lifetime_hint(struct s2n_connection *conn);

/**
 * Use this to query the serialized session state size before copying it into a buffer.
 *
 * @param conn A pointer to the s2n_connection object
 *
 * @returns number of bytes needed to store serialized session state
 */
S2N_API
extern int s2n_connection_get_session_length(struct s2n_connection *conn);

/**
 * Gets the latest session id's length from the connection.
 *
 * Use this to query the session id size before copying it into a buffer.
 *
 * @param conn A pointer to the s2n_connection object
 *
 * @returns The latest session id length from the connection. Session id length will be 0 for TLS versions >= TLS1.3 as stateful session resumption has not yet been implemented in TLS1.3.
 */
S2N_API
extern int s2n_connection_get_session_id_length(struct s2n_connection *conn);

/**
* Gets the latest session id from the connection, copies it into the `session_id` buffer, and returns the number of copied bytes. 
*
* The session id may change between s2n receiving the ClientHello and sending the ServerHello, but this function will always describe the latest session id. 
*
* See s2n_client_hello_get_session_id() to get the session id as it was sent by the client in the ClientHello message.
 *
 * @param conn A pointer to the s2n_connection object
 * @param session_id A pointer to a buffer of size `max_length`
 * @param max_length The size of the `session_id` buffer
 *
 * @returns The number of copied bytes.
 */
S2N_API
extern int s2n_connection_get_session_id(struct s2n_connection *conn, uint8_t *session_id, size_t max_length);

/**
 * Check if the connection was resumed from an earlier handshake.
 *
 * @param conn A pointer to the s2n_connection object
 *
 * @returns returns 1 if the handshake was abbreviated, otherwise returns 0
 */
S2N_API
extern int s2n_connection_is_session_resumed(struct s2n_connection *conn);

/**
 * Check is the connection is OCSP stapled.
 *
 * @param conn A pointer to the s2n_connection object
 *
 * @returns 1 if OCSP response was sent (if connection is in S2N_SERVER mode) or received (if connection is in S2N_CLIENT mode) during handshake, otherwise it returns 0.
 */
S2N_API
extern int s2n_connection_is_ocsp_stapled(struct s2n_connection *conn);

/** 
 * TLS Signature Algorithms - RFC 5246 7.4.1.4.1 
 * https://www.iana.org/assignments/tls-parameters/tls-parameters.xhtml#tls-parameters-16 
 */
typedef enum {
    S2N_TLS_SIGNATURE_ANONYMOUS = 0,
    S2N_TLS_SIGNATURE_RSA = 1,
    S2N_TLS_SIGNATURE_ECDSA = 3,

    /* Use Private Range for RSA PSS since it's not defined there */
    S2N_TLS_SIGNATURE_RSA_PSS_RSAE = 224,
    S2N_TLS_SIGNATURE_RSA_PSS_PSS
} s2n_tls_signature_algorithm;

/** TLS Hash Algorithms - https://tools.ietf.org/html/rfc5246#section-7.4.1.4.1 
 * https://www.iana.org/assignments/tls-parameters/tls-parameters.xhtml#tls-parameters-18 
 */
typedef enum {
    S2N_TLS_HASH_NONE = 0,
    S2N_TLS_HASH_MD5 = 1,
    S2N_TLS_HASH_SHA1 = 2,
    S2N_TLS_HASH_SHA224 = 3,
    S2N_TLS_HASH_SHA256 = 4,
    S2N_TLS_HASH_SHA384 = 5,
    S2N_TLS_HASH_SHA512 = 6,
    
    /* Use Private Range for MD5_SHA1 */
    S2N_TLS_HASH_MD5_SHA1 = 224
} s2n_tls_hash_algorithm;

/**
 * Get the connection's selected signature algorithm.
 *
 * @param conn A pointer to the s2n_connection object
 * @param chosen_alg A pointer to a s2n_tls_signature_algorithm object. This is an output parameter.
 *
 * @returns S2N_SUCCESS on success. S2N_FAILURE if bad parameters are received. 
 */
S2N_API
extern int s2n_connection_get_selected_signature_algorithm(struct s2n_connection *conn, s2n_tls_signature_algorithm *chosen_alg);

/**
 * Get the connection's selected digest algorithm.
 *
 * @param conn A pointer to the s2n_connection object
 * @param chosen_alg A pointer to a s2n_tls_hash_algorithm object. This is an output parameter.
 *
 * @returns S2N_SUCCESS on success. S2N_FAILURE if bad parameters are received. 
 */
S2N_API
extern int s2n_connection_get_selected_digest_algorithm(struct s2n_connection *conn, s2n_tls_hash_algorithm *chosen_alg);

/**
 * Get the client certificate's signature algorithm.
 *
 * @param conn A pointer to the s2n_connection object
 * @param chosen_alg A pointer to a s2n_tls_signature_algorithm object. This is an output parameter.
 *
 * @returns S2N_SUCCESS on success. S2N_FAILURE if bad parameters are received. 
 */
S2N_API
extern int s2n_connection_get_selected_client_cert_signature_algorithm(struct s2n_connection *conn, s2n_tls_signature_algorithm *chosen_alg);

/**
 * Get the client certificate's digest algorithm.
 *
 * @param conn A pointer to the s2n_connection object
 * @param chosen_alg A pointer to a s2n_tls_hash_algorithm object. This is an output parameter.
 *
 * @returns S2N_SUCCESS on success. S2N_FAILURE if bad parameters are received. 
 */
S2N_API
extern int s2n_connection_get_selected_client_cert_digest_algorithm(struct s2n_connection *conn, s2n_tls_hash_algorithm *chosen_alg);

/**
 * Get the certificate used during the TLS handshake
 *
 * - If `conn` is a server connection, the certificate selected will depend on the
 *   ServerName sent by the client and supported ciphers.
 * - If `conn` is a client connection, the certificate sent in response to a CertificateRequest
 *   message is returned. Currently s2n-tls supports loading only one certificate in client mode. Note that
 *   not all TLS endpoints will request a certificate.
 *
 * @param conn A pointer to the s2n_connection object
 *
 * @returns NULL if the certificate selection phase of the handshake has not completed or if a certificate was not requested by the peer
 */
S2N_API
extern struct s2n_cert_chain_and_key *s2n_connection_get_selected_cert(struct s2n_connection *conn);

/**
 * @param chain_and_key A pointer to the s2n_cert_chain_and_key object being read.
 * @param cert_length This return value represents the length of the s2n certificate chain `chain_and_key`.
 * @returns the length of the s2n certificate chain `chain_and_key`.
 */
S2N_API
extern int s2n_cert_chain_get_length(const struct s2n_cert_chain_and_key *chain_and_key, uint32_t *cert_length);

/**
 * Returns the certificate `out_cert` present at the index `cert_idx` of the certificate chain `chain_and_key`.
 * 
 * Note that the index of the leaf certificate is zero. If the certificate chain `chain_and_key` is NULL or the
 * certificate index value is not in the acceptable range for the input certificate chain, an error is returned.
 * 
 * # Safety 
 *
 * There is no memory allocation required for `out_cert` buffer prior to calling the `s2n_cert_chain_get_cert` API.
 * The `out_cert` will contain the pointer to the s2n_cert initialized within the input s2n_cert_chain_and_key `chain_and_key`.
 * The pointer to the output s2n certificate `out_cert` is valid until `chain_and_key` is freed up. 
 * If a caller wishes to persist the `out_cert` beyond the lifetime of `chain_and_key`, the contents would need to be
 * copied prior to freeing `chain_and_key`.
 *
 * @param chain_and_key A pointer to the s2n_cert_chain_and_key object being read.
 * @param out_cert A pointer to the output s2n_cert `out_cert` present at the index `cert_idx` of the certificate chain `chain_and_key`.
 * @param cert_idx The certificate index for the requested certificate within the s2n certificate chain.
 */
S2N_API
extern int s2n_cert_chain_get_cert(const struct s2n_cert_chain_and_key *chain_and_key, struct s2n_cert **out_cert, const uint32_t cert_idx);

/**
 * Returns the s2n certificate in DER format along with its length.
 * 
 * The API gets the s2n certificate `cert` in DER format. The certificate is returned in the `out_cert_der` buffer.
 * Here, `cert_len` represents the length of the certificate.
 * 
 * A caller can use certificate parsing tools such as the ones provided by OpenSSL to parse the DER encoded certificate chain returned.
 *
 * # Safety
 * 
 * The memory for the `out_cert_der` buffer is allocated and owned by s2n-tls. 
 * Since the size of the certificate can potentially be very large, a pointer to internal connection data is returned instead of 
 * copying the contents into a caller-provided buffer.
 * 
 * The pointer to the output buffer `out_cert_der` is valid only while the connection exists.
 * The `s2n_connection_free` API frees the memory associated with the out_cert_der buffer and after the `s2n_connection_wipe` API is
 * called the memory pointed by out_cert_der is invalid.
 * 
 * If a caller wishes to persist the `out_cert_der` beyond the lifetime of the connection, the contents would need to be
 * copied prior to the connection termination.
 * 
 * @param cert A pointer to the s2n_cert object being read.
 * @param out_cert_der A pointer to the output buffer which will hold the s2n certificate `cert` in DER format.
 * @param cert_length This return value represents the length of the certificate.
 */
S2N_API
extern int s2n_cert_get_der(const struct s2n_cert *cert, const uint8_t **out_cert_der, uint32_t *cert_length);

/**
 * Returns the validated peer certificate chain as a `s2n_cert_chain_and_key` opaque object.
 * 
 * The `s2n_cert_chain_and_key` parameter must be allocated by the caller using the `s2n_cert_chain_and_key_new` API
 * prior to this function call and must be empty. To free the memory associated with the `s2n_cert_chain_and_key` object use the 
 * `s2n_cert_chain_and_key_free` API.
 * 
 * @param conn A pointer to the s2n_connection object being read.
 * @param cert_chain The returned validated peer certificate chain `cert_chain` retrieved from the s2n connection.
 */
S2N_API
extern int s2n_connection_get_peer_cert_chain(const struct s2n_connection *conn, struct s2n_cert_chain_and_key *cert_chain);

/**
 * Returns the length of the DER encoded extension value of the ASN.1 X.509 certificate extension.
 * 
 * @param cert A pointer to the s2n_cert object being read.
 * @param oid A null-terminated cstring that contains the OID of the X.509 certificate extension to be read.
 * @param ext_value_len This return value contains the length of DER encoded extension value of the ASN.1 X.509 certificate extension.
 */
S2N_API 
extern int s2n_cert_get_x509_extension_value_length(struct s2n_cert *cert, const uint8_t *oid, uint32_t *ext_value_len);

/**
 * Returns the DER encoding of an ASN.1 X.509 certificate extension value, it's length and a boolean critical.
 * 
 * @param cert A pointer to the s2n_cert object being read.
 * @param oid A null-terminated cstring that contains the OID of the X.509 certificate extension to be read.
 * @param ext_value A pointer to the output buffer which will hold the DER encoding of an ASN.1 X.509 certificate extension value returned. 
 * @param ext_value_len  This value is both an input and output parameter and represents the length of the output buffer `ext_value`. 
 * When used as an input parameter, the caller must use this parameter to convey the maximum length of `ext_value`. 
 * When used as an output parameter, `ext_value_len` holds the actual length of the DER encoding of the ASN.1 X.509 certificate extension value returned. 
 * @param critical This return value contains the boolean value for `critical`.
 */
S2N_API 
extern int s2n_cert_get_x509_extension_value(struct s2n_cert *cert, const uint8_t *oid, uint8_t *ext_value, uint32_t *ext_value_len, bool *critical);

/**
 * Returns the UTF8 String length of the ASN.1 X.509 certificate extension data. 
 * 
 * @param extension_data A pointer to the DER encoded ASN.1 X.509 certificate extension value being read.
 * @param extension_len represents the length of the input buffer `extension_data`.
 * @param utf8_str_len This return value contains the UTF8 String length of the ASN.1 X.509 certificate extension data.
 */
S2N_API 
extern int s2n_cert_get_utf8_string_from_extension_data_length(const uint8_t *extension_data, uint32_t extension_len, uint32_t *utf8_str_len);

/**
 * Returns the UTF8 String representation of the DER encoded ASN.1 X.509 certificate extension data.
 * 
 * @param extension_data A pointer to the DER encoded ASN.1 X.509 certificate extension value being read.
 * @param extension_len represents the length of the input buffer `extension_data`.
 * @param out_data A pointer to the output buffer which will hold the UTF8 String representation of the DER encoded ASN.1 X.509 
 * certificate extension data returned. 
 * @param out_len This value is both an input and output parameter and represents the length of the output buffer `out_data`.
 * When used as an input parameter, the caller must use this parameter to convey the maximum length of `out_data`. 
 * When used as an output parameter, `out_len` holds the actual length of UTF8 String returned.
 */
S2N_API 
extern int s2n_cert_get_utf8_string_from_extension_data(const uint8_t *extension_data, uint32_t extension_len, uint8_t *out_data, uint32_t *out_len);

/** 
 * Pre-shared key (PSK) Hash Algorithm - RFC 8446 Section-2.2
 */
typedef enum {
    S2N_PSK_HMAC_SHA256,
    S2N_PSK_HMAC_SHA384,
} s2n_psk_hmac;

/**
 * Opaque pre shared key handle
 */
struct s2n_psk;

/**
 * Creates a new s2n external pre-shared key (PSK) object with `S2N_PSK_HMAC_SHA256` as the default 
 * PSK hash algorithm. An external PSK is a key established outside of TLS using a secure mutually agreed upon mechanism.
 * 
 * Use `s2n_psk_free` to free the memory allocated to the s2n external PSK object created by this API. 
 *
 * @returns struct s2n_psk* Returns a pointer to the newly created external PSK object.
 */
S2N_API
struct s2n_psk* s2n_external_psk_new(void);

/**
 * Frees the memory associated with the external PSK object.
 *
 * @param psk Pointer to the PSK object to be freed.
 */
S2N_API 
int s2n_psk_free(struct s2n_psk **psk);

/**
 * Sets the identity for a given external PSK object.
 * The identity is a unique identifier for the pre-shared secret.
 * It is a non-secret value represented by raw bytes.
 *
 * # Safety 
 *
 * The identity is transmitted over the network unencrypted and is a non-secret value.
 * Do not include confidential information in the identity.
 * 
 * Note that the identity is copied into s2n-tls memory and the caller is responsible for 
 * freeing the memory associated with the identity input. 
 *
 * @param psk A pointer to a PSK object to be updated with the identity.
 * @param identity The identity in raw bytes format to be copied.
 * @param identity_size The length of the PSK identity being set.
 */
S2N_API 
int s2n_psk_set_identity(struct s2n_psk *psk, const uint8_t *identity, uint16_t identity_size);

/**
 * Sets the out-of-band/externally provisioned secret for a given external PSK object.
 *
 * # Safety
 *
 * Note that the secret is copied into s2n-tls memory and the caller is responsible for 
 * freeing the memory associated with the `secret` input. 
 *
 * Deriving a shared secret from a password or other low-entropy source
 * is not secure and is subject to dictionary attacks.
 * See https://tools.ietf.org/rfc/rfc8446#section-2.2 for more information.
 *
 * @param psk A pointer to a PSK object to be updated with the secret.
 * @param secret The secret in raw bytes format to be copied.
 * @param secret_size The length of the pre-shared secret being set.
 */
S2N_API 
int s2n_psk_set_secret(struct s2n_psk *psk, const uint8_t *secret, uint16_t secret_size);

/**
 * Sets the hash algorithm for a given external PSK object. The supported PSK hash 
 * algorithms are as listed in the enum `s2n_psk_hmac` above.
 * 
 * @param psk A pointer to the external PSK object to be updated with the PSK hash algorithm.
 * @param hmac The PSK hash algorithm being set.  
 */
S2N_API 
int s2n_psk_set_hmac(struct s2n_psk *psk, s2n_psk_hmac hmac);

/**
 * Appends a PSK object to the list of PSKs supported by the s2n connection. 
 * If a PSK with a duplicate identity is found, an error is returned and the PSK is not added to the list.
 * Note that a copy of `psk` is stored on the connection. The user is still responsible for freeing the 
 * memory associated with `psk`.
 *
 * @param conn A pointer to the s2n_connection object that contains the list of PSKs supported.
 * @param psk A pointer to the `s2n_psk` object to be appended to the list of PSKs on the s2n connection.
 */
S2N_API 
int s2n_connection_append_psk(struct s2n_connection *conn, struct s2n_psk *psk);

/**
 * The list of PSK modes supported by s2n-tls for TLS versions >= TLS1.3.
 * Currently s2n-tls supports two modes - `S2N_PSK_MODE_RESUMPTION`, which represents the PSKs established 
 * using the previous connection via session resumption, and `S2N_PSK_MODE_EXTERNAL`, which represents PSKs 
 * established out-of-band/externally using a secure mutually agreed upon mechanism.
 */ 
typedef enum {
    S2N_PSK_MODE_RESUMPTION,
    S2N_PSK_MODE_EXTERNAL 
} s2n_psk_mode;

/**
 * Sets the PSK mode on the s2n config object. 
 * The supported PSK modes are listed in the enum `s2n_psk_mode` above. 
 * 
 * @param config A pointer to the s2n_config object being updated.
 * @param mode The PSK mode to be set.
 */
S2N_API 
int s2n_config_set_psk_mode(struct s2n_config *config, s2n_psk_mode mode);

/**
 * Sets the PSK mode on the s2n connection object.
 * The supported PSK modes are listed in the enum `s2n_psk_mode` above. 
 * This API overrides the PSK mode set on config for this connection.
 *
 * @param conn A pointer to the s2n_connection object being updated.
 * @param mode The PSK mode to be set.
 */
S2N_API 
int s2n_connection_set_psk_mode(struct s2n_connection *conn, s2n_psk_mode mode);

/**
 * Gets the negotiated PSK identity length from the s2n connection object. The negotiated PSK 
 * refers to the chosen PSK by the server to be used for the connection. 
 * 
 * This API can be used to determine if the negotiated PSK exists. If negotiated PSK exists a 
 * call to this API returns a value greater than zero. If the negotiated PSK does not exist, the 
 * value `0` is returned.
 * 
 * @param conn A pointer to the s2n_connection object that successfully negotiated a PSK connection.
 * @param identity_length The length of the negotiated PSK identity. 
 */
S2N_API 
int s2n_connection_get_negotiated_psk_identity_length(struct s2n_connection *conn, uint16_t *identity_length);

/**
 * Gets the negotiated PSK identity from the s2n connection object. 
 * If the negotiated PSK does not exist, the PSK identity will not be obtained and no error will be returned. 
 * Prior to this API call, use `s2n_connection_get_negotiated_psk_identity_length` to determine if a 
 * negotiated PSK exists or not. 
 *
 * # Safety
 *
 * The negotiated PSK identity will be copied into the identity buffer on success.
 * Therefore, the identity buffer must have enough memory to fit the identity length.
 * 
 * @param conn A pointer to the s2n_connection object.
 * @param identity The negotiated PSK identity obtained from the s2n_connection object. 
 * @param max_identity_length The maximum length for the PSK identity. If the negotiated psk_identity length is 
 * greater than this `max_identity_length` value an error will be returned.
 */
S2N_API 
int s2n_connection_get_negotiated_psk_identity(struct s2n_connection *conn, uint8_t *identity, uint16_t max_identity_length);

struct s2n_offered_psk;

/**
 * Creates a new s2n offered PSK object. 
 * An offered PSK object represents a single PSK sent by the client.
 * 
 * # Safety
 * 
 * Use `s2n_offered_psk_free` to free the memory allocated to the s2n offered PSK object created by this API. 
 *
 * @returns struct s2n_offered_psk* Returns a pointer to the newly created offered PSK object.
 */
S2N_API 
struct s2n_offered_psk* s2n_offered_psk_new(void);

/**
 * Frees the memory associated with the `s2n_offered_psk` object.
 *
 * @param psk A pointer to the `s2n_offered_psk` object to be freed.
 */
S2N_API 
int s2n_offered_psk_free(struct s2n_offered_psk **psk);

/**
 * Gets the PSK identity and PSK identity length for a given offered PSK object. 
 * 
 * @param psk A pointer to the offered PSK object being read.
 * @param identity The PSK identity being obtained.
 * @param size The length of the PSK identity being obtained.
 */
S2N_API 
int s2n_offered_psk_get_identity(struct s2n_offered_psk *psk, uint8_t** identity, uint16_t *size);

struct s2n_offered_psk_list;

/**
 * Checks whether the offered PSK list has an offered psk object next in line in the list.
 * An offered PSK list contains all the PSKs offered by the client for the server to select.
 * 
 * # Safety 
 * 
 * This API returns a pointer to the s2n-tls internal memory with limited lifetime. 
 * After the completion of `s2n_psk_selection_callback` this pointer is invalid.
 *
 * @param psk_list A pointer to the offered PSK list being read.
 * @returns bool A boolean value representing whether an offered psk object is present next in line in the offered PSK list.
 */
S2N_API 
bool s2n_offered_psk_list_has_next(struct s2n_offered_psk_list *psk_list);

/**
 * Obtains the next offered PSK object from the list of offered PSKs. Use `s2n_offered_psk_list_has_next` 
 * prior to this API call to ensure we have not reached the end of the list.
 * 
 * @param psk_list A pointer to the offered PSK list being read.
 * @param psk A pointer to the next offered PSK object being obtained.
 */
S2N_API 
int s2n_offered_psk_list_next(struct s2n_offered_psk_list *psk_list, struct s2n_offered_psk *psk);

/**
 * Returns the offered PSK list to its original read state.
 *
 * When `s2n_offered_psk_list_reread` is called, `s2n_offered_psk_list_next` will return the first PSK 
 * in the offered PSK list.
 *
 * @param psk_list A pointer to the offered PSK list being reread.
 */
S2N_API 
int s2n_offered_psk_list_reread(struct s2n_offered_psk_list *psk_list);

/**
 * Chooses a PSK from the offered PSK list to be used for the connection.  
 * This API matches the PSK identity received from the client against the server's known PSK identities 
 * list, in order to choose the PSK to be used for the connection. If the PSK identity sent from the client 
 * is NULL, no PSK is chosen for the connection. If the client offered PSK identity has no matching PSK identity 
 * with the server, an error will be returned. Use this API along with the `s2n_psk_selection_callback` callback 
 * to select a PSK identity.
 * 
 * @param psk_list A pointer to the server's known PSK list used to compare for a matching PSK with the client.
 * @param psk A pointer to the client's PSK object used to compare with the server's known PSK identities.
 */
S2N_API int s2n_offered_psk_list_choose_psk(struct s2n_offered_psk_list *psk_list, struct s2n_offered_psk *psk);

/**
 * Callback function to select a PSK from a list of offered PSKs.
 * Use this callback to implement custom PSK selection logic. The s2n-tls default PSK selection logic 
 * chooses the first matching PSK from the list of offered PSKs sent by the client.
 * 
 * # Safety
 *
 * `context` is a void pointer and the caller is responsible for ensuring it is cast to the correct type.
 * After the completion of this callback, the pointer to `psk_list` is invalid.
 *
 * @param conn A pointer to the s2n_connection object.
 * @param context A pointer to a context for the caller to pass state to the callback, if needed.
 * @param psk_list A pointer to the offered PSK list being read.
 */
typedef int (*s2n_psk_selection_callback)(struct s2n_connection *conn, void *context,
                                          struct s2n_offered_psk_list *psk_list);

/**
 * Sets the callback to select the matching PSK. 
 * If this callback is not set s2n-tls uses a default PSK selection logic that selects the first matching 
 * server PSK.
 * 
 * @param config A pointer to the s2n_config object.
 * @param cb The function that should be called when the callback is triggered.
 * @param context A pointer to a context for the caller to pass state to the callback, if needed.
 */
S2N_API 
int s2n_config_set_psk_selection_callback(struct s2n_config *config, s2n_psk_selection_callback cb, void *context);

/**
 * Get the number of bytes the connection has received.
 *
 * @param conn A pointer to the connection
 * @returns return the number of bytes received by s2n-tls "on the wire"
 */
S2N_API
extern uint64_t s2n_connection_get_wire_bytes_in(struct s2n_connection *conn);

/**
 * Get the number of bytes the connection has transmitted out.
 *
 * @param conn A pointer to the connection
 * @returns return the number of bytes transmitted out by s2n-tls "on the wire"
 */
S2N_API
extern uint64_t s2n_connection_get_wire_bytes_out(struct s2n_connection *conn);

/**
 * Access the protocol version supported by the client of the connection.
 *
 * @param conn A pointer to the connection
 * @returns returns the protocol version number supported by the client_auth_type
 */
S2N_API
extern int s2n_connection_get_client_protocol_version(struct s2n_connection *conn);

/**
 * Access the protocol version supported by the server of the connection.
 *
 * @param conn A pointer to the connection
 * @returns Returns the protocol version number supported by the server
 */
S2N_API
extern int s2n_connection_get_server_protocol_version(struct s2n_connection *conn);

/**
 * Access the protocol version selected for the connection.
 *
 * @param conn A pointer to the connection
 * @returns The protocol version number actually used by s2n-tls for the connection
 */
S2N_API
extern int s2n_connection_get_actual_protocol_version(struct s2n_connection *conn);

/**
 * Access the client hello protocol version for the connection.
 *
 * @param conn A pointer to the connection
 * @returns The protocol version used to send the initial client hello message. 
 */
S2N_API
extern int s2n_connection_get_client_hello_version(struct s2n_connection *conn);

/**
 * Check if Client Auth was used for a connection.
 *
 * @param conn A pointer to the connection
 * @returns 1 if the handshake completed and Client Auth was negotiated during then
 * handshake.
 */
S2N_API
extern int s2n_connection_client_cert_used(struct s2n_connection *conn);

/**
 * A function that provides a human readable string of the cipher suite that was chosen
 * for a connection.
 *
 * @warning The string "TLS_NULL_WITH_NULL_NULL" is returned before the TLS handshake has been performed.
 * This does not mean that the ciphersuite "TLS_NULL_WITH_NULL_NULL" will be used by the connection,
 * it is merely being used as a placeholder.
 *
 * @note This function is only accurate after the TLS handshake.
 *
 * @param conn A pointer to the connection
 * @returns A string indicating the cipher suite negotiated by s2n in OpenSSL format.
 */
S2N_API
extern const char *s2n_connection_get_cipher(struct s2n_connection *conn);

/**
 * Returns the IANA value for the connection's negotiated cipher suite.
 *
 * The value is returned in the form of `first,second`, in order to closely match
 * the values defined in the [IANA Registry](https://www.iana.org/assignments/tls-parameters/tls-parameters.xhtml#table-tls-parameters-4).
 * For example if the connection's negotiated cipher suite is `TLS_AES_128_GCM_SHA256`,
 * which is registered as `0x13,0x01`, then `first = 0x13` and `second = 0x01`.
 *
 * This method will only succeed after the cipher suite has been negotiated with the peer.
 *
 * @param conn A pointer to the connection being read
 * @param first A pointer to a single byte, which will be updated with the first byte in the registered IANA value.
 * @param second A pointer to a single byte, which will be updated with the second byte in the registered IANA value.
 * @returns A POSIX error signal. If an error was returned, the values contained in `first` and `second` should be considered invalid.
 */
S2N_API
extern int s2n_connection_get_cipher_iana_value(struct s2n_connection *conn, uint8_t *first, uint8_t *second);

/**
 * Function to check if the cipher used by current connection is supported by the current
 * cipher preferences.
 * @param conn A pointer to the s2n connection
 * @param version A string representing the security policy to check against.
 * @returns 1 if the connection satisfies the cipher suite. 0 if the connection does not satisfy the cipher suite. -1 if there is an error.
 */
S2N_API
extern int s2n_connection_is_valid_for_cipher_preferences(struct s2n_connection *conn, const char *version);

/**
 * Function to get the human readable elliptic curve name for the connection.
 *
 * @param conn A pointer to the s2n connection
 * @returns A string indicating the elliptic curve used during ECDHE key exchange. The string "NONE" is returned if no curve was used.
 */
S2N_API
extern const char *s2n_connection_get_curve(struct s2n_connection *conn);

/**
 * Function to get the human readable KEM name for the connection.
 *
 * @param conn A pointer to the s2n connection
 * @returns A human readable string for the KEM group. If there is no KEM configured returns "NONE"
 */
S2N_API
extern const char *s2n_connection_get_kem_name(struct s2n_connection *conn);

/**
 * Function to get the human readable KEM group name for the connection.
 *
 * @param conn A pointer to the s2n connection
 * @returns A human readable string for the KEM group. If the connection is < TLS1.3 or there is no KEM group configured returns "NONE"
 */
S2N_API
extern const char *s2n_connection_get_kem_group_name(struct s2n_connection *conn);

/**
 * Function to get the alert that caused a connection to close. s2n-tls considers all
 * TLS alerts fatal and shuts down a connection whenever one is received.
 *
 * @param conn A pointer to the s2n connection
 * @returns The TLS alert code that caused a connection to be shut down
 */
S2N_API
extern int s2n_connection_get_alert(struct s2n_connection *conn);

/**
 * Function to return the last TLS handshake type that was processed. The returned format is a human readable string.
 *
 * @param conn A pointer to the s2n connection
 * @returns A human-readable handshake type name, e.g. "NEGOTIATED|FULL_HANDSHAKE|PERFECT_FORWARD_SECRECY"
 */
S2N_API
extern const char *s2n_connection_get_handshake_type_name(struct s2n_connection *conn);

/**
 * Function to return the last TLS message that was processed. The returned format is a human readable string.
 * @param conn A pointer to the s2n connection
 * @returns The last message name in the TLS state machine, e.g. "SERVER_HELLO", "APPLICATION_DATA". 
 */
S2N_API
extern const char *s2n_connection_get_last_message_name(struct s2n_connection *conn);

/**
 * Opaque async private key operation handle
 */
struct s2n_async_pkey_op;

/**
 * Sets whether or not a connection should enforce strict signature validation during the
 * `s2n_async_pkey_op_apply` call.
 *
 * `mode` can take the following values:
 * - `S2N_ASYNC_PKEY_VALIDATION_FAST` - default behavior: s2n-tls will perform only the minimum validation required for safe use of the asyn pkey operation.
 * - `S2N_ASYNC_PKEY_VALIDATION_STRICT` - in addition to the previous checks, s2n-tls will also ensure that the signature created as a result of the async private key sign operation matches the public key on the connection.
 */
typedef enum { S2N_ASYNC_PKEY_VALIDATION_FAST, S2N_ASYNC_PKEY_VALIDATION_STRICT } s2n_async_pkey_validation_mode;

/**
 * The type of private key operation
 */
typedef enum { S2N_ASYNC_DECRYPT, S2N_ASYNC_SIGN } s2n_async_pkey_op_type;

/**
 * Callback function for handling private key operations
 *
 * Invoked every time an operation requiring the private key is encountered
 * during the handshake.
 *
 * # Safety
 * * `op` is owned by the application and MUST be freed.
 *
 * @param conn Connection which triggered the callback
 * @param op An opaque object representing the private key operation
 */
typedef int (*s2n_async_pkey_fn)(struct s2n_connection *conn, struct s2n_async_pkey_op *op);

/**
 * Sets up the callback to invoke when private key operations occur.
 *
 * @param config Config to set the callback
 * @param fn The function that should be called for each private key operation
 */
S2N_API
extern int s2n_config_set_async_pkey_callback(struct s2n_config *config, s2n_async_pkey_fn fn);

/**
 * Performs a private key operation using the given private key.
 *
 * # Safety
 * * Can only be called once. Any subsequent calls will produce a `S2N_ERR_T_USAGE` error.
 * * Safe to call from inside s2n_async_pkey_fn
 * * Safe to call from a different thread, as long as no other thread is operating on `op`.
 *
 * @param op An opaque object representing the private key operation
 * @param key The private key used for the operation. It can be extracted from
 * `conn` through the `s2n_connection_get_selected_cert` and `s2n_cert_chain_and_key_get_key` calls
 */
S2N_API
extern int s2n_async_pkey_op_perform(struct s2n_async_pkey_op *op, s2n_cert_private_key *key);

/**
 * Finalizes a private key operation and unblocks the connection.
 *
 * # Safety
 * * `conn` must match the connection that originally triggered the callback.
 * * Must be called after the operation is performed.
 * * Can only be called once. Any subsequent calls will produce a `S2N_ERR_T_USAGE` error.
 * * Safe to call from inside s2n_async_pkey_fn
 * * Safe to call from a different thread, as long as no other thread is operating on `op`.
 *
 * @param op An opaque object representing the private key operation
 * @param conn The connection associated with the operation that should be unblocked
 */
S2N_API
extern int s2n_async_pkey_op_apply(struct s2n_async_pkey_op *op, struct s2n_connection *conn);

/**
 * Frees the opaque structure representing a private key operation.
 *
 * # Safety
 * * MUST be called for every operation passed to s2n_async_pkey_fn
 * * Safe to call before or after the connection that created the operation is freed
 *
 * @param op An opaque object representing the private key operation
 */
S2N_API
extern int s2n_async_pkey_op_free(struct s2n_async_pkey_op *op);

/**
 * Configures whether or not s2n-tls will perform potentially expensive validation of
 * the results of a private key operation.
 *
 * @param config Config to set the validation mode for
 * @param mode What level of validation to perform
 */
S2N_API
extern int s2n_config_set_async_pkey_validation_mode(struct s2n_config *config, s2n_async_pkey_validation_mode mode);

/**
 * Returns the type of the private key operation.
 *
 * @param op An opaque object representing the private key operation
 * @param type A pointer to be set to the type
 */
S2N_API
extern int s2n_async_pkey_op_get_op_type(struct s2n_async_pkey_op *op, s2n_async_pkey_op_type *type);

/**
 * Returns the size of the input to the private key operation.
 *
 * @param op An opaque object representing the private key operation
 * @param data_len A pointer to be set to the size
 */
S2N_API
extern int s2n_async_pkey_op_get_input_size(struct s2n_async_pkey_op *op, uint32_t *data_len);

/**
 * Returns the input to the private key operation.
 *
 * When signing, the input is the digest to sign.
 * When decrypting, the input is the data to decrypt.
 *
 * # Safety
 * * `data` must be sufficiently large to contain the input.
 *   `s2n_async_pkey_op_get_input_size` can be called to determine how much memory is required.
 * * s2n-tls does not take ownership of `data`.
 *   The application still owns the memory and must free it if necessary.
 *
 * @param op An opaque object representing the private key operation
 * @param data A pointer to a buffer to copy the input into
 * @param data_len The maximum size of the `data` buffer
 */
S2N_API
extern int s2n_async_pkey_op_get_input(struct s2n_async_pkey_op *op, uint8_t *data, uint32_t data_len);

/**
 * Sets the output of the private key operation.
 *
 * # Safety
 * * s2n-tls does not take ownership of `data`.
 *   The application still owns the memory and must free it if necessary.
 *
 * @param op An opaque object representing the private key operation
 * @param data A pointer to a buffer containing the output
 * @param data_len The size of the `data` buffer
 */
S2N_API
extern int s2n_async_pkey_op_set_output(struct s2n_async_pkey_op *op, const uint8_t *data, uint32_t data_len);

/**
 * Callback function for handling key log events
 *
 * THIS SHOULD BE USED FOR DEBUGGING PURPOSES ONLY!
 *
 * Each log line is formatted with the
 * [NSS Key Log Format](https://developer.mozilla.org/en-US/docs/Mozilla/Projects/NSS/Key_Log_Format)
 * without a newline.
 *
 * # Safety
 *
 * * `ctx` MUST be cast into the same type of pointer that was originally created
 * * `logline` bytes MUST be copied or discarded before this function returns
 *
 * @param ctx Context for the callback
 * @param conn Connection for which the log line is being emitted
 * @param logline Pointer to the log line data
 * @param len Length of the log line data
 */
typedef int (*s2n_key_log_fn)(void *ctx, struct s2n_connection *conn, uint8_t *logline, size_t len);

/**
 * Sets a key logging callback on the provided config
 *
 * THIS SHOULD BE USED FOR DEBUGGING PURPOSES ONLY!
 *
 * Setting this function enables configurations to emit secrets in the
 * [NSS Key Log Format](https://developer.mozilla.org/en-US/docs/Mozilla/Projects/NSS/Key_Log_Format)
 *
 * # Safety
 *
 * * `callback` MUST cast `ctx` into the same type of pointer that was originally created
 * * `ctx` MUST live for at least as long as it is set on the config
 *
 * @param config Config to set the callback
 * @param callback The function that should be called for each secret log entry
 * @param ctx The context to be passed when the callback is called
 */
S2N_API
extern int s2n_config_set_key_log_cb(struct s2n_config *config, s2n_key_log_fn callback, void *ctx);

/** 
 * s2n_config_enable_cert_req_dss_legacy_compat adds a dss cert type in the server certificate request when being called.
 * It only sends the dss cert type in the cert request but does not succeed the handshake if a dss cert is received.
 * Please DO NOT call this api unless you know you actually need legacy DSS certificate type compatibility
 * @param config Config to enable legacy DSS certificates for
 */
S2N_API
extern int s2n_config_enable_cert_req_dss_legacy_compat(struct s2n_config *config);

/**
 * Sets the maximum bytes of early data the server will accept.
 *
 * The default maximum is 0. If the maximum is 0, the server rejects all early data requests.
 * The config maximum can be overridden by the connection maximum or the maximum on an external pre-shared key.
 *
 * @param config A pointer to the config
 * @param max_early_data_size The maximum early data that the server will accept
 * @returns A POSIX error signal. If successful, the maximum early data size was updated.
 */
S2N_API int s2n_config_set_server_max_early_data_size(struct s2n_config *config, uint32_t max_early_data_size);

/**
 * Sets the maximum bytes of early data the server will accept.
 *
 * The default maximum is 0. If the maximum is 0, the server rejects all early data requests.
 * The connection maximum can be overridden by the maximum on an external pre-shared key.
 *
 * @param conn A pointer to the connection
 * @param max_early_data_size The maximum early data the server will accept
 * @returns A POSIX error signal. If successful, the maximum early data size was updated.
 */
S2N_API int s2n_connection_set_server_max_early_data_size(struct s2n_connection *conn, uint32_t max_early_data_size);

/**
 * Sets the user context associated with early data on a server.
 *
 * This context is passed to the `s2n_early_data_cb` callback to help decide whether to accept or reject early data.
 *
 * Unlike most contexts, the early data context is a byte buffer instead of a void pointer.
 * This is because we need to serialize the context into session tickets.
 *
 * This API is intended for use with session resumption, and will not affect pre-shared keys.
 *
 * @param conn A pointer to the connection
 * @param context A pointer to the user context data. This data will be copied.
 * @param context_size The size of the data to read from the `context` pointer.
 * @returns A POSIX error signal. If successful, the context was updated.
 */
S2N_API int s2n_connection_set_server_early_data_context(struct s2n_connection *conn, const uint8_t *context, uint16_t context_size);

/**
 * Configures a particular pre-shared key to allow early data.
 *
 * `max_early_data_size` must be set to the maximum early data accepted by the server.
 *
 * In order to use early data, the cipher suite set on the pre-shared key must match the cipher suite
 * ultimately negotiated by the TLS handshake. Additionally, the cipher suite must have the same
 * hmac algorithm as the pre-shared key.
 *
 * @param psk A pointer to the pre-shared key, created with `s2n_external_psk_new`.
 * @param max_early_data_size The maximum early data that can be sent or received using this key.
 * @param cipher_suite_first_byte The first byte in the registered IANA value of the associated cipher suite.
 * @param cipher_suite_second_byte The second byte in the registered IANA value of the associated cipher suite.
 * @returns A POSIX error signal. If successful, `psk` was updated.
 */
S2N_API int s2n_psk_configure_early_data(struct s2n_psk *psk, uint32_t max_early_data_size,
        uint8_t cipher_suite_first_byte, uint8_t cipher_suite_second_byte);

/**
 * Sets the optional `application_protocol` associated with the given pre-shared key.
 *
 * In order to use early data, the `application_protocol` set on the pre-shared key must match
 * the `application_protocol` ultimately negotiated by the TLS handshake.
 *
 * @param psk A pointer to the pre-shared key, created with `s2n_external_psk_new`.
 * @param application_protocol A pointer to the associated application protocol data. This data will be copied.
 * @param size The size of the data to read from the `application_protocol` pointer.
 * @returns A POSIX error signal. If successful, the application protocol was set.
 */
S2N_API int s2n_psk_set_application_protocol(struct s2n_psk *psk, const uint8_t *application_protocol, uint8_t size);

/**
 * Sets the optional user early data context associated with the given pre-shared key.
 *
 * The early data context is passed to the `s2n_early_data_cb` callback to help decide whether
 * to accept or reject early data.
 *
 * @param psk A pointer to the pre-shared key, created with `s2n_external_psk_new`.
 * @param context A pointer to the associated user context data. This data will be copied.
 * @param size The size of the data to read from the `context` pointer.
 * @returns A POSIX error signal. If successful, the context was set.
 */
S2N_API int s2n_psk_set_early_data_context(struct s2n_psk *psk, const uint8_t *context, uint16_t size);

/** 
 * The status of early data on a connection.
 *
 * S2N_EARLY_DATA_STATUS_OK: Early data is in progress.
 * S2N_EARLY_DATA_STATUS_NOT_REQUESTED: The client did not request early data, so none was sent or received.
 * S2N_EARLY_DATA_STATUS_REJECTED: The client requested early data, but the server rejected the request.
 *                                 Early data may have been sent, but was not received.
 * S2N_EARLY_DATA_STATUS_END: All early data was successfully sent and received.
 */
typedef enum {
    S2N_EARLY_DATA_STATUS_OK,
    S2N_EARLY_DATA_STATUS_NOT_REQUESTED,
    S2N_EARLY_DATA_STATUS_REJECTED,
    S2N_EARLY_DATA_STATUS_END,
} s2n_early_data_status_t;

/**
 * Reports the current state of early data for a connection.
 *
 * See `s2n_early_data_status_t` for all possible states.
 *
 * @param conn A pointer to the connection
 * @param status A pointer which will be set to the current early data status
 * @returns A POSIX error signal.
 */
S2N_API int s2n_connection_get_early_data_status(struct s2n_connection *conn, s2n_early_data_status_t *status);

/**
 * Reports the remaining size of the early data allowed by a connection.
 *
 * If early data was rejected or not requested, the remaining early data size is 0.
 * Otherwise, the remaining early data size is the maximum early data allowed by the connection,
 * minus the early data sent or received so far.
 *
 * @param conn A pointer to the connection
 * @param allowed_early_data_size A pointer which will be set to the remaining early data currently allowed by `conn`
 * @returns A POSIX error signal.
 */
S2N_API int s2n_connection_get_remaining_early_data_size(struct s2n_connection *conn, uint32_t *allowed_early_data_size);

/**
 * Reports the maximum size of the early data allowed by a connection.
 *
 * This is the maximum amount of early data that can ever be sent and received for a connection.
 * It is not affected by the actual status of the early data, so can be non-zero even if early data
 * is rejected or not requested.
 *
 * @param conn A pointer to the connection
 * @param max_early_data_size A pointer which will be set to the maximum early data allowed by `conn`
 * @returns A POSIX error signal.
 */
S2N_API int s2n_connection_get_max_early_data_size(struct s2n_connection *conn, uint32_t *max_early_data_size);

/**
 * Called by the client to begin negotiation and send early data.
 *
 * See https://github.com/aws/s2n-tls/blob/main/docs/USAGE-GUIDE.md#using-early-data--0rtt
 * for usage and examples. DO NOT USE unless you have considered the security issues and
 * implemented mitigation for anti-replay attacks.
 *
 * @param conn A pointer to the connection
 * @param data A pointer to the early data to be sent
 * @param data_len The size of the early data to send
 * @param data_sent A pointer which will be set to the size of the early data sent
 * @param blocked A pointer which will be set to the blocked status, as in `s2n_negotiate`.
 * @returns A POSIX error signal. The error should be handled as in `s2n_negotiate`.
 */
S2N_API int s2n_send_early_data(struct s2n_connection *conn, const uint8_t *data, ssize_t data_len,
        ssize_t *data_sent, s2n_blocked_status *blocked);

/**
 * Called by the server to begin negotiation and accept any early data the client sends.
 *
 * See https://github.com/aws/s2n-tls/blob/main/docs/USAGE-GUIDE.md#using-early-data--0rtt
 * for usage and examples. DO NOT USE unless you have considered the security issues and
 * implemented mitigation for anti-replay attacks.
 *
 * @param conn A pointer to the connection
 * @param data A pointer to a buffer to store the early data received
 * @param max_data_len The size of the early data buffer
 * @param data_received A pointer which will be set to the size of the early data received
 * @param blocked A pointer which will be set to the blocked status, as in `s2n_negotiate`.
 * @returns A POSIX error signal. The error should be handled as in `s2n_negotiate`.
 */
S2N_API int s2n_recv_early_data(struct s2n_connection *conn, uint8_t *data, ssize_t max_data_len,
        ssize_t *data_received, s2n_blocked_status *blocked);

struct s2n_offered_early_data;

/**
 * A callback which can be implemented to accept or reject early data.
 *
 * This callback is triggered only after the server has determined early data is otherwise acceptable according
 * to the TLS early data specification. Implementations therefore only need to cover application-specific checks,
 * not the standard TLS early data validation.
 *
 * This callback can be synchronous or asynchronous. For asynchronous behavior, return success without
 * calling `s2n_offered_early_data_reject` or `s2n_offered_early_data_accept`. `early_data` will
 * still be a valid reference, and the connection will block until `s2n_offered_early_data_reject` or
 * `s2n_offered_early_data_accept` is called.
 *
 * @param conn A pointer to the connection
 * @param early_data A pointer which can be used to access information about the proposed early data
 *                   and then accept or reject it.
 * @returns A POSIX error signal. If unsuccessful, the connection will be closed with an error.
 */
typedef int (*s2n_early_data_cb)(struct s2n_connection *conn, struct s2n_offered_early_data *early_data);

/**
 * Set a callback to accept or reject early data.
 *
 * @param config A pointer to the connection config
 * @param cb A pointer to the implementation of the callback.
 * @returns A POSIX error signal. If successful, the callback was set.
 */
S2N_API int s2n_config_set_early_data_cb(struct s2n_config *config, s2n_early_data_cb cb);

/**
 * Get the length of the early data context set by the user.
 *
 * @param early_data A pointer to the early data information
 * @param context_len The length of the user context
 * @returns A POSIX error signal.
 */
S2N_API int s2n_offered_early_data_get_context_length(struct s2n_offered_early_data *early_data, uint16_t *context_len);

/**
 * Get the early data context set by the user.
 *
 * @param early_data A pointer to the early data information
 * @param context A byte buffer to copy the user context into
 * @param max_len The size of `context`. Must be >= to the result of `s2n_offered_early_data_get_context_length`.
 * @returns A POSIX error signal.
 */
S2N_API int s2n_offered_early_data_get_context(struct s2n_offered_early_data *early_data, uint8_t *context, uint16_t max_len);

/**
 * Reject early data offered by the client.
 *
 * @param early_data A pointer to the early data information
 * @returns A POSIX error signal. If success, the client's early data will be rejected.
 */
S2N_API int s2n_offered_early_data_reject(struct s2n_offered_early_data *early_data);

/**
 * Accept early data offered by the client.
 *
 * @param early_data A pointer to the early data information
 * @returns A POSIX error signal. If success, the client's early data will be accepted.
 */
S2N_API int s2n_offered_early_data_accept(struct s2n_offered_early_data *early_data);

#ifdef __cplusplus
}
#endif<|MERGE_RESOLUTION|>--- conflicted
+++ resolved
@@ -1101,12 +1101,11 @@
                                             const uint8_t *name, uint32_t name_len,
                                             uint8_t *key, uint32_t key_len,
                                             uint64_t intro_time_in_seconds_from_epoch);
-<<<<<<< HEAD
+
 S2N_API
 extern int s2n_config_generate_and_add_ticket_crypto_key(struct s2n_config *config,
                                             uint64_t intro_time_in_seconds_from_epoch);
 
-=======
 /**
  * Sets user defined context on the `s2n_config` object.
  *
@@ -1114,7 +1113,6 @@
  * @param ctx A pointer to the user defined ctx.
  * @returns S2N_SUCCESS on success. S2N_FAILURE on failure
  */
->>>>>>> e378cd82
 S2N_API
 extern int s2n_config_set_ctx(struct s2n_config *config, void *ctx);
 
