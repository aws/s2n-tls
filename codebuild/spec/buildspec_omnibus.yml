--- conflicted
+++ resolved
@@ -16,231 +16,6 @@
 # Doc for batch https://docs.aws.amazon.com/codebuild/latest/userguide/batch-build-buildspec.html#build-spec.batch.build-list
 batch:
   build-list:
-<<<<<<< HEAD
-    # Consolidated Integration v1 tests
-    - identifier: s2nIntegrationBoringLibre
-      buildspec: codebuild/spec/buildspec_ubuntu_integ_boringlibre.yml
-      env:
-        privileged-mode: true
-        compute-type: BUILD_GENERAL1_LARGE
-
-    - identifier: s2nIntegrationAwsLc
-      buildspec: codebuild/spec/buildspec_ubuntu_integ_awslc.yml
-      env:
-        privileged-mode: true
-        compute-type: BUILD_GENERAL1_LARGE
-
-    - identifier: s2nIntegrationOpenSSL111PlusCoverage
-      buildspec: codebuild/spec/buildspec_ubuntu_integ_openssl111.yml
-      env:
-        privileged-mode: true
-        compute-type: BUILD_GENERAL1_LARGE
-
-    - identifier: s2nIntegrationOpenSSL102Plus
-      buildspec: codebuild/spec/buildspec_ubuntu_integ_openssl102.yml
-      env:
-        privileged-mode: true
-        compute-type: BUILD_GENERAL1_LARGE
-
-    - identifier: s2nIntegrationOpenSSL102AsanValgrind
-      buildspec: codebuild/spec/buildspec_ubuntu_integ_openssl102_asanvalgrind.yml
-      env:
-        privileged-mode: true
-        compute-type: BUILD_GENERAL1_LARGE
-
-    # Integration V2 tests
-    - identifier: s2nIntegrationV2ClientAuthentication
-      buildspec: codebuild/spec/buildspec_ubuntu_integrationv2.yml
-      env:
-        privileged-mode: true
-        compute-type: BUILD_GENERAL1_LARGE
-        variables:
-          INTEGV2_TEST: test_client_authentication
-
-    - identifier: s2nIntegrationV2DynamicRecordSizes
-      buildspec: codebuild/spec/buildspec_ubuntu_integrationv2.yml
-      env:
-        privileged-mode: true
-        compute-type: BUILD_GENERAL1_LARGE
-        variables:
-          INTEGV2_TEST: test_dynamic_record_sizes
-
-    - identifier: s2nIntegrationV2KeyUpdate
-      buildspec: codebuild/spec/buildspec_ubuntu_integrationv2.yml
-      env:
-        privileged-mode: true
-        compute-type: BUILD_GENERAL1_LARGE
-        variables:
-          INTEGV2_TEST: test_key_update
-
-    - identifier: s2nIntegrationV2HappyPath
-      buildspec: codebuild/spec/buildspec_ubuntu_integrationv2.yml
-      env:
-        privileged-mode: true
-        compute-type: BUILD_GENERAL1_LARGE
-        variables:
-          INTEGV2_TEST: test_happy_path
-
-    - identifier: s2nIntegrationV2SessionResumption
-      buildspec: codebuild/spec/buildspec_ubuntu_integrationv2.yml
-      env:
-        privileged-mode: true
-        compute-type: BUILD_GENERAL1_LARGE
-        variables:
-          INTEGV2_TEST: test_session_resumption
-
-    - identifier: s2nIntegrationV2SniMatch
-      buildspec: codebuild/spec/buildspec_ubuntu_integrationv2.yml
-      env:
-        privileged-mode: true
-        compute-type: BUILD_GENERAL1_LARGE
-        variables:
-          INTEGV2_TEST: test_sni_match
-
-    - identifier: s2nIntegrationV2Fragmentation
-      buildspec: codebuild/spec/buildspec_ubuntu_integrationv2.yml
-      env:
-        privileged-mode: true
-        compute-type: BUILD_GENERAL1_LARGE
-        variables:
-          INTEGV2_TEST: test_fragmentation
-
-    - identifier: s2nIntegrationV2HelloRetryRequests
-      buildspec: codebuild/spec/buildspec_ubuntu_integrationv2.yml
-      env:
-        privileged-mode: true
-        compute-type: BUILD_GENERAL1_LARGE
-        variables:
-          INTEGV2_TEST: test_hello_retry_requests
-
-    - identifier: s2nIntegrationV2PqHandshake
-      buildspec: codebuild/spec/buildspec_ubuntu_integrationv2.yml
-      env:
-        privileged-mode: true
-        compute-type: BUILD_GENERAL1_LARGE
-        variables:
-          INTEGV2_TEST: test_pq_handshake
-
-    - identifier: s2nIntegrationV2SignatureAlgorithms
-      buildspec: codebuild/spec/buildspec_ubuntu_integrationv2.yml
-      env:
-        privileged-mode: true
-        compute-type: BUILD_GENERAL1_LARGE
-        variables:
-          INTEGV2_TEST: test_signature_algorithms
-
-    - identifier: s2nIntegrationV2VersionNegotiation
-      buildspec: codebuild/spec/buildspec_ubuntu_integrationv2.yml
-      env:
-        privileged-mode: true
-        compute-type: BUILD_GENERAL1_LARGE
-        variables:
-          INTEGV2_TEST: test_version_negotiation
-
-    - identifier: s2nIntegrationV2WellKnownEndpoints
-      buildspec: codebuild/spec/buildspec_ubuntu_integrationv2.yml
-      env:
-        privileged-mode: true
-        compute-type: BUILD_GENERAL1_LARGE
-        variables:
-          INTEGV2_TEST: test_well_known_endpoints
-
-    - identifier: s2nIntegrationV2EarlyData
-      buildspec: codebuild/spec/buildspec_ubuntu_integrationv2.yml
-      env:
-        privileged-mode: true
-        compute-type: BUILD_GENERAL1_LARGE
-        variables:
-          INTEGV2_TEST: test_early_data
-
-    - identifier: s2nIntegrationV2ExternalPSK
-      buildspec: codebuild/spec/buildspec_ubuntu_integrationv2.yml
-      env:
-        privileged-mode: true
-        compute-type: BUILD_GENERAL1_LARGE
-        variables:
-          INTEGV2_TEST: test_external_psk
-
-    - identifier: s2nIntegrationV2CrossCompatibility
-      buildspec: codebuild/spec/buildspec_ubuntu_integrationv2.yml
-      env:
-        privileged-mode: true
-        compute-type: BUILD_GENERAL1_LARGE
-        variables:
-          INTEGV2_TEST: test_cross_compatibility
-
-    # Individual Integration tests
-    - identifier: s2nIntegrationBoringSSLGcc9
-      buildspec: codebuild/spec/buildspec_ubuntu.yml
-      env:
-        privileged-mode: true
-        compute-type: BUILD_GENERAL1_LARGE
-        variables:
-          S2N_LIBCRYPTO: boringssl
-          BUILD_S2N: true
-          TESTS: integration
-          GCC_VERSION: 9
-
-    - identifier: s2nIntegrationOpenSSL111Gcc6SoftCrypto
-      buildspec: codebuild/spec/buildspec_ubuntu.yml
-      env:
-        privileged-mode: true
-        compute-type: BUILD_GENERAL1_LARGE
-        variables:
-          S2N_LIBCRYPTO: openssl-1.1.1
-          BUILD_S2N: true
-          TESTS: integration
-          GCC_VERSION: 6
-          OPENSSL_ia32cap: "~0x200000200000000"
-
-    - identifier: s2nIntegrationOpenSSL111Gcc9
-      buildspec: codebuild/spec/buildspec_ubuntu.yml
-      env:
-        privileged-mode: true
-        compute-type: BUILD_GENERAL1_LARGE
-        variables:
-          S2N_LIBCRYPTO: openssl-1.1.1
-          BUILD_S2N: true
-          TESTS: integration
-          GCC_VERSION: 9
-
-    - identifier: s2nIntegrationLibreSSLGcc9
-      buildspec: codebuild/spec/buildspec_ubuntu.yml
-      env:
-        privileged-mode: true
-        compute-type: BUILD_GENERAL1_LARGE
-        variables:
-          S2N_LIBCRYPTO: libressl
-          BUILD_S2N: true
-          TESTS: integration
-          GCC_VERSION: 9
-
-    - identifier: s2nIntegrationOpenSSL111Gcc6Coverage
-      buildspec: codebuild/spec/buildspec_ubuntu.yml
-      env:
-        privileged-mode: true
-        compute-type: BUILD_GENERAL1_LARGE
-        variables:
-          S2N_LIBCRYPTO: openssl-1.1.1
-          BUILD_S2N: true
-          TESTS: integration
-          GCC_VERSION: 6
-          S2N_COVERAGE: true
-          CODECOV_IO_UPLOAD: true
-=======
-    # Saw
-    - identifier: s2nSawBike
-      buildspec: codebuild/spec/buildspec_ubuntu.yml
-      env:
-        privileged-mode: true
-        compute-type: BUILD_GENERAL1_2XLARGE
-        variables:
-          S2N_LIBCRYPTO: openssl-1.0.2
-          TESTS: sawBIKE
-          SAW: true
-          GCC_VERSION: NONE
->>>>>>> 282c0dd4
-
     - identifier: sawHMACPlus
       buildspec: codebuild/spec/buildspec_ubuntu.yml
       env:
