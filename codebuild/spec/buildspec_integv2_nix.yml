# Copyright Amazon.com, Inc. or its affiliates. All Rights Reserved.
# SPDX-License-Identifier: Apache-2.0
---
version: 0.2
env:
  shell: bash
<<<<<<< HEAD
=======
  variables:
    # --ignore-environment prevents existing environment variables from being carried forward into the new shell.
    # This allows for a clean, sterile environment.
    NIXDEV_ARGS: --max-jobs auto --ignore-environment
    # Ctest is doing Regex matching of test names, with an implicit ".*" around these, so:
    # renegotiate covers both renegotiate.py and renegotiate_apache.py
    INTEGV2_TESTS:
      happy_path client_authentication sni_match buffered_send npn sslv2_client_hello
      ocsp external_psk pq_handshake serialization
      signature_algorithms record_padding renegotiate$ renegotiate_apache cross_compatibility early_data hello_retry_requests
      fragmentation key_update session_resumption version_negotiation
    # Excluded from nix:
    # - dynamic_record_sizes (fails on aarch64)

    # Run with uv/pytest and not ctest.
    # The final state of this buildspec is to not specify any specific tests, but to run all of them.
    INTEG_UV_TESTS:
      sslyze
>>>>>>> 61eef71c

batch:
  build-graph:
    # Cache job for x86
    - identifier: nixCache_x86_64
      env:
        compute-type: BUILD_GENERAL1_XLARGE
        image: public.ecr.aws/l1b2r3y5/nix-aws-codebuild:latest
        privileged-mode: false
        type: LINUX_CONTAINER
        variables:
          # max-jobs tell nix to use all available cores for building derivations.
          NIXDEV_ARGS: --max-jobs auto
          NIXDEV_LIBCRYPTO: .#default
          NIX_CACHE_BUCKET: s3://codebuildnixinteg-prod-nixcachebucketintegprodx861-ehnvuoswh2yr?region=us-east-2

    # Cache Job for aarch64
    - identifier: nixCache_aarch64
      env:
        compute-type: BUILD_GENERAL1_XLARGE
        image: public.ecr.aws/l1b2r3y5/nix-aws-codebuild-aarch64:next
        privileged-mode: false
        type: ARM_CONTAINER
        variables:
          # max-jobs tell nix to use all available cores for building derivations.
          NIXDEV_ARGS: --max-jobs auto
          NIXDEV_LIBCRYPTO: .#default
          NIX_CACHE_BUCKET: s3://codebuildnixinteg-prod-nixcachebucketintegprodaarc-rqyksjxh6wxa?region=us-east-2

    # AWSLC  x86
    - identifier: Integ_awslc_x86_0
      depend-on:
        - nixCache_x86_64
      env:
        compute-type: BUILD_GENERAL1_XLARGE
        image: public.ecr.aws/l1b2r3y5/nix-aws-codebuild:latest
        privileged-mode: true
        type: LINUX_CONTAINER
        variables:
          NIXDEV_LIBCRYPTO: .#awslc
          NIX_CACHE_BUCKET: s3://codebuildnixinteg-prod-nixcachebucketintegprodx861-ehnvuoswh2yr?region=us-east-2

    # AWSLC aarch64
    - identifier: Integ_awslc_aarch64_0
      depend-on:
        - nixCache_aarch64
      env:
        compute-type: BUILD_GENERAL1_XLARGE
        image: public.ecr.aws/l1b2r3y5/nix-aws-codebuild-aarch64:next
        privileged-mode: true
        type: ARM_CONTAINER
        variables:
          NIXDEV_LIBCRYPTO: .#awslc
          NIX_CACHE_BUCKET: s3://codebuildnixinteg-prod-nixcachebucketintegprodaarc-rqyksjxh6wxa?region=us-east-2

    # AWSLC-FIPS-2022
    - identifier: Integ_awslcfips2022_aarch64_0
      depend-on:
        - nixCache_aarch64
      env:
        compute-type: BUILD_GENERAL1_XLARGE
        image: public.ecr.aws/l1b2r3y5/nix-aws-codebuild-aarch64:next
        privileged-mode: true
        type: ARM_CONTAINER
        variables:
          NIXDEV_LIBCRYPTO: .#awslcfips2022
          NIX_CACHE_BUCKET: s3://codebuildnixinteg-prod-nixcachebucketintegprodaarc-rqyksjxh6wxa?region=us-east-2

    # AWSLC-FIPS-2024
    - identifier: Integ_awslcfips2024_aarch64_0
      depend-on:
        - nixCache_aarch64
      env:
        compute-type: BUILD_GENERAL1_XLARGE
        image: public.ecr.aws/l1b2r3y5/nix-aws-codebuild-aarch64:next
        privileged-mode: true
        type: ARM_CONTAINER
        variables:
          NIXDEV_LIBCRYPTO: .#awslcfips2024
          NIX_CACHE_BUCKET: s3://codebuildnixinteg-prod-nixcachebucketintegprodaarc-rqyksjxh6wxa?region=us-east-2

    # Openssl30 x86
    - identifier: Integ_openssl30_x86_0
      depend-on:
        - nixCache_x86_64
      env:
        compute-type: BUILD_GENERAL1_XLARGE
        image: public.ecr.aws/l1b2r3y5/nix-aws-codebuild:latest
        privileged-mode: true
        type: LINUX_CONTAINER
        variables:
          NIXDEV_LIBCRYPTO: .#default
          NIX_CACHE_BUCKET: s3://codebuildnixinteg-prod-nixcachebucketintegprodx861-ehnvuoswh2yr?region=us-east-2

    # Openssl30 aarch64
    - identifier: Integ_openssl30_aarch64_0
      depend-on:
        - nixCache_aarch64
      env:
        compute-type: BUILD_GENERAL1_XLARGE
        image: public.ecr.aws/l1b2r3y5/nix-aws-codebuild-aarch64:next
        privileged-mode: true
        type: ARM_CONTAINER
        variables:
          NIXDEV_LIBCRYPTO: .#default
          NIX_CACHE_BUCKET: s3://codebuildnixinteg-prod-nixcachebucketintegprodaarc-rqyksjxh6wxa?region=us-east-2

    # Openssl111 aarch64 only
    - identifier: Integ_openssl111_aarch64_0
      depend-on:
        - nixCache_aarch64
      env:
        compute-type: BUILD_GENERAL1_XLARGE
        image: public.ecr.aws/l1b2r3y5/nix-aws-codebuild-aarch64:next
        privileged-mode: true
        type: ARM_CONTAINER
        variables:
          NIXDEV_LIBCRYPTO: .#openssl111
          NIX_CACHE_BUCKET: s3://codebuildnixinteg-prod-nixcachebucketintegprodaarc-rqyksjxh6wxa?region=us-east-2

phases:
  install:
    commands:
      - |
        if [[ $CODEBUILD_BATCH_BUILD_IDENTIFIER =~ .*"nixCache".* ]]; then
          echo "Refreshing nix cache..."
          nix copy --from $NIX_CACHE_BUCKET --all --no-check-sigs
          nix build .#devShell
          nix copy --to $NIX_CACHE_BUCKET .#devShell
        else
          echo "Downloading cache"
          nix copy --from $NIX_CACHE_BUCKET --all --no-check-sigs
        fi
  pre_build:
    commands:
      - |
        set -e
        if [[ ! $CODEBUILD_BATCH_BUILD_IDENTIFIER =~ .*"nixCache".* ]]; then
          nix copy --from  $NIX_CACHE_BUCKET --all  --no-check-sigs
          nix develop $NIXDEV_ARGS $NIXDEV_LIBCRYPTO --command bash -c "source ./nix/shell.sh; configure"
        fi
  build:
    commands:
      - |
        set -e
        if [[ ! $CODEBUILD_BATCH_BUILD_IDENTIFIER =~ .*"nixCache".* ]]; then
          nix develop $NIXDEV_ARGS $NIXDEV_LIBCRYPTO --command bash -c "source ./nix/shell.sh; build"
        fi
  post_build:
    # Dynamic_record_sizes is being excluded in nix/shell.sh and needs a rewrite.
    commands:
      - |
        set -e
        if [[ ! $CODEBUILD_BATCH_BUILD_IDENTIFIER =~ .*"nixCache".* ]]; then
          nix develop $NIXDEV_ARGS $NIXDEV_LIBCRYPTO --command bash -c "source ./nix/shell.sh;uvinteg"
        fi<|MERGE_RESOLUTION|>--- conflicted
+++ resolved
@@ -4,27 +4,6 @@
 version: 0.2
 env:
   shell: bash
-<<<<<<< HEAD
-=======
-  variables:
-    # --ignore-environment prevents existing environment variables from being carried forward into the new shell.
-    # This allows for a clean, sterile environment.
-    NIXDEV_ARGS: --max-jobs auto --ignore-environment
-    # Ctest is doing Regex matching of test names, with an implicit ".*" around these, so:
-    # renegotiate covers both renegotiate.py and renegotiate_apache.py
-    INTEGV2_TESTS:
-      happy_path client_authentication sni_match buffered_send npn sslv2_client_hello
-      ocsp external_psk pq_handshake serialization
-      signature_algorithms record_padding renegotiate$ renegotiate_apache cross_compatibility early_data hello_retry_requests
-      fragmentation key_update session_resumption version_negotiation
-    # Excluded from nix:
-    # - dynamic_record_sizes (fails on aarch64)
-
-    # Run with uv/pytest and not ctest.
-    # The final state of this buildspec is to not specify any specific tests, but to run all of them.
-    INTEG_UV_TESTS:
-      sslyze
->>>>>>> 61eef71c
 
 batch:
   build-graph:
