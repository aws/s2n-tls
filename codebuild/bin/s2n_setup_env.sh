#!/bin/bash
# Copyright Amazon.com, Inc. or its affiliates. All Rights Reserved.
#
# Licensed under the Apache License, Version 2.0 (the "License").
# You may not use this file except in compliance with the License.
# A copy of the License is located at
#
#  http://aws.amazon.com/apache2.0
#
# or in the "license" file accompanying this file. This file is distributed
# on an "AS IS" BASIS, WITHOUT WARRANTIES OR CONDITIONS OF ANY KIND, either
# express or implied. See the License for the specific language governing
# permissions and limitations under the License.
#

# TODO: Flag user if they didn't source this, values won't stick.

source codebuild/bin/s2n_set_build_preset.sh

# Setup Default Build Config
: "${S2N_LIBCRYPTO:=openssl-1.1.1}"
: "${BUILD_S2N:=false}"
: "${GCC_VERSION:=NONE}"
: "${LATEST_CLANG:=false}"
: "${TESTS:=unit}"
: "${S2N_COVERAGE:=false}"
: "${LD_LIBRARY_PATH:=NONE}"

# Setup the cache directory paths.
# Set Env Variables with defaults if they aren't already set
: "${BASE_S2N_DIR:=$(pwd)}"
: "${TEST_DEPS_DIR:=$BASE_S2N_DIR/test-deps}"
: "${PYTHON_INSTALL_DIR:=$TEST_DEPS_DIR/python}"
: "${GNUTLS37_INSTALL_DIR:=$TEST_DEPS_DIR/gnutls37}"
: "${PRLIMIT_INSTALL_DIR:=$TEST_DEPS_DIR/prlimit}"
: "${SAW_INSTALL_DIR:=$TEST_DEPS_DIR/saw}"
: "${Z3_INSTALL_DIR:=$TEST_DEPS_DIR/z3}"
: "${LIBFUZZER_INSTALL_DIR:=$TEST_DEPS_DIR/libfuzzer}"
: "${LATEST_CLANG_INSTALL_DIR:=$TEST_DEPS_DIR/clang}"
: "${SCAN_BUILD_INSTALL_DIR:=$TEST_DEPS_DIR/scan-build}"
: "${OPENSSL_1_1_1_INSTALL_DIR:=$TEST_DEPS_DIR/openssl-1.1.1}"
: "${OPENSSL_3_0_INSTALL_DIR:=$TEST_DEPS_DIR/openssl-3.0}"
: "${OPENSSL_1_0_2_INSTALL_DIR:=$TEST_DEPS_DIR/openssl-1.0.2}"
: "${OQS_OPENSSL_1_1_1_INSTALL_DIR:=$TEST_DEPS_DIR/oqs_openssl-1.1.1}"
: "${BORINGSSL_INSTALL_DIR:=$TEST_DEPS_DIR/boringssl}"
: "${AWSLC_INSTALL_DIR:=$TEST_DEPS_DIR/awslc}"
: "${AWSLC_FIPS_INSTALL_DIR:=$TEST_DEPS_DIR/awslc-fips}"
: "${AWSLC_FIPS_2022_INSTALL_DIR:=$TEST_DEPS_DIR/awslc-fips-2022}"
: "${LIBRESSL_INSTALL_DIR:=$TEST_DEPS_DIR/libressl}"
: "${CPPCHECK_INSTALL_DIR:=$TEST_DEPS_DIR/cppcheck}"
: "${CTVERIF_INSTALL_DIR:=$TEST_DEPS_DIR/ctverif}"
: "${SIDETRAIL_INSTALL_DIR:=$TEST_DEPS_DIR/sidetrail}"
: "${GB_INSTALL_DIR:=$TEST_DEPS_DIR/gb}"
: "${APACHE2_INSTALL_DIR:=$TEST_DEPS_DIR/apache2}"
: "${FUZZ_TIMEOUT_SEC:=10}"

# Set some environment vars for OS, Distro and architecture.
# Standardized as part of systemd http://0pointer.de/blog/projects/os-release
# Samples:
#  OS_NAME = "linux"
#  DISTRO="ubuntu"
#  VERSION_ID = "18.04"
#  VERSION_CODENAME = "bionic"
if [[ -f "/etc/os-release" ]]; then
  # AL2 doesn't provide a codename.
  . /etc/os-release
  export DISTRO=$(echo "$NAME"|tr "[:upper:]" "[:lower:]")
  export VERSION_ID=${VERSION_ID:-"unknown"}
  export VERSION_CODENAME=${VERSION_CODENAME:-"unknown"}
elif [[ -x "/usr/bin/sw_vers" ]]; then
  export DISTRO="apple"
  export VERSION_ID=$(sw_vers -productVersion|sed 's/:[[:space:]]*/=/g')
  export VERSION_CODENAME="unknown"  # not queriable via CLI
else
  export DISTRO="unknown"
  export VERSION_ID="unknown"
  export VERSION_CODENAME="unknown"
fi
export OS_NAME=$(uname -s|tr "[:upper:]" "[:lower:]")
export ARCH=$(uname -m)

# Export all Env Variables
export S2N_LIBCRYPTO
export BUILD_S2N
export GCC_VERSION
export LATEST_CLANG
export TESTS
export BASE_S2N_DIR
export TEST_DEPS_DIR
export PYTHON_INSTALL_DIR
export GNUTLS37_INSTALL_DIR
export PRLIMIT_INSTALL_DIR
export SAW_INSTALL_DIR
export Z3_INSTALL_DIR
export LIBFUZZER_INSTALL_DIR
export LATEST_CLANG_INSTALL_DIR
export SCAN_BUILD_INSTALL_DIR
export OPENSSL_1_1_1_INSTALL_DIR
export OPENSSL_3_0_INSTALL_DIR
export OPENSSL_1_0_2_INSTALL_DIR
export OQS_OPENSSL_1_1_1_INSTALL_DIR
export BORINGSSL_INSTALL_DIR
export AWSLC_INSTALL_DIR
export AWSLC_FIPS_INSTALL_DIR
export AWSLC_FIPS_2022_INSTALL_DIR
export LIBRESSL_INSTALL_DIR
export CPPCHECK_INSTALL_DIR
export CTVERIF_INSTALL_DIR
export SIDETRAIL_INSTALL_DIR
export OPENSSL_1_1_X_MASTER_INSTALL_DIR
export FUZZ_TIMEOUT_SEC
export GB_INSTALL_DIR
export OS_NAME
export S2N_CORKED_IO
# For use by criterion/ci run reports
export AWS_S3_URL="s3://s2n-tls-logs/release/"

# S2N_COVERAGE should not be used with fuzz tests, use FUZZ_COVERAGE instead
if [[ "$S2N_COVERAGE" == "true" && "$TESTS" == "fuzz" ]]; then
    export S2N_COVERAGE="false"
    export FUZZ_COVERAGE="true"
fi

# Select the libcrypto to build s2n against. If this is unset, default to the latest stable version(Openssl 1.1.1)
if [[ -z $S2N_LIBCRYPTO ]]; then export LIBCRYPTO_ROOT=$OPENSSL_1_1_1_INSTALL_DIR ; fi
if [[ "$S2N_LIBCRYPTO" == "openssl-1.1.1" ]]; then export LIBCRYPTO_ROOT=$OPENSSL_1_1_1_INSTALL_DIR ; fi
if [[ "$S2N_LIBCRYPTO" == "openssl-3.0" ]]; then export LIBCRYPTO_ROOT=$OPENSSL_3_0_INSTALL_DIR ; fi
if [[ "$S2N_LIBCRYPTO" == "openssl-1.0.2" ]]; then export LIBCRYPTO_ROOT=$OPENSSL_1_0_2_INSTALL_DIR ; fi
<<<<<<< HEAD
if [[ "$S2N_LIBCRYPTO" == "openssl-1.0.2-fips" ]]; then export LIBCRYPTO_ROOT=$OPENSSL_1_0_2_FIPS_INSTALL_DIR ; fi
=======
>>>>>>> 7220e239
if [[ "$S2N_LIBCRYPTO" == "boringssl" ]]; then export LIBCRYPTO_ROOT=$BORINGSSL_INSTALL_DIR ; fi
if [[ "$S2N_LIBCRYPTO" == "awslc" ]]; then export LIBCRYPTO_ROOT=$AWSLC_INSTALL_DIR ; fi
if [[ "$S2N_LIBCRYPTO" == "awslc-fips" ]]; then export LIBCRYPTO_ROOT=$AWSLC_FIPS_INSTALL_DIR ; fi
if [[ "$S2N_LIBCRYPTO" == "awslc-fips-2022" ]]; then export LIBCRYPTO_ROOT=$AWSLC_FIPS_2022_INSTALL_DIR ; fi
if [[ "$S2N_LIBCRYPTO" == "libressl" ]]; then export LIBCRYPTO_ROOT=$LIBRESSL_INSTALL_DIR ; fi

if [[ -n "${LIBCRYPTO_ROOT:-}" ]]; then
  # Create a link to the selected libcrypto. This shouldn't be needed when LIBCRYPTO_ROOT is set, but some tests
  # have the "libcrypto-root" directory path hardcoded.
  rm -rf libcrypto-root && ln -s "$LIBCRYPTO_ROOT" libcrypto-root
fi

# Set the libfuzzer to use for fuzz tests
export LIBFUZZER_ROOT=$LIBFUZZER_INSTALL_DIR

#check if the path contains test dep X, if not and X exists, add to path
path_overrides="$AWSLC_INSTALL_DIR/bin
$PYTHON_INSTALL_DIR/bin
$OPENSSL_1_1_1_INSTALL_DIR/bin
$SAW_INSTALL_DIR/bin
$Z3_INSTALL_DIR/bin
$SCAN_BUILD_INSTALL_DIR/bin
$PRLIMIT_INSTALL_DIR/bin
$LATEST_CLANG_INSTALL_DIR/bin
`pwd`/codebuild/bin
~/.local/bin"

testdeps_path(){
    echo -ne "checking $1 is in the path..."
    if [[ ! "$PATH" =~ "$1" ]]; then
        if [[ -d "$1" ]]; then
            export PATH="$1:$PATH"
            echo -e "added"
        else
            echo -e "doesn't exist"
        fi
    else
        echo -e "already in path"
    fi
}

for i in $path_overrides; do testdeps_path "$i" ;done

# Just recording in the output for debugging.
if [ -f "/etc/lsb-release" ]; then
  cat /etc/lsb-release
fi

# Translate our custom variables into full paths to the compiler.
set_cc(){
  if [ -z ${GCC_VERSION:-} -o ${GCC_VERSION} = "NONE" ]; then
    echo "No GCC_VERSION set"
    if [ ${LATEST_CLANG:-} = "true" ]; then
      echo "LATEST_CLANG is ${LATEST_CLANG}"
      if [ -d ${LATEST_CLANG_INSTALL_DIR:-} ]; then
        export CC=${LATEST_CLANG_INSTALL_DIR}/bin/clang
        export CXX=${LATEST_CLANG_INSTALL_DIR}/bin/clang++
        echo "CC set to ${CC}"
        echo "CXX set to ${CXX}"
      else
        echo "Could not find a clang installation $LATEST_CLANG_INSTALL_DIR"
      fi
    fi
  else
    echo "GCC_VERSION is ${GCC_VERSION}"
    export CC=$(which gcc-${GCC_VERSION})
    export CXX=$(which g++-${GCC_VERSION})
    echo "CC set to ${CC}"
    echo "CXX set to ${CXX}"
  fi
}
set_cc

echo "UID=$UID"
echo "OS_NAME=$OS_NAME"
echo "S2N_LIBCRYPTO=$S2N_LIBCRYPTO"
echo "LIBCRYPTO_ROOT=${LIBCRYPTO_ROOT:-}"
echo "BUILD_S2N=$BUILD_S2N"
echo "GCC_VERSION=$GCC_VERSION"
echo "LATEST_CLANG=$LATEST_CLANG"
echo "TESTS=$TESTS"
echo "PATH=$PATH"
echo "LD_LIBRARY_PATH=$LD_LIBRARY_PATH"<|MERGE_RESOLUTION|>--- conflicted
+++ resolved
@@ -126,10 +126,6 @@
 if [[ "$S2N_LIBCRYPTO" == "openssl-1.1.1" ]]; then export LIBCRYPTO_ROOT=$OPENSSL_1_1_1_INSTALL_DIR ; fi
 if [[ "$S2N_LIBCRYPTO" == "openssl-3.0" ]]; then export LIBCRYPTO_ROOT=$OPENSSL_3_0_INSTALL_DIR ; fi
 if [[ "$S2N_LIBCRYPTO" == "openssl-1.0.2" ]]; then export LIBCRYPTO_ROOT=$OPENSSL_1_0_2_INSTALL_DIR ; fi
-<<<<<<< HEAD
-if [[ "$S2N_LIBCRYPTO" == "openssl-1.0.2-fips" ]]; then export LIBCRYPTO_ROOT=$OPENSSL_1_0_2_FIPS_INSTALL_DIR ; fi
-=======
->>>>>>> 7220e239
 if [[ "$S2N_LIBCRYPTO" == "boringssl" ]]; then export LIBCRYPTO_ROOT=$BORINGSSL_INSTALL_DIR ; fi
 if [[ "$S2N_LIBCRYPTO" == "awslc" ]]; then export LIBCRYPTO_ROOT=$AWSLC_INSTALL_DIR ; fi
 if [[ "$S2N_LIBCRYPTO" == "awslc-fips" ]]; then export LIBCRYPTO_ROOT=$AWSLC_FIPS_INSTALL_DIR ; fi
