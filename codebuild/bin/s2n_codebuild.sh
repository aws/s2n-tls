#!/bin/bash
# Copyright Amazon.com, Inc. or its affiliates. All Rights Reserved.
#
# Licensed under the Apache License, Version 2.0 (the "License").
# You may not use this file except in compliance with the License.
# A copy of the License is located at
#
#  http://aws.amazon.com/apache2.0
#
# or in the "license" file accompanying this file. This file is distributed
# on an "AS IS" BASIS, WITHOUT WARRANTIES OR CONDITIONS OF ANY KIND, either
# express or implied. See the License for the specific language governing
# permissions and limitations under the License.
#

set -e

source codebuild/bin/s2n_setup_env.sh

# Use prlimit to set the memlock limit to unlimited for linux. OSX is unlimited by default
# Codebuild Containers aren't allowing prlimit changes (and aren't being caught with the usual cgroup check)
if [[ "$OS_NAME" == "linux" && -n "$CODEBUILD_BUILD_ARN" ]]; then
    PRLIMIT_LOCATION=`which prlimit`
    sudo -E ${PRLIMIT_LOCATION} --pid "$$" --memlock=unlimited:unlimited;
fi

# Set the version of GCC as Default if it's required
if [[ -n "$GCC_VERSION" ]] && [[ "$GCC_VERSION" != "NONE" ]]; then
    alias gcc=$(which gcc-$GCC_VERSION);
fi

# Find if the environment has more than 8 cores
JOBS=8
if [[ -x "$(command -v nproc)" ]]; then
    UNITS=$(nproc);
    if [[ $UNITS -gt $JOBS ]]; then
        JOBS=$UNITS;
    fi
fi

make clean;

echo "Using $JOBS jobs for make..";

if [[ "$OS_NAME" == "linux" && "$TESTS" == "valgrind" ]]; then
    # For linux make a build with debug symbols and run valgrind
    # We have to output something every 9 minutes, as some test may run longer than 10 minutes
    # and will not produce any output
    while sleep 9m; do echo "=====[ $SECONDS seconds still running ]====="; done &
    S2N_DEBUG=true make -j $JOBS valgrind
    kill %1
fi

if [[ "$OS_NAME" == "linux" && ( "$TESTS" == "integrationv2") ]]; then
    make -j $JOBS
fi

CMAKE_PQ_OPTION="S2N_NO_PQ=False"
if [[ -n "$S2N_NO_PQ" ]]; then
    CMAKE_PQ_OPTION="S2N_NO_PQ=True"
fi

setup_apache_server() {
    # Start the apache server if the list of tests isn't defined, meaning all tests
    # are to be run, or if the renegotiate test is included in the list of tests.
    if [[ -z $TOX_TEST_NAME ]] || [[ "${TOX_TEST_NAME}" == *"test_renegotiate_apache"* ]]; then
        source codebuild/bin/s2n_apache2.sh
        APACHE_CERT_DIR="$(pwd)/tests/pems"

        apache2_start "${APACHE_CERT_DIR}"
    fi
}

run_integration_v2_tests() {
    setup_apache_server
    "$CB_BIN_DIR/install_s2n_head.sh" "$(mktemp -d)"
    make clean
    make integrationv2
}

# Run Multiple tests on one flag.
if [[ "$TESTS" == "ALL" || "$TESTS" == "sawHMACPlus" ]] && [[ "$OS_NAME" == "linux" ]]; then make -C tests/saw tmp/verify_HMAC.log tmp/verify_drbg.log failure-tests; fi

# Run Individual tests
if [[ "$TESTS" == "ALL" || "$TESTS" == "unit" ]]; then cmake . -Bbuild -DCMAKE_PREFIX_PATH=$LIBCRYPTO_ROOT -D${CMAKE_PQ_OPTION} -DS2N_BLOCK_NONPORTABLE_OPTIMIZATIONS=True -DBUILD_SHARED_LIBS=on; cmake --build ./build; make -C build test ARGS=-j$(nproc); fi
if [[ "$TESTS" == "ALL" || "$TESTS" == "interning" ]]; then ./codebuild/bin/test_libcrypto_interning.sh; fi
if [[ "$TESTS" == "ALL" || "$TESTS" == "asan" ]]; then make clean; S2N_ADDRESS_SANITIZER=1 make -j $JOBS ; fi
<<<<<<< HEAD
if [[ "$TESTS" == "ALL" || "$TESTS" == "integration" || "$TESTS" == "integrationv2" ]]; then run_integration_v2_tests; fi
=======
if [[ "$TESTS" == "ALL" || "$TESTS" == "integrationv2" ]]; then run_integration_v2_tests; fi
>>>>>>> ff7bef98
if [[ "$TESTS" == "ALL" || "$TESTS" == "crt" ]]; then ./codebuild/bin/build_aws_crt_cpp.sh $(mktemp -d) $(mktemp -d); fi
if [[ "$TESTS" == "ALL" || "$TESTS" == "sharedandstatic" ]]; then ./codebuild/bin/test_install_shared_and_static.sh $(mktemp -d); fi
if [[ "$TESTS" == "ALL" || "$TESTS" == "fuzz" ]]; then (make clean && make fuzz) ; fi
if [[ "$TESTS" == "ALL" || "$TESTS" == "benchmark" ]]; then (make clean && make benchmark) ; fi
if [[ "$TESTS" == "sawHMAC" ]] && [[ "$OS_NAME" == "linux" ]]; then make -C tests/saw/ tmp/verify_HMAC.log ; fi
if [[ "$TESTS" == "sawDRBG" ]]; then make -C tests/saw tmp/verify_drbg.log ; fi
if [[ "$TESTS" == "ALL" || "$TESTS" == "tls" ]]; then make -C tests/saw tmp/verify_handshake.log ; fi
if [[ "$TESTS" == "sawHMACFailure" ]]; then make -C tests/saw failure-tests ; fi<|MERGE_RESOLUTION|>--- conflicted
+++ resolved
@@ -85,11 +85,7 @@
 if [[ "$TESTS" == "ALL" || "$TESTS" == "unit" ]]; then cmake . -Bbuild -DCMAKE_PREFIX_PATH=$LIBCRYPTO_ROOT -D${CMAKE_PQ_OPTION} -DS2N_BLOCK_NONPORTABLE_OPTIMIZATIONS=True -DBUILD_SHARED_LIBS=on; cmake --build ./build; make -C build test ARGS=-j$(nproc); fi
 if [[ "$TESTS" == "ALL" || "$TESTS" == "interning" ]]; then ./codebuild/bin/test_libcrypto_interning.sh; fi
 if [[ "$TESTS" == "ALL" || "$TESTS" == "asan" ]]; then make clean; S2N_ADDRESS_SANITIZER=1 make -j $JOBS ; fi
-<<<<<<< HEAD
-if [[ "$TESTS" == "ALL" || "$TESTS" == "integration" || "$TESTS" == "integrationv2" ]]; then run_integration_v2_tests; fi
-=======
 if [[ "$TESTS" == "ALL" || "$TESTS" == "integrationv2" ]]; then run_integration_v2_tests; fi
->>>>>>> ff7bef98
 if [[ "$TESTS" == "ALL" || "$TESTS" == "crt" ]]; then ./codebuild/bin/build_aws_crt_cpp.sh $(mktemp -d) $(mktemp -d); fi
 if [[ "$TESTS" == "ALL" || "$TESTS" == "sharedandstatic" ]]; then ./codebuild/bin/test_install_shared_and_static.sh $(mktemp -d); fi
 if [[ "$TESTS" == "ALL" || "$TESTS" == "fuzz" ]]; then (make clean && make fuzz) ; fi
