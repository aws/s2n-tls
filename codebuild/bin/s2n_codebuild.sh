#!/bin/bash
# Copyright Amazon.com, Inc. or its affiliates. All Rights Reserved.
#
# Licensed under the Apache License, Version 2.0 (the "License").
# You may not use this file except in compliance with the License.
# A copy of the License is located at
#
#  http://aws.amazon.com/apache2.0
#
# or in the "license" file accompanying this file. This file is distributed
# on an "AS IS" BASIS, WITHOUT WARRANTIES OR CONDITIONS OF ANY KIND, either
# express or implied. See the License for the specific language governing
# permissions and limitations under the License.
#

set -e

source codebuild/bin/s2n_setup_env.sh

# Use prlimit to set the memlock limit to unlimited for linux. OSX is unlimited by default
# Codebuild Containers aren't allowing prlimit changes (and aren't being caught with the usual cgroup check)
if [[ "$OS_NAME" == "linux" && -n "$CODEBUILD_BUILD_ARN" ]]; then
    PRLIMIT_LOCATION=`which prlimit`
    sudo -E ${PRLIMIT_LOCATION} --pid "$$" --memlock=unlimited:unlimited;
fi

# Set the version of GCC as Default if it's required
if [[ -n "$GCC_VERSION" ]] && [[ "$GCC_VERSION" != "NONE" ]]; then
    alias gcc=$(which gcc-$GCC_VERSION);
fi

# Find if the environment has more than 8 cores
JOBS=8
if [[ -x "$(command -v nproc)" ]]; then
    UNITS=$(nproc);
    if [[ $UNITS -gt $JOBS ]]; then
        JOBS=$UNITS;
    fi
fi

make clean;

echo "Using $JOBS jobs for make..";

if [[ "$OS_NAME" == "linux" && "$TESTS" == "valgrind" ]]; then
    # For linux make a build with debug symbols and run valgrind
    # We have to output something every 9 minutes, as some test may run longer than 10 minutes
    # and will not produce any output
    while sleep 9m; do echo "=====[ $SECONDS seconds still running ]====="; done &
    S2N_DEBUG=true make -j $JOBS valgrind
    kill %1
fi

if [[ "$OS_NAME" == "linux" && ( ("$TESTS" == "integration") || ("$TESTS" == "integrationv2") ) ]]; then
    make -j $JOBS
fi

# Build and run unit tests with scan-build for osx. scan-build bundle isn't available for linux
if [[ "$OS_NAME" == "osx" && "$TESTS" == "integration" ]]; then
    scan-build --status-bugs -o /tmp/scan-build make -j$JOBS; STATUS=$?; test $STATUS -ne 0 && cat /tmp/scan-build/*/* ; [ "$STATUS" -eq "0" ];
fi

CMAKE_PQ_OPTION="S2N_NO_PQ=False"
if [[ -n "$S2N_NO_PQ" ]]; then
    CMAKE_PQ_OPTION="S2N_NO_PQ=True"
fi

# Run Multiple tests on one flag.
if [[ "$TESTS" == "ALL" || "$TESTS" == "sawHMACPlus" ]] && [[ "$OS_NAME" == "linux" ]]; then make -C tests/saw tmp/verify_HMAC.log tmp/verify_drbg.log sike failure-tests; fi

# Run Individual tests
if [[ "$TESTS" == "ALL" || "$TESTS" == "unit" ]]; then cmake . -Bbuild -DCMAKE_PREFIX_PATH=$LIBCRYPTO_ROOT -D${CMAKE_PQ_OPTION}; cmake --build ./build; make -C build test ARGS=-j$(nproc); fi
if [[ "$TESTS" == "ALL" || "$TESTS" == "interning" ]]; then ./codebuild/bin/test_libcrypto_interning.sh; fi
if [[ "$TESTS" == "ALL" || "$TESTS" == "asan" ]]; then make clean; S2N_ADDRESS_SANITIZER=1 make -j $JOBS ; fi
if [[ "$TESTS" == "ALL" || "$TESTS" == "integration" ]]; then make clean; S2N_NO_SSLYZE=1 make integration ; fi
<<<<<<< HEAD
if [[ "$TESTS" == "ALL" || "$TESTS" == "integrationv2" ]]; then $CB_BIN_DIR/install_s2n_head.sh "$(mktemp -d)"; make clean; make integrationv2 ; fi
=======
if [[ "$TESTS" == "ALL" || "$TESTS" == "integrationv2" ]]; then make clean; make integrationv2 ; fi
if [[ "$TESTS" == "ALL" || "$TESTS" == "crt" ]]; then ./codebuild/bin/build_aws_crt_cpp.sh $(mktemp -d) $(mktemp -d); fi
>>>>>>> 69cc5037
if [[ "$TESTS" == "ALL" || "$TESTS" == "fuzz" ]]; then (make clean && make fuzz) ; fi
if [[ "$TESTS" == "ALL" || "$TESTS" == "benchmark" ]]; then (make clean && make benchmark) ; fi
if [[ "$TESTS" == "sawHMAC" ]] && [[ "$OS_NAME" == "linux" ]]; then make -C tests/saw/ tmp/verify_HMAC.log ; fi
if [[ "$TESTS" == "sawDRBG" ]]; then make -C tests/saw tmp/verify_drbg.log ; fi
if [[ "$TESTS" == "ALL" || "$TESTS" == "tls" ]]; then make -C tests/saw tmp/verify_handshake.log ; fi
if [[ "$TESTS" == "sawHMACFailure" ]]; then make -C tests/saw failure-tests ; fi
# Below runs sike r_1 r_2 and x86
if [[ "$TESTS" == "sawSIKE" ]]; then make -C tests/saw sike ; fi
if [[ "$TESTS" == "ALL" || "$TESTS" == "sawBIKE" ]]; then make -C tests/saw bike ; fi

# Generate *.gcov files that can be picked up by the CodeCov.io Bash helper script. Don't run lcov or genhtml
# since those will delete .gcov files as they're processed.
if [[ "$CODECOV_IO_UPLOAD" == "true" && "$FUZZ_COVERAGE" != "true" ]]; then
    make run-gcov;
fi<|MERGE_RESOLUTION|>--- conflicted
+++ resolved
@@ -73,12 +73,8 @@
 if [[ "$TESTS" == "ALL" || "$TESTS" == "interning" ]]; then ./codebuild/bin/test_libcrypto_interning.sh; fi
 if [[ "$TESTS" == "ALL" || "$TESTS" == "asan" ]]; then make clean; S2N_ADDRESS_SANITIZER=1 make -j $JOBS ; fi
 if [[ "$TESTS" == "ALL" || "$TESTS" == "integration" ]]; then make clean; S2N_NO_SSLYZE=1 make integration ; fi
-<<<<<<< HEAD
 if [[ "$TESTS" == "ALL" || "$TESTS" == "integrationv2" ]]; then $CB_BIN_DIR/install_s2n_head.sh "$(mktemp -d)"; make clean; make integrationv2 ; fi
-=======
-if [[ "$TESTS" == "ALL" || "$TESTS" == "integrationv2" ]]; then make clean; make integrationv2 ; fi
 if [[ "$TESTS" == "ALL" || "$TESTS" == "crt" ]]; then ./codebuild/bin/build_aws_crt_cpp.sh $(mktemp -d) $(mktemp -d); fi
->>>>>>> 69cc5037
 if [[ "$TESTS" == "ALL" || "$TESTS" == "fuzz" ]]; then (make clean && make fuzz) ; fi
 if [[ "$TESTS" == "ALL" || "$TESTS" == "benchmark" ]]; then (make clean && make benchmark) ; fi
 if [[ "$TESTS" == "sawHMAC" ]] && [[ "$OS_NAME" == "linux" ]]; then make -C tests/saw/ tmp/verify_HMAC.log ; fi
