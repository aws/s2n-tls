#!/bin/bash
# Copyright Amazon.com, Inc. or its affiliates. All Rights Reserved.
#
# Licensed under the Apache License, Version 2.0 (the "License").
# You may not use this file except in compliance with the License.
# A copy of the License is located at
#
#  http://aws.amazon.com/apache2.0
#
# or in the "license" file accompanying this file. This file is distributed
# on an "AS IS" BASIS, WITHOUT WARRANTIES OR CONDITIONS OF ANY KIND, either
# express or implied. See the License for the specific language governing
# permissions and limitations under the License.
#

set -e

source codebuild/bin/s2n_setup_env.sh

# Use prlimit to set the memlock limit to unlimited for linux. OSX is unlimited by default
# Codebuild Containers aren't allowing prlimit changes (and aren't being caught with the usual cgroup check)
if [[ "$OS_NAME" == "linux" && -n "$CODEBUILD_BUILD_ARN" ]]; then
    PRLIMIT_LOCATION=`which prlimit`
    sudo -E ${PRLIMIT_LOCATION} --pid "$$" --memlock=unlimited:unlimited;
fi

# Set the version of GCC as Default if it's required
if [[ -n "$GCC_VERSION" ]] && [[ "$GCC_VERSION" != "NONE" ]]; then
    alias gcc=$(which gcc-$GCC_VERSION);
fi

# Find if the environment has more than 8 cores
JOBS=8
if [[ -x "$(command -v nproc)" ]]; then
    UNITS=$(nproc);
    if [[ $UNITS -gt $JOBS ]]; then
        JOBS=$UNITS;
    fi
fi

make clean;

echo "Using $JOBS jobs for make..";

if [[ "$OS_NAME" == "linux" && "$TESTS" == "valgrind" ]]; then
    # For linux make a build with debug symbols and run valgrind
    # We have to output something every 9 minutes, as some test may run longer than 10 minutes
    # and will not produce any output
    while sleep 9m; do echo "=====[ $SECONDS seconds still running ]====="; done &
    S2N_DEBUG=true make -j $JOBS valgrind
    kill %1
fi

CMAKE_PQ_OPTION="S2N_NO_PQ=False"
if [[ -n "$S2N_NO_PQ" ]]; then
    CMAKE_PQ_OPTION="S2N_NO_PQ=True"
fi

test_linked_libcrypto() {
    s2n_executable="$1"
    so_path="${LIBCRYPTO_ROOT}/lib/libcrypto.so"
    echo "Testing for linked libcrypto: ${so_path}"
    echo "ldd:"
    ldd "${s2n_executable}"
    ldd "${s2n_executable}" | grep "${so_path}" || \
        { echo "Linked libcrypto is incorrect."; exit 1; }
    echo "Test succeeded!"
}

setup_apache_server() {
    # Start the apache server if the list of tests isn't defined, meaning all tests
    # are to be run, or if the renegotiate test is included in the list of tests.
    if [[ -z $TOX_TEST_NAME ]] || [[ "${TOX_TEST_NAME}" == *"test_renegotiate_apache"* ]]; then
        source codebuild/bin/s2n_apache2.sh
        APACHE_CERT_DIR="$(pwd)/tests/pems"

        apache2_start "${APACHE_CERT_DIR}"
    fi
}

run_integration_v2_tests() {
    setup_apache_server
    "$CB_BIN_DIR/install_s2n_head.sh" "$(mktemp -d)"
    cmake . -Bbuild \
            -DCMAKE_PREFIX_PATH=$LIBCRYPTO_ROOT \
            -D${CMAKE_PQ_OPTION} \
            -DS2N_BLOCK_NONPORTABLE_OPTIMIZATIONS=True \
            -DBUILD_SHARED_LIBS=on \
            -DPython3_EXECUTABLE=$(which python3)
    cmake --build ./build -- -j $(nproc)
    test_linked_libcrypto ./build/bin/s2nc
    for test_name in $TOX_TEST_NAME; do
      test="${test_name//test_/}"
      echo "Running... cmake --build build/ --target test -- ARGS=\"--output-on-failure -R integrationv2_"$test"\""
      cmake --build build/ --target test -- ARGS="--output-on-failure -R integ_"$test
    done
}

run_unit_tests() {
    cmake . -Bbuild \
            -DCMAKE_PREFIX_PATH=$LIBCRYPTO_ROOT \
            -D${CMAKE_PQ_OPTION} \
            -DS2N_BLOCK_NONPORTABLE_OPTIMIZATIONS=True \
            -DBUILD_SHARED_LIBS=on
    cmake --build ./build -- -j $(nproc)
    test_linked_libcrypto ./build/bin/s2nc
<<<<<<< HEAD
    cmake --build build/ --target test -- ARGS="-L unit --output-on-failure"
=======
    env CTEST_OUTPUT_ON_FAILURE=1 make -C build test ARGS=-j$(nproc);
>>>>>>> ecedd2b2
}

# Run Multiple tests on one flag.
if [[ "$TESTS" == "ALL" || "$TESTS" == "sawHMACPlus" ]] && [[ "$OS_NAME" == "linux" ]]; then make -C tests/saw tmp/verify_HMAC.log tmp/verify_drbg.log failure-tests; fi

# Run Individual tests
if [[ "$TESTS" == "ALL" || "$TESTS" == "unit" ]]; then run_unit_tests; fi
if [[ "$TESTS" == "ALL" || "$TESTS" == "interning" ]]; then ./codebuild/bin/test_libcrypto_interning.sh; fi
if [[ "$TESTS" == "ALL" || "$TESTS" == "asan" ]]; then make clean; S2N_ADDRESS_SANITIZER=1 make -j $JOBS ; fi
if [[ "$TESTS" == "ALL" || "$TESTS" == "integrationv2" ]]; then run_integration_v2_tests; fi
if [[ "$TESTS" == "ALL" || "$TESTS" == "crt" ]]; then ./codebuild/bin/build_aws_crt_cpp.sh $(mktemp -d) $(mktemp -d); fi
if [[ "$TESTS" == "ALL" || "$TESTS" == "sharedandstatic" ]]; then ./codebuild/bin/test_install_shared_and_static.sh $(mktemp -d); fi
if [[ "$TESTS" == "ALL" || "$TESTS" == "fuzz" ]]; then (make clean && make fuzz) ; fi
if [[ "$TESTS" == "ALL" || "$TESTS" == "benchmark" ]]; then (make clean && make benchmark) ; fi
if [[ "$TESTS" == "sawHMAC" ]] && [[ "$OS_NAME" == "linux" ]]; then make -C tests/saw/ tmp/verify_HMAC.log ; fi
if [[ "$TESTS" == "sawDRBG" ]]; then make -C tests/saw tmp/verify_drbg.log ; fi
if [[ "$TESTS" == "ALL" || "$TESTS" == "tls" ]]; then make -C tests/saw tmp/verify_handshake.log ; fi
if [[ "$TESTS" == "sawHMACFailure" ]]; then make -C tests/saw failure-tests ; fi<|MERGE_RESOLUTION|>--- conflicted
+++ resolved
@@ -104,23 +104,6 @@
             -DBUILD_SHARED_LIBS=on
     cmake --build ./build -- -j $(nproc)
     test_linked_libcrypto ./build/bin/s2nc
-<<<<<<< HEAD
-    cmake --build build/ --target test -- ARGS="-L unit --output-on-failure"
-=======
-    env CTEST_OUTPUT_ON_FAILURE=1 make -C build test ARGS=-j$(nproc);
->>>>>>> ecedd2b2
-}
-
-# Run Multiple tests on one flag.
-if [[ "$TESTS" == "ALL" || "$TESTS" == "sawHMACPlus" ]] && [[ "$OS_NAME" == "linux" ]]; then make -C tests/saw tmp/verify_HMAC.log tmp/verify_drbg.log failure-tests; fi
-
-# Run Individual tests
-if [[ "$TESTS" == "ALL" || "$TESTS" == "unit" ]]; then run_unit_tests; fi
-if [[ "$TESTS" == "ALL" || "$TESTS" == "interning" ]]; then ./codebuild/bin/test_libcrypto_interning.sh; fi
-if [[ "$TESTS" == "ALL" || "$TESTS" == "asan" ]]; then make clean; S2N_ADDRESS_SANITIZER=1 make -j $JOBS ; fi
-if [[ "$TESTS" == "ALL" || "$TESTS" == "integrationv2" ]]; then run_integration_v2_tests; fi
-if [[ "$TESTS" == "ALL" || "$TESTS" == "crt" ]]; then ./codebuild/bin/build_aws_crt_cpp.sh $(mktemp -d) $(mktemp -d); fi
-if [[ "$TESTS" == "ALL" || "$TESTS" == "sharedandstatic" ]]; then ./codebuild/bin/test_install_shared_and_static.sh $(mktemp -d); fi
 if [[ "$TESTS" == "ALL" || "$TESTS" == "fuzz" ]]; then (make clean && make fuzz) ; fi
 if [[ "$TESTS" == "ALL" || "$TESTS" == "benchmark" ]]; then (make clean && make benchmark) ; fi
 if [[ "$TESTS" == "sawHMAC" ]] && [[ "$OS_NAME" == "linux" ]]; then make -C tests/saw/ tmp/verify_HMAC.log ; fi
