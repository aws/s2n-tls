--- conflicted
+++ resolved
@@ -20,11 +20,7 @@
           - check: 'tests/testlib'
             exclude: ''
           - check: 'tests/unit'
-<<<<<<< HEAD
-            exclude: "s2n_[^3a-cd-kl-rt-z].*\\.c"
-=======
-            exclude: "s2n_[^3a-csd-kt-z].*\\.c"
->>>>>>> 6d8741cd
+            exclude: ''
           - check: 'tls'
             exclude: ''
           - check: 'tls/extensions'
