--- conflicted
+++ resolved
@@ -20,11 +20,7 @@
           - check: 'tests/unit'
             exclude: "s2n_[^3a].*\\.c"
           - check: 'tls'
-<<<<<<< HEAD
-            exclude: "(tls\\/extensions)|(s2n_[i-z].*\\.[ch])"
-=======
-            exclude: "(tls\\/extensions)|(s2n_[a-hs-z].*\\.[ch])"
->>>>>>> 0e0d6079
+            exclude: "(tls\\/extensions)|(s2n_[s-z].*\\.[ch])"
           - check: 'tls/extensions'
             exclude: ''
           - check: 'utils'
