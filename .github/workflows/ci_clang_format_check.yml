name: clang-format Check
on: [pull_request]
jobs:
  formatting-check:
    name: Formatting Check
    runs-on: ubuntu-latest
    strategy:
      matrix:
        path:
          - check: 'api'
            exclude: ''
          - check: 'bin'
            exclude: ''
          - check: 'crypto'
            exclude: ''
          - check: 'stuffer'
            exclude: ''
          - check: 'error'
            exclude: ''
          - check: 'tests/testlib'
            exclude: ''
          - check: 'tests/unit'
<<<<<<< HEAD
            exclude: "s2n_[^3al-r].*\\.c"
=======
            exclude: "s2n_[^3a-cd-kt-z].*\\.c"
>>>>>>> 4e7627f5
          - check: 'tls'
            exclude: "(tls\\/extensions)|(s2n_[a-h].*\\.[ch])"
          - check: 'tls/extensions'
            exclude: ''
          - check: 'utils'
            exclude: ''
    steps:
      - uses: actions/checkout@v3
      - name: Run clang-format style check for C.
        uses: jidicula/clang-format-action@v4.9.0
        with:
          clang-format-version: '15'
          check-path: ${{ matrix.path['check'] }}
          exclude-regex: ${{ matrix.path['exclude'] }}<|MERGE_RESOLUTION|>--- conflicted
+++ resolved
@@ -20,11 +20,7 @@
           - check: 'tests/testlib'
             exclude: ''
           - check: 'tests/unit'
-<<<<<<< HEAD
-            exclude: "s2n_[^3al-r].*\\.c"
-=======
-            exclude: "s2n_[^3a-cd-kt-z].*\\.c"
->>>>>>> 4e7627f5
+            exclude: "s2n_[^3a-cd-kl-rt-z].*\\.c"
           - check: 'tls'
             exclude: "(tls\\/extensions)|(s2n_[a-h].*\\.[ch])"
           - check: 'tls/extensions'
