--- conflicted
+++ resolved
@@ -18,11 +18,7 @@
           - check: 'tests/testlib'
             exclude: ''
           - check: 'tests/unit'
-<<<<<<< HEAD
-            exclude: "s2n_[^3ad-kt-z].*\\.c"
-=======
-            exclude: "s2n_[^3a-cd-k].*\\.c"
->>>>>>> 06e9e8c1
+            exclude: "s2n_[^3a-cd-kt-z].*\\.c"
           - check: 'tls'
             exclude: "(tls\\/extensions)|(s2n_[a-hs-z].*\\.[ch])"
           - check: 'tls/extensions'
