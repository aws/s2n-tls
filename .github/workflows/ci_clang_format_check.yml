--- conflicted
+++ resolved
@@ -20,11 +20,7 @@
           - check: 'tests/unit'
             exclude: "s2n_[^3a].*\\.c"
           - check: 'tls'
-<<<<<<< HEAD
-            exclude: "(tls\\/extensions)|(s2n_[a-r].*\\.[ch])"
-=======
-            exclude: "(tls\\/extensions)|(s2n_[a-hs-z].*\\.[ch])"
->>>>>>> f3378e84
+            exclude: "(tls\\/extensions)|(s2n_[a-h].*\\.[ch])"
           - check: 'tls/extensions'
             exclude: ''
           - check: 'utils'
