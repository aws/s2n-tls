---
name: Linters
on:
  pull_request:
    branches: [main]
  merge_group:
    types: [checks_requested]
    branches: [main]
jobs:
  cppcheck:
    # ubuntu-latest introduced a newer gcc version that cannot compile cppcheck 2.3
    # TODO: upgrade to latest cppcheck and revert to ubuntu-latest
    #       see https://github.com/aws/s2n-tls/issues/3656
    runs-on: ubuntu-20.04
    env:
      CPPCHECK_INSTALL_DIR: test-deps/cppcheck
    steps:
      - uses: actions/checkout@v4

      - name: Setup
        run: source ./codebuild/bin/s2n_setup_env.sh

      - name: Cache
        id: cache
        uses: actions/cache@v2.1.4
        continue-on-error: true
        with:
          path: ${{ env.CPPCHECK_INSTALL_DIR }}
          key: cppcheck-2.3-${{ env.CPPCHECK_INSTALL_DIR }}

      - name: Install
        if: steps.cache.outputs.cache-hit != 'true'
        run: ./codebuild/bin/install_cppcheck.sh "$CPPCHECK_INSTALL_DIR"

      - name: Check
        run: ./codebuild/bin/run_cppcheck.sh "$CPPCHECK_INSTALL_DIR"

  headers:
    runs-on: ubuntu-latest
    steps:
      - uses: actions/checkout@v4

      - name: Setup
        run: source ./codebuild/bin/s2n_setup_env.sh

      - name: Check
        run: ./codebuild/bin/header_mistake_scanner.sh

  simple-mistakes:
    runs-on: ubuntu-latest
    steps:
      - uses: actions/checkout@v4

      - name: Setup
        run: source ./codebuild/bin/s2n_setup_env.sh

      - name: Check
        run: ./codebuild/bin/grep_simple_mistakes.sh

  comments:
    runs-on: ubuntu-latest
    steps:
      - uses: actions/checkout@v4

      - name: Setup
        run: source ./codebuild/bin/s2n_setup_env.sh

      - name: Install
        run: sudo apt update && sudo apt install -y kwstyle

      - name: Check
        run: |
          ./codebuild/bin/run_kwstyle.sh
          ./codebuild/bin/cpp_style_comment_linter.sh
  pepeight:
    runs-on: ubuntu-latest
    steps:
      - name: checkout
        uses: actions/checkout@v4
      - name: Run autopep8
        id: autopep8
        uses: peter-evans/autopep8@v2
        with:
          args: --diff --exit-code .
      - name: Check exit code
        if: steps.autopep8.outputs.exit-code != 0
        run: |
            echo "Run 'autopep8 --in-place .' to fix"
            exit 1
  clang-format:
    runs-on: ubuntu-latest
    steps:
      - uses: actions/checkout@v4
      - name: clang-format check
        uses: harrisonkaiser/clang-format-action@verbose
        with:
          clang-format-version: '15'
          include-regex: '^(\.\/)?(api|bin|crypto|stuffer|error|tls|utils|tests\/unit|tests\/testlib|docs\/examples).*\.(c|h)$'
  nixflake:
    # The nix develop changes contain broken nixpkg dependenecies; the allow/impure flags workaround this.
    runs-on: ubuntu-latest
    steps:
<<<<<<< HEAD
      - uses: actions/checkout@v4
      - uses: nixbuild/nix-quick-install-action@v21
=======
      - uses: actions/checkout@v3
      - uses: nixbuild/nix-quick-install-action@v29
>>>>>>> 5714c3c8
        with:
          nix_conf: experimental-features = nix-command flakes
      - name: nix flake check
        run: NIXPKGS_ALLOW_BROKEN=1 NIXPKGS_ALLOW_UNSUPPORTED_SYSTEM=1 nix flake check --impure
  nixfmt:
    runs-on: ubuntu-latest
    steps:
<<<<<<< HEAD
      - uses: actions/checkout@v4
      - uses: nixbuild/nix-quick-install-action@v21
=======
      - uses: actions/checkout@v3
      - uses: nixbuild/nix-quick-install-action@v29
>>>>>>> 5714c3c8
        with:
          nix_conf: experimental-features = nix-command flakes
      - name: nix fmt
        run: nix fmt $(find . -name \*nix -type f -not -path "./.git/*")
      - name: Changed files
        id: dirty
        run: |
          echo "Checking nix files with: nix fmt ..."
          git diff --exit-code
        continue-on-error: true
      - name: Failure case
        if: steps.dirty.outcome != 'success'
        run: |
          echo "Please fix formatting with nix fmt (file)"
          exit 1
      - name: Success
        run: echo "All nix files passed format check"<|MERGE_RESOLUTION|>--- conflicted
+++ resolved
@@ -100,13 +100,8 @@
     # The nix develop changes contain broken nixpkg dependenecies; the allow/impure flags workaround this.
     runs-on: ubuntu-latest
     steps:
-<<<<<<< HEAD
       - uses: actions/checkout@v4
-      - uses: nixbuild/nix-quick-install-action@v21
-=======
-      - uses: actions/checkout@v3
       - uses: nixbuild/nix-quick-install-action@v29
->>>>>>> 5714c3c8
         with:
           nix_conf: experimental-features = nix-command flakes
       - name: nix flake check
@@ -114,13 +109,8 @@
   nixfmt:
     runs-on: ubuntu-latest
     steps:
-<<<<<<< HEAD
       - uses: actions/checkout@v4
-      - uses: nixbuild/nix-quick-install-action@v21
-=======
-      - uses: actions/checkout@v3
       - uses: nixbuild/nix-quick-install-action@v29
->>>>>>> 5714c3c8
         with:
           nix_conf: experimental-features = nix-command flakes
       - name: nix fmt
