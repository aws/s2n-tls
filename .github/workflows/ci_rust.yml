--- conflicted
+++ resolved
@@ -49,11 +49,7 @@
         if: ${{ matrix.os == 'ubuntu-latest' }}
         run: |
           cmake . -Bbuild -DBUILD_SHARED_LIBS=on -DBUILD_TESTING=off
-<<<<<<< HEAD
-          cmake --build build -j $(nproc)
-=======
           cmake --build build -- -j $(nproc)
->>>>>>> 1f03ba56
 
           export S2N_TLS_LIB_DIR=`pwd`/build/lib
           export S2N_TLS_INCLUDE_DIR=`pwd`/api
