/*
 * Copyright 2014 Amazon.com, Inc. or its affiliates. All Rights Reserved.
 *
 * Licensed under the Apache License, Version 2.0 (the "License").
 * You may not use this file except in compliance with the License.
 * A copy of the License is located at
 *
 *  http://aws.amazon.com/apache2.0
 *
 * or in the "license" file accompanying this file. This file is distributed
 * on an "AS IS" BASIS, WITHOUT WARRANTIES OR CONDITIONS OF ANY KIND, either
 * express or implied. See the License for the specific language governing
 * permissions and limitations under the License.
 */

#include <openssl/md5.h>
#include <openssl/sha.h>

#include "error/s2n_errno.h"

#include "crypto/s2n_hmac.h"
#include "crypto/s2n_hash.h"
#include "crypto/s2n_fips.h"

#include "utils/s2n_safety.h"
#include "utils/s2n_blob.h"
#include "utils/s2n_mem.h"

int s2n_hmac_hash_alg(s2n_hmac_algorithm hmac_alg, s2n_hash_algorithm *out)
{
    switch(hmac_alg) {
    case S2N_HMAC_NONE:       *out = S2N_HASH_NONE;   break;
    case S2N_HMAC_MD5:        *out = S2N_HASH_MD5;    break;
    case S2N_HMAC_SHA1:       *out = S2N_HASH_SHA1;   break;
    case S2N_HMAC_SHA224:     *out = S2N_HASH_SHA224; break;
    case S2N_HMAC_SHA256:     *out = S2N_HASH_SHA256; break;
    case S2N_HMAC_SHA384:     *out = S2N_HASH_SHA384; break;
    case S2N_HMAC_SHA512:     *out = S2N_HASH_SHA512; break;
    case S2N_HMAC_SSLv3_MD5:  *out = S2N_HASH_MD5;    break;
    case S2N_HMAC_SSLv3_SHA1: *out = S2N_HASH_SHA1;   break;
    default:
        S2N_ERROR(S2N_ERR_HMAC_INVALID_ALGORITHM);
    }
    return 0;
}

int s2n_hmac_digest_size(s2n_hmac_algorithm hmac_alg, uint8_t *out)
{
    s2n_hash_algorithm hash_alg;
    GUARD(s2n_hmac_hash_alg(hmac_alg, &hash_alg));
    GUARD(s2n_hash_digest_size(hash_alg, out));
    return 0;
}

<<<<<<< HEAD

=======
/* Return 1 if hmac algorithm is available, 0 otherwise. */
int s2n_hmac_is_available(s2n_hmac_algorithm hmac_alg)
{
    int is_available = 0;
    switch(hmac_alg) {
    case S2N_HMAC_MD5:
    case S2N_HMAC_SSLv3_MD5:
    case S2N_HMAC_SSLv3_SHA1:
        /* Set is_available to 0 if in FIPS mode, as MD5/SSLv3 algs are not available in FIPS mode. */
        is_available = !s2n_is_in_fips_mode();
        break;
    case S2N_HMAC_NONE:    
    case S2N_HMAC_SHA1:
    case S2N_HMAC_SHA224:
    case S2N_HMAC_SHA256:
    case S2N_HMAC_SHA384:
    case S2N_HMAC_SHA512:
        is_available = 1;
        break;
    default:
        S2N_ERROR(S2N_ERR_HMAC_INVALID_ALGORITHM);
    }

    return is_available;
}
>>>>>>> a19fac53

static int s2n_sslv3_mac_init(struct s2n_hmac_state *state, s2n_hmac_algorithm alg, const void *key, uint32_t klen)
{
    if (!s2n_hmac_is_available(alg)) {
        /* Prevent hmacs from being used if they are not available. */
        S2N_ERROR(S2N_ERR_HMAC_INVALID_ALGORITHM);
    }
    
    s2n_hash_algorithm hash_alg = S2N_HASH_NONE;

    if (alg == S2N_HMAC_SSLv3_MD5) {
        hash_alg = S2N_HASH_MD5;
    }
    if (alg == S2N_HMAC_SSLv3_SHA1) {
        hash_alg = S2N_HASH_SHA1;
    }

    for (int i = 0; i < state->xor_pad_size; i++) {
        state->xor_pad[i] = 0x36;
    }

    GUARD(s2n_hash_init(&state->inner_just_key, hash_alg));
    GUARD(s2n_hash_update(&state->inner_just_key, key, klen));
    GUARD(s2n_hash_update(&state->inner_just_key, state->xor_pad, state->xor_pad_size));

    for (int i = 0; i < state->xor_pad_size; i++) {
        state->xor_pad[i] = 0x5c;
    }

    GUARD(s2n_hash_init(&state->outer, hash_alg));
    GUARD(s2n_hash_update(&state->outer, key, klen));
    GUARD(s2n_hash_update(&state->outer, state->xor_pad, state->xor_pad_size));

    /* Copy inner_just_key to inner */
    return s2n_hmac_reset(state);
}

static int s2n_sslv3_mac_digest(struct s2n_hmac_state *state, void *out, uint32_t size)
{
    for (int i = 0; i < state->xor_pad_size; i++) {
        state->xor_pad[i] = 0x5c;
    }

    GUARD(s2n_hash_digest(&state->inner, state->digest_pad, state->digest_size));
    GUARD(s2n_hash_copy(&state->inner, &state->outer));
    GUARD(s2n_hash_update(&state->inner, state->digest_pad, state->digest_size));

    return s2n_hash_digest(&state->inner, out, size);
}

<<<<<<< HEAD

static int s2n_tls_hmac_init(struct s2n_hmac_state *state, s2n_hmac_algorithm alg, const void *key, uint32_t klen)
{
    s2n_hash_algorithm hash_alg;
    GUARD(s2n_hmac_hash_alg(alg, &hash_alg));
  
    GUARD(s2n_hash_init(&state->inner_just_key, hash_alg));
    GUARD(s2n_hash_init(&state->outer, hash_alg));

    uint32_t copied = klen;
    if (klen > state->block_size) {
        GUARD(s2n_hash_update(&state->outer, key, klen));
        GUARD(s2n_hash_digest(&state->outer, state->digest_pad, state->digest_size));

        memcpy_check(state->xor_pad, state->digest_pad, state->digest_size);
        copied = state->digest_size;
    } else {
        memcpy_check(state->xor_pad, key, klen);
    }

    for (int i = 0; i < copied; i++) {
        state->xor_pad[i] ^= 0x36;
    }
    for (int i = copied; i < state->block_size; i++) {
        state->xor_pad[i] = 0x36;
    }

    GUARD(s2n_hash_update(&state->inner_just_key, state->xor_pad, state->block_size));

    /* 0x36 xor 0x5c == 0x6a */
    for (int i = 0; i < state->block_size; i++) {
        state->xor_pad[i] ^= 0x6a;
    }

    return s2n_hmac_reset(state);
}


int s2n_hmac_block_size(s2n_hmac_algorithm hmac_alg, uint16_t *block_size)
=======
int s2n_hmac_xor_pad_size(s2n_hmac_algorithm hmac_alg, uint16_t *xor_pad_size)
>>>>>>> a19fac53
{
    switch(hmac_alg) {
    case S2N_HMAC_NONE:       *xor_pad_size = 64;   break;
    case S2N_HMAC_MD5:        *xor_pad_size = 64;   break;
    case S2N_HMAC_SHA1:       *xor_pad_size = 64;   break;
    case S2N_HMAC_SHA224:     *xor_pad_size = 64;   break;
    case S2N_HMAC_SHA256:     *xor_pad_size = 64;   break;
    case S2N_HMAC_SHA384:     *xor_pad_size = 128;  break;
    case S2N_HMAC_SHA512:     *xor_pad_size = 128;  break;
    case S2N_HMAC_SSLv3_MD5:  *xor_pad_size = 48;   break;
    case S2N_HMAC_SSLv3_SHA1: *xor_pad_size = 40;   break;
    default:
        S2N_ERROR(S2N_ERR_HMAC_INVALID_ALGORITHM);
    }
    return 0;
}

int s2n_hmac_hash_block_size(s2n_hmac_algorithm hmac_alg, uint16_t *block_size)
{
    switch(hmac_alg) {
    case S2N_HMAC_NONE:       *block_size = 64;   break;
    case S2N_HMAC_MD5:        *block_size = 64;   break;
    case S2N_HMAC_SHA1:       *block_size = 64;   break;
    case S2N_HMAC_SHA224:     *block_size = 64;   break;
    case S2N_HMAC_SHA256:     *block_size = 64;   break;
    case S2N_HMAC_SHA384:     *block_size = 128;  break;
    case S2N_HMAC_SHA512:     *block_size = 128;  break;
    case S2N_HMAC_SSLv3_MD5:  *block_size = 64;   break;
    case S2N_HMAC_SSLv3_SHA1: *block_size = 64;   break;
    default:
        S2N_ERROR(S2N_ERR_HMAC_INVALID_ALGORITHM);
    }
    return 0;
}

int s2n_hmac_new(struct s2n_hmac_state *state)
{
    GUARD(s2n_hash_new(&state->inner));
    GUARD(s2n_hash_new(&state->inner_just_key));
    GUARD(s2n_hash_new(&state->outer));

    return 0;
}

int s2n_hmac_init(struct s2n_hmac_state *state, s2n_hmac_algorithm alg, const void *key, uint32_t klen)
{
<<<<<<< HEAD
    state->alg = alg;
    GUARD(s2n_hmac_block_size(alg, &state->block_size));
    state->currently_in_hash_block = 0;
=======
    if (!s2n_hmac_is_available(alg)) {
        /* Prevent hmacs from being used if they are not available. */
        S2N_ERROR(S2N_ERR_HMAC_INVALID_ALGORITHM);
    }

    s2n_hash_algorithm hash_alg;
    state->currently_in_hash_block = 0;

    GUARD(s2n_hmac_hash_alg(alg, &hash_alg));
    GUARD(s2n_hmac_digest_size(alg, &state->digest_size));
    GUARD(s2n_hmac_xor_pad_size(alg, &state->xor_pad_size));
>>>>>>> a19fac53
    GUARD(s2n_hmac_hash_block_size(alg, &state->hash_block_size));
    GUARD(s2n_hmac_digest_size(alg, &state->digest_size));

    gte_check(sizeof(state->xor_pad), state->xor_pad_size);
    gte_check(sizeof(state->digest_pad), state->digest_size);
    /* key needs to be as large as the biggest block size */
    gte_check(sizeof(state->xor_pad), state->hash_block_size);


    if (alg == S2N_HMAC_SSLv3_SHA1 || alg == S2N_HMAC_SSLv3_MD5) {
        return s2n_sslv3_mac_init(state, alg, key, klen);
<<<<<<< HEAD
    } else {
        return s2n_tls_hmac_init(state, alg, key, klen);
    }
=======
    }

    GUARD(s2n_hash_init(&state->inner_just_key, hash_alg));
    GUARD(s2n_hash_init(&state->outer, hash_alg));

    uint32_t copied = klen;
    if (klen > state->xor_pad_size) {
        GUARD(s2n_hash_update(&state->outer, key, klen));
        GUARD(s2n_hash_digest(&state->outer, state->digest_pad, state->digest_size));

        memcpy_check(state->xor_pad, state->digest_pad, state->digest_size);
        copied = state->digest_size;
    } else {
        memcpy_check(state->xor_pad, key, klen);
    }

    for (int i = 0; i < copied; i++) {
        state->xor_pad[i] ^= 0x36;
    }
    for (int i = copied; i < state->xor_pad_size; i++) {
        state->xor_pad[i] = 0x36;
    }

    GUARD(s2n_hash_update(&state->inner_just_key, state->xor_pad, state->xor_pad_size));

    /* 0x36 xor 0x5c == 0x6a */
    for (int i = 0; i < state->xor_pad_size; i++) {
        state->xor_pad[i] ^= 0x6a;
    }

    return s2n_hmac_reset(state);
>>>>>>> a19fac53
}

int s2n_hmac_update(struct s2n_hmac_state *state, const void *in, uint32_t size)
{
    /* Keep track of how much of the current hash block is full
     *
     * Why the 4294949760 constant in this code? 4294949760 is the highest 32-bit
     * value that is congruent to 0 modulo all of our HMAC block sizes, that is also
     * at least 16k smaller than 2^32. It therefore has no effect on the mathematical
     * result, and no valid record size can cause it to overflow.
     * 
     * The value was found with the following python code;
     * 
     * x = (2 ** 32) - (2 ** 14)
     * while True:
     *   if x % 40 | x % 48 | x % 64 | x % 128 == 0:
     *     break
     *   x -= 1
     * print x
     *
     * What it does do however is ensure that the mod operation takes a
     * constant number of instruction cycles, regardless of the size of the
     * input. On some platforms, including Intel, the operation can take a
     * smaller number of cycles if the input is "small".
     */
    state->currently_in_hash_block += (4294949760 + size) % state->hash_block_size;
    state->currently_in_hash_block %= state->hash_block_size;

    return s2n_hash_update(&state->inner, in, size);
}

int s2n_hmac_digest(struct s2n_hmac_state *state, void *out, uint32_t size)
{
    if (state->alg == S2N_HMAC_SSLv3_SHA1 || state->alg == S2N_HMAC_SSLv3_MD5) {
        return s2n_sslv3_mac_digest(state, out, size);
    }

    GUARD(s2n_hash_digest(&state->inner, state->digest_pad, state->digest_size));
    GUARD(s2n_hash_reset(&state->outer));
    GUARD(s2n_hash_update(&state->outer, state->xor_pad, state->xor_pad_size));
    GUARD(s2n_hash_update(&state->outer, state->digest_pad, state->digest_size));

    return s2n_hash_digest(&state->outer, out, size);
}

int s2n_hmac_digest_two_compression_rounds(struct s2n_hmac_state *state, void *out, uint32_t size)
{
    /* Do the "real" work of this function. */
    GUARD(s2n_hmac_digest(state, out, size));

    /* If there were 9 or more bytes of space left in the current hash block
     * then the serialized length, plus an 0x80 byte, will have fit in that block. 
     * If there were fewer than 9 then adding the length will have caused an extra 
     * compression block round. This digest function always does two compression rounds,
     * even if there is no need for the second.
     */
    if (state->currently_in_hash_block > (state->hash_block_size - 9)) {
        return 0;
    }

    /* No-op s2n_hash_update to normalize timing and guard against Lucky13. This does not affect the value of *out. */
    return s2n_hash_update(&state->inner, state->xor_pad, state->hash_block_size);
}

int s2n_hmac_free(struct s2n_hmac_state *state)
{
    GUARD(s2n_hash_free(&state->inner));
    GUARD(s2n_hash_free(&state->inner_just_key));
    GUARD(s2n_hash_free(&state->outer));

    return 0;
}

int s2n_hmac_reset(struct s2n_hmac_state *state)
{
    state->currently_in_hash_block = 0;
    GUARD(s2n_hash_copy(&state->inner, &state->inner_just_key));
    return 0;
}

int s2n_hmac_digest_verify(const void *a, const void *b, uint32_t len)
{
    return 0 - !s2n_constant_time_equals(a, b, len);
}

int s2n_hmac_copy(struct s2n_hmac_state *to, struct s2n_hmac_state *from)
{
    /* memcpy cannot be used on s2n_hmac_state as the underlying s2n_hash implementation's
     * copy must be used. This is enforced when the s2n_hash implementation is s2n_evp_hash.
     */
    to->alg = from->alg;
    to->hash_block_size = from->hash_block_size;
    to->currently_in_hash_block = from->currently_in_hash_block;
    to->xor_pad_size = from->xor_pad_size;
    to->digest_size = from->digest_size;

    GUARD(s2n_hash_copy(&to->inner, &from->inner));
    GUARD(s2n_hash_copy(&to->inner_just_key, &from->inner_just_key));
    GUARD(s2n_hash_copy(&to->outer, &from->outer));

    memcpy_check(to->xor_pad, from->xor_pad, sizeof(to->xor_pad));
    memcpy_check(to->digest_pad, from->digest_pad, sizeof(to->digest_pad));

    return 0;
}<|MERGE_RESOLUTION|>--- conflicted
+++ resolved
@@ -52,9 +52,6 @@
     return 0;
 }
 
-<<<<<<< HEAD
-
-=======
 /* Return 1 if hmac algorithm is available, 0 otherwise. */
 int s2n_hmac_is_available(s2n_hmac_algorithm hmac_alg)
 {
@@ -80,7 +77,6 @@
 
     return is_available;
 }
->>>>>>> a19fac53
 
 static int s2n_sslv3_mac_init(struct s2n_hmac_state *state, s2n_hmac_algorithm alg, const void *key, uint32_t klen)
 {
@@ -131,7 +127,6 @@
     return s2n_hash_digest(&state->inner, out, size);
 }
 
-<<<<<<< HEAD
 
 static int s2n_tls_hmac_init(struct s2n_hmac_state *state, s2n_hmac_algorithm alg, const void *key, uint32_t klen)
 {
@@ -142,7 +137,7 @@
     GUARD(s2n_hash_init(&state->outer, hash_alg));
 
     uint32_t copied = klen;
-    if (klen > state->block_size) {
+    if (klen > state->xor_pad_size) {
         GUARD(s2n_hash_update(&state->outer, key, klen));
         GUARD(s2n_hash_digest(&state->outer, state->digest_pad, state->digest_size));
 
@@ -155,25 +150,21 @@
     for (int i = 0; i < copied; i++) {
         state->xor_pad[i] ^= 0x36;
     }
-    for (int i = copied; i < state->block_size; i++) {
+    for (int i = copied; i < state->xor_pad_size; i++) {
         state->xor_pad[i] = 0x36;
     }
 
-    GUARD(s2n_hash_update(&state->inner_just_key, state->xor_pad, state->block_size));
+    GUARD(s2n_hash_update(&state->inner_just_key, state->xor_pad, state->xor_pad_size));
 
     /* 0x36 xor 0x5c == 0x6a */
-    for (int i = 0; i < state->block_size; i++) {
+    for (int i = 0; i < state->xor_pad_size; i++) {
         state->xor_pad[i] ^= 0x6a;
     }
 
     return s2n_hmac_reset(state);
 }
 
-
-int s2n_hmac_block_size(s2n_hmac_algorithm hmac_alg, uint16_t *block_size)
-=======
 int s2n_hmac_xor_pad_size(s2n_hmac_algorithm hmac_alg, uint16_t *xor_pad_size)
->>>>>>> a19fac53
 {
     switch(hmac_alg) {
     case S2N_HMAC_NONE:       *xor_pad_size = 64;   break;
@@ -220,71 +211,31 @@
 
 int s2n_hmac_init(struct s2n_hmac_state *state, s2n_hmac_algorithm alg, const void *key, uint32_t klen)
 {
-<<<<<<< HEAD
-    state->alg = alg;
-    GUARD(s2n_hmac_block_size(alg, &state->block_size));
-    state->currently_in_hash_block = 0;
-=======
     if (!s2n_hmac_is_available(alg)) {
         /* Prevent hmacs from being used if they are not available. */
         S2N_ERROR(S2N_ERR_HMAC_INVALID_ALGORITHM);
     }
 
-    s2n_hash_algorithm hash_alg;
+
+    
+    state->alg = alg;
+    GUARD(s2n_hmac_hash_block_size(alg, &state->hash_block_size));
     state->currently_in_hash_block = 0;
-
-    GUARD(s2n_hmac_hash_alg(alg, &hash_alg));
+    GUARD(s2n_hmac_xor_pad_size(alg, &state->xor_pad_size));
     GUARD(s2n_hmac_digest_size(alg, &state->digest_size));
-    GUARD(s2n_hmac_xor_pad_size(alg, &state->xor_pad_size));
->>>>>>> a19fac53
-    GUARD(s2n_hmac_hash_block_size(alg, &state->hash_block_size));
-    GUARD(s2n_hmac_digest_size(alg, &state->digest_size));
+
 
     gte_check(sizeof(state->xor_pad), state->xor_pad_size);
     gte_check(sizeof(state->digest_pad), state->digest_size);
+    gte_check(sizeof(state->xor_pad), state->xor_pad_size);
     /* key needs to be as large as the biggest block size */
     gte_check(sizeof(state->xor_pad), state->hash_block_size);
 
-
     if (alg == S2N_HMAC_SSLv3_SHA1 || alg == S2N_HMAC_SSLv3_MD5) {
         return s2n_sslv3_mac_init(state, alg, key, klen);
-<<<<<<< HEAD
     } else {
         return s2n_tls_hmac_init(state, alg, key, klen);
     }
-=======
-    }
-
-    GUARD(s2n_hash_init(&state->inner_just_key, hash_alg));
-    GUARD(s2n_hash_init(&state->outer, hash_alg));
-
-    uint32_t copied = klen;
-    if (klen > state->xor_pad_size) {
-        GUARD(s2n_hash_update(&state->outer, key, klen));
-        GUARD(s2n_hash_digest(&state->outer, state->digest_pad, state->digest_size));
-
-        memcpy_check(state->xor_pad, state->digest_pad, state->digest_size);
-        copied = state->digest_size;
-    } else {
-        memcpy_check(state->xor_pad, key, klen);
-    }
-
-    for (int i = 0; i < copied; i++) {
-        state->xor_pad[i] ^= 0x36;
-    }
-    for (int i = copied; i < state->xor_pad_size; i++) {
-        state->xor_pad[i] = 0x36;
-    }
-
-    GUARD(s2n_hash_update(&state->inner_just_key, state->xor_pad, state->xor_pad_size));
-
-    /* 0x36 xor 0x5c == 0x6a */
-    for (int i = 0; i < state->xor_pad_size; i++) {
-        state->xor_pad[i] ^= 0x6a;
-    }
-
-    return s2n_hmac_reset(state);
->>>>>>> a19fac53
 }
 
 int s2n_hmac_update(struct s2n_hmac_state *state, const void *in, uint32_t size)
