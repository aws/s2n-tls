/*
 * Copyright 2019 Amazon.com, Inc. or its affiliates. All Rights Reserved.
 *
 * Licensed under the Apache License, Version 2.0 (the "License").
 * You may not use this file except in compliance with the License.
 * A copy of the License is located at
 *
 *  http://aws.amazon.com/apache2.0
 *
 * or in the "license" file accompanying this file. This file is distributed
 * on an "AS IS" BASIS, WITHOUT WARRANTIES OR CONDITIONS OF ANY KIND, either
 * express or implied. See the License for the specific language governing
 * permissions and limitations under the License.
 */

#include "crypto/s2n_ecc_evp.h"

#include <openssl/ecdh.h>
#include <openssl/evp.h>
#include <stdint.h>

#include "tls/s2n_tls_parameters.h"
#include "utils/s2n_mem.h"
#include "utils/s2n_safety.h"

DEFINE_POINTER_CLEANUP_FUNC(EVP_PKEY *, EVP_PKEY_free);
DEFINE_POINTER_CLEANUP_FUNC(EVP_PKEY_CTX *, EVP_PKEY_CTX_free);

<<<<<<< HEAD
#if !MODERN_EC_SUPPORTED
DEFINE_POINTER_CLEANUP_FUNC(EC_KEY *, EC_KEY_free);
DEFINE_POINTER_CLEANUP_FUNC(EC_POINT *, EC_POINT_free);
#endif 

=======
>>>>>>> f3c4aa7d
#if MODERN_EC_SUPPORTED
const struct s2n_ecc_named_curve s2n_ecc_curve_x25519 = {
    .iana_id = TLS_EC_CURVE_ECDH_X25519, 
    .libcrypto_nid = NID_X25519, 
    .name = "x25519", 
    .share_size = 32
};
#endif

<<<<<<< HEAD
const struct s2n_ecc_named_curve *const s2n_ecc_evp_supported_curves[] = {
=======
const struct s2n_ecc_named_curve *const s2n_ecc_evp_supported_curves_list[] = {
>>>>>>> f3c4aa7d
    &s2n_ecc_curve_secp256r1,
    &s2n_ecc_curve_secp384r1,
#if MODERN_EC_SUPPORTED
    &s2n_ecc_curve_x25519,
#endif
};

<<<<<<< HEAD
=======
const size_t s2n_ecc_evp_supported_curves_list_len = s2n_array_len(s2n_ecc_evp_supported_curves_list);

>>>>>>> f3c4aa7d
#if MODERN_EC_SUPPORTED
static int s2n_ecc_evp_generate_key_x25519(const struct s2n_ecc_named_curve *named_curve, EVP_PKEY **evp_pkey);
#else
static int s2n_ecc_evp_write_point_data_snug(const EC_POINT *point, const EC_GROUP *group, struct s2n_blob *out);
static int s2n_ecc_evp_calculate_point_length(const EC_POINT *point, const EC_GROUP *group, uint8_t *length);
static EC_POINT *s2n_ecc_evp_blob_to_point(struct s2n_blob *blob, const EC_KEY *ec_key);
#endif
static int s2n_ecc_evp_generate_key_nist_curves(const struct s2n_ecc_named_curve *named_curve, EVP_PKEY **evp_pkey);
static int s2n_ecc_evp_generate_own_key(const struct s2n_ecc_named_curve *named_curve, EVP_PKEY **evp_pkey);
static int s2n_ecc_evp_compute_shared_secret(EVP_PKEY *own_key, EVP_PKEY *peer_public, struct s2n_blob *shared_secret);

#if MODERN_EC_SUPPORTED
static int s2n_ecc_evp_generate_key_x25519(const struct s2n_ecc_named_curve *named_curve, EVP_PKEY **evp_pkey) {

    DEFER_CLEANUP(EVP_PKEY_CTX *pctx = EVP_PKEY_CTX_new_id(named_curve->libcrypto_nid, NULL),
                  EVP_PKEY_CTX_free_pointer);
    S2N_ERROR_IF(pctx == NULL, S2N_ERR_ECDHE_GEN_KEY);

    GUARD_OSSL(EVP_PKEY_keygen_init(pctx), S2N_ERR_ECDHE_GEN_KEY);
    GUARD_OSSL(EVP_PKEY_keygen(pctx, evp_pkey), S2N_ERR_ECDHE_GEN_KEY);
    S2N_ERROR_IF(evp_pkey == NULL, S2N_ERR_ECDHE_GEN_KEY);

    return 0;
}
#endif

static int s2n_ecc_evp_generate_key_nist_curves(const struct s2n_ecc_named_curve *named_curve, EVP_PKEY **evp_pkey) {

    DEFER_CLEANUP(EVP_PKEY_CTX *pctx = EVP_PKEY_CTX_new_id(EVP_PKEY_EC, NULL), EVP_PKEY_CTX_free_pointer);
    S2N_ERROR_IF(pctx == NULL, S2N_ERR_ECDHE_GEN_KEY);

    GUARD_OSSL(EVP_PKEY_paramgen_init(pctx), S2N_ERR_ECDHE_GEN_KEY);
    GUARD_OSSL(EVP_PKEY_CTX_set_ec_paramgen_curve_nid(pctx, named_curve->libcrypto_nid), S2N_ERR_ECDHE_GEN_KEY);

    DEFER_CLEANUP(EVP_PKEY *params = NULL, EVP_PKEY_free_pointer);
    GUARD_OSSL(EVP_PKEY_paramgen(pctx, &params), S2N_ERR_ECDHE_GEN_KEY);
    S2N_ERROR_IF(params == NULL, S2N_ERR_ECDHE_GEN_KEY);

    DEFER_CLEANUP(EVP_PKEY_CTX *kctx = EVP_PKEY_CTX_new(params, NULL), EVP_PKEY_CTX_free_pointer);
    S2N_ERROR_IF(kctx == NULL, S2N_ERR_ECDHE_GEN_KEY);

    GUARD_OSSL(EVP_PKEY_keygen_init(kctx), S2N_ERR_ECDHE_GEN_KEY);
    GUARD_OSSL(EVP_PKEY_keygen(kctx, evp_pkey), S2N_ERR_ECDHE_GEN_KEY);
    S2N_ERROR_IF(evp_pkey == NULL, S2N_ERR_ECDHE_GEN_KEY);

    return 0;
}

static int s2n_ecc_evp_generate_own_key(const struct s2n_ecc_named_curve *named_curve, EVP_PKEY **evp_pkey) {
#if MODERN_EC_SUPPORTED
    if (named_curve->libcrypto_nid == NID_X25519) {
        return s2n_ecc_evp_generate_key_x25519(named_curve, evp_pkey);
    }
#endif
    if (named_curve->libcrypto_nid == NID_X9_62_prime256v1 || named_curve->libcrypto_nid == NID_secp384r1) {
        return s2n_ecc_evp_generate_key_nist_curves(named_curve, evp_pkey);
    }
    S2N_ERROR(S2N_ERR_ECDHE_GEN_KEY);
}

static int s2n_ecc_evp_compute_shared_secret(EVP_PKEY *own_key, EVP_PKEY *peer_public, struct s2n_blob *shared_secret) {
    size_t shared_secret_size;

    DEFER_CLEANUP(EVP_PKEY_CTX *ctx = EVP_PKEY_CTX_new(own_key, NULL), EVP_PKEY_CTX_free_pointer);
    S2N_ERROR_IF(ctx == NULL, S2N_ERR_ECDHE_SHARED_SECRET);

    GUARD_OSSL(EVP_PKEY_derive_init(ctx), S2N_ERR_ECDHE_SHARED_SECRET);
    GUARD_OSSL(EVP_PKEY_derive_set_peer(ctx, peer_public), S2N_ERR_ECDHE_SHARED_SECRET);
    GUARD_OSSL(EVP_PKEY_derive(ctx, NULL, &shared_secret_size), S2N_ERR_ECDHE_SHARED_SECRET);
    GUARD(s2n_alloc(shared_secret, shared_secret_size));

    if (EVP_PKEY_derive(ctx, shared_secret->data, &shared_secret_size) != 1) {
        GUARD(s2n_free(shared_secret));
        S2N_ERROR(S2N_ERR_ECDHE_SHARED_SECRET);
    }

    return 0;
}

int s2n_ecc_evp_generate_ephemeral_key(struct s2n_ecc_evp_params *ecc_evp_params) {
    notnull_check(ecc_evp_params->negotiated_curve);
    S2N_ERROR_IF(s2n_ecc_evp_generate_own_key(ecc_evp_params->negotiated_curve, &ecc_evp_params->evp_pkey) != 0,
                 S2N_ERR_ECDHE_GEN_KEY);
    S2N_ERROR_IF(ecc_evp_params->evp_pkey == NULL, S2N_ERR_ECDHE_GEN_KEY);
    return 0;
}

int s2n_ecc_evp_compute_shared_secret_from_params(struct s2n_ecc_evp_params *private_ecc_evp_params,
                                                  struct s2n_ecc_evp_params *public_ecc_evp_params,
                                                  struct s2n_blob *shared_key) {
    notnull_check(private_ecc_evp_params->negotiated_curve);
    notnull_check(private_ecc_evp_params->evp_pkey);
    notnull_check(public_ecc_evp_params->negotiated_curve);
    notnull_check(public_ecc_evp_params->evp_pkey);
    S2N_ERROR_IF(private_ecc_evp_params->negotiated_curve->iana_id != public_ecc_evp_params->negotiated_curve->iana_id,
                 S2N_ERR_ECDHE_UNSUPPORTED_CURVE);
    GUARD(s2n_ecc_evp_compute_shared_secret(private_ecc_evp_params->evp_pkey, public_ecc_evp_params->evp_pkey,
                                            shared_key));
    return 0;
}

#if (!MODERN_EC_SUPPORTED)
static int s2n_ecc_evp_calculate_point_length(const EC_POINT *point, const EC_GROUP *group, uint8_t *length) {
    size_t ret = EC_POINT_point2oct(group, point, POINT_CONVERSION_UNCOMPRESSED, NULL, 0, NULL);
    S2N_ERROR_IF(ret == 0, S2N_ERR_ECDHE_SERIALIZING);
    S2N_ERROR_IF(ret > UINT8_MAX, S2N_ERR_ECDHE_SERIALIZING);
    *length = (uint8_t)ret;
    return 0;
}

static int s2n_ecc_evp_write_point_data_snug(const EC_POINT *point, const EC_GROUP *group, struct s2n_blob *out) {
    size_t ret = EC_POINT_point2oct(group, point, POINT_CONVERSION_UNCOMPRESSED, out->data, out->size, NULL);
    S2N_ERROR_IF(ret != out->size, S2N_ERR_ECDHE_SERIALIZING);
    return 0;
}

static EC_POINT *s2n_ecc_evp_blob_to_point(struct s2n_blob *blob, const EC_KEY *ec_key) {
    const EC_GROUP *group = EC_KEY_get0_group(ec_key);
    EC_POINT *point = EC_POINT_new(group);
    if (point == NULL) {
        S2N_ERROR_PTR(S2N_ERR_ECDHE_UNSUPPORTED_CURVE);
    }
    if (EC_POINT_oct2point(group, point, blob->data, blob->size, NULL) != 1) {
        EC_POINT_free(point);
        S2N_ERROR_PTR(S2N_ERR_BAD_MESSAGE);
    }
    return point;
}
#endif

int s2n_ecc_evp_read_params_point(struct s2n_stuffer *in, int point_size, struct s2n_blob *point_blob) {
    notnull_check(in);
    notnull_check(point_blob);
    gte_check(point_size, 0);

    /* Extract point from stuffer */
    point_blob->size = point_size;
    point_blob->data = (uint8_t *)s2n_stuffer_raw_read(in, point_size);
    notnull_check(point_blob->data);

    return 0;
}

int s2n_ecc_evp_write_params_point(struct s2n_ecc_evp_params *ecc_evp_params, struct s2n_stuffer *out) {
    notnull_check(ecc_evp_params);
    notnull_check(ecc_evp_params->negotiated_curve);
    notnull_check(ecc_evp_params->evp_pkey);
    notnull_check(out);

#if MODERN_EC_SUPPORTED
    out->blob.size = EVP_PKEY_get1_tls_encodedpoint(ecc_evp_params->evp_pkey, &out->blob.data);
    S2N_ERROR_IF(out->blob.size != ecc_evp_params->negotiated_curve->share_size, S2N_ERR_ECDHE_SERIALIZING);

    out->blob.data = s2n_stuffer_raw_write(out, out->blob.size);
    notnull_check(out->blob.data);
#else
    uint8_t point_len;
    DEFER_CLEANUP(EC_KEY *ec_key = EVP_PKEY_get1_EC_KEY(ecc_evp_params->evp_pkey), EC_KEY_free_pointer);
    S2N_ERROR_IF(ec_key == NULL, S2N_ERR_ECDHE_UNSUPPORTED_CURVE);

    const EC_POINT *point = EC_KEY_get0_public_key(ec_key);
    const EC_GROUP *group = EC_KEY_get0_group(ec_key);
    S2N_ERROR_IF(point == NULL || group == NULL, S2N_ERR_ECDHE_UNSUPPORTED_CURVE);

    GUARD(s2n_ecc_evp_calculate_point_length(point, group, &point_len));
    S2N_ERROR_IF(point_len != ecc_evp_params->negotiated_curve->share_size, S2N_ERR_ECDHE_SERIALIZING);
    out->blob.data = s2n_stuffer_raw_write(out, point_len);
    out->blob.size = point_len;

    notnull_check(out->blob.data);
    GUARD(s2n_ecc_evp_write_point_data_snug(point, group, &out->blob));
#endif
    return 0;
}

int s2n_ecc_evp_parse_params_point(struct s2n_blob *point_blob, struct s2n_ecc_evp_params *ecc_evp_params) {
    notnull_check(point_blob->data);
    notnull_check(ecc_evp_params->negotiated_curve);
    S2N_ERROR_IF(point_blob->size != ecc_evp_params->negotiated_curve->share_size, S2N_ERR_ECDHE_SERIALIZING);

    if (ecc_evp_params->evp_pkey == NULL) {
        ecc_evp_params->evp_pkey = EVP_PKEY_new();
    }

    S2N_ERROR_IF(ecc_evp_params->evp_pkey == NULL, S2N_ERR_BAD_MESSAGE);

#if MODERN_EC_SUPPORTED
    GUARD_OSSL(EVP_PKEY_set1_tls_encodedpoint(ecc_evp_params->evp_pkey, point_blob->data, point_blob->size),
               S2N_ERR_ECDHE_SERIALIZING);
#else
    /* Create a key to store the point */
    DEFER_CLEANUP(EC_KEY *ec_key = EC_KEY_new_by_curve_name(ecc_evp_params->negotiated_curve->libcrypto_nid),
                  EC_KEY_free_pointer);
    S2N_ERROR_IF(ec_key == NULL, S2N_ERR_ECDHE_UNSUPPORTED_CURVE);

    /* Parse and store the server public point */
    DEFER_CLEANUP(EC_POINT *point = s2n_ecc_evp_blob_to_point(point_blob, ec_key), EC_POINT_free_pointer);
    S2N_ERROR_IF(point == NULL, S2N_ERR_BAD_MESSAGE);

    /* Set the point as the public key */
    int success = EC_KEY_set_public_key(ec_key, point);

    /* EC_KEY_set_public_key returns 1 on success, 0 on failure */
    S2N_ERROR_IF(success == 0, S2N_ERR_BAD_MESSAGE);

#endif
    return 0;
}

int s2n_ecc_evp_generate_copy_params(struct s2n_ecc_evp_params *from_params, struct s2n_ecc_evp_params *to_params) {
    notnull_check(from_params->evp_pkey);
    notnull_check(from_params->negotiated_curve);
    notnull_check(to_params->negotiated_curve);
    S2N_ERROR_IF(from_params->negotiated_curve != to_params->negotiated_curve, S2N_ERR_ECDHE_UNSUPPORTED_CURVE);

    to_params->evp_pkey = EVP_PKEY_new();
    S2N_ERROR_IF(to_params->evp_pkey == NULL, S2N_ERR_ECDHE_GEN_KEY);

    /* Copy EVP_PKEY Paramaters */
    S2N_ERROR_IF(EVP_PKEY_copy_parameters(to_params->evp_pkey, from_params->evp_pkey) != 1, S2N_ERR_ECDHE_SERIALIZING);
    S2N_ERROR_IF(!EVP_PKEY_missing_parameters(to_params->evp_pkey) &&
                     !EVP_PKEY_cmp_parameters(from_params->evp_pkey, to_params->evp_pkey),
                 S2N_ERR_ECDHE_SERIALIZING);
    return 0;
}

int s2n_ecc_evp_params_free(struct s2n_ecc_evp_params *ecc_evp_params) {
    if (ecc_evp_params->evp_pkey != NULL) {
        EVP_PKEY_free(ecc_evp_params->evp_pkey);
        ecc_evp_params->evp_pkey = NULL;
    }
    return 0;
}<|MERGE_RESOLUTION|>--- conflicted
+++ resolved
@@ -26,28 +26,17 @@
 DEFINE_POINTER_CLEANUP_FUNC(EVP_PKEY *, EVP_PKEY_free);
 DEFINE_POINTER_CLEANUP_FUNC(EVP_PKEY_CTX *, EVP_PKEY_CTX_free);
 
-<<<<<<< HEAD
 #if !MODERN_EC_SUPPORTED
 DEFINE_POINTER_CLEANUP_FUNC(EC_KEY *, EC_KEY_free);
 DEFINE_POINTER_CLEANUP_FUNC(EC_POINT *, EC_POINT_free);
-#endif 
-
-=======
->>>>>>> f3c4aa7d
+#endif
+
 #if MODERN_EC_SUPPORTED
 const struct s2n_ecc_named_curve s2n_ecc_curve_x25519 = {
-    .iana_id = TLS_EC_CURVE_ECDH_X25519, 
-    .libcrypto_nid = NID_X25519, 
-    .name = "x25519", 
-    .share_size = 32
-};
-#endif
-
-<<<<<<< HEAD
-const struct s2n_ecc_named_curve *const s2n_ecc_evp_supported_curves[] = {
-=======
+    .iana_id = TLS_EC_CURVE_ECDH_X25519, .libcrypto_nid = NID_X25519, .name = "x25519", .share_size = 32};
+#endif
+
 const struct s2n_ecc_named_curve *const s2n_ecc_evp_supported_curves_list[] = {
->>>>>>> f3c4aa7d
     &s2n_ecc_curve_secp256r1,
     &s2n_ecc_curve_secp384r1,
 #if MODERN_EC_SUPPORTED
@@ -55,11 +44,8 @@
 #endif
 };
 
-<<<<<<< HEAD
-=======
 const size_t s2n_ecc_evp_supported_curves_list_len = s2n_array_len(s2n_ecc_evp_supported_curves_list);
 
->>>>>>> f3c4aa7d
 #if MODERN_EC_SUPPORTED
 static int s2n_ecc_evp_generate_key_x25519(const struct s2n_ecc_named_curve *named_curve, EVP_PKEY **evp_pkey);
 #else
@@ -226,7 +212,7 @@
 
     GUARD(s2n_ecc_evp_calculate_point_length(point, group, &point_len));
     S2N_ERROR_IF(point_len != ecc_evp_params->negotiated_curve->share_size, S2N_ERR_ECDHE_SERIALIZING);
-    out->blob.data = s2n_stuffer_raw_write(out, point_len);
+    out->blob.data =  (uint8_t *)s2n_stuffer_raw_write(out, point_len);
     out->blob.size = point_len;
 
     notnull_check(out->blob.data);
