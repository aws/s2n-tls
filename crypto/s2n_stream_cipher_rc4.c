/*
 * Copyright Amazon.com, Inc. or its affiliates. All Rights Reserved.
 *
 * Licensed under the Apache License, Version 2.0 (the "License").
 * You may not use this file except in compliance with the License.
 * A copy of the License is located at
 *
 *  http://aws.amazon.com/apache2.0
 *
 * or in the "license" file accompanying this file. This file is distributed
 * on an "AS IS" BASIS, WITHOUT WARRANTIES OR CONDITIONS OF ANY KIND, either
 * express or implied. See the License for the specific language governing
 * permissions and limitations under the License.
 */

#include <openssl/rc4.h>

#include "crypto/s2n_cipher.h"
#include "crypto/s2n_fips.h"
#include "crypto/s2n_openssl.h"

#include "utils/s2n_safety.h"
#include "utils/s2n_blob.h"

static uint8_t s2n_stream_cipher_rc4_available()
{
<<<<<<< HEAD
#ifdef LIBCRYPTO_SUPPORTS_EVP_RC4
    return (EVP_rc4() ? 1 : 0);
#else
    return 0;
#endif /* LIBCRYPTO_SUPPORTS_EVP_RC4 */
=======
    if (s2n_is_in_fips_mode()) {
        return 0;
    } else {
        return (EVP_rc4() ? 1 : 0);
    }
>>>>>>> 3c88612e
}

#ifdef LIBCRYPTO_SUPPORTS_EVP_RC4
static int s2n_stream_cipher_rc4_encrypt(struct s2n_session_key *key, struct s2n_blob *in, struct s2n_blob *out)
{
    POSIX_ENSURE_GTE(out->size, in->size);

    int len = out->size;
    POSIX_GUARD_OSSL(EVP_EncryptUpdate(key->evp_cipher_ctx, out->data, &len, in->data, in->size), S2N_ERR_ENCRYPT);

    S2N_ERROR_IF(len != in->size, S2N_ERR_ENCRYPT);

    return 0;
}

static int s2n_stream_cipher_rc4_decrypt(struct s2n_session_key *key, struct s2n_blob *in, struct s2n_blob *out)
{
    POSIX_ENSURE_GTE(out->size, in->size);

    int len = out->size;
    POSIX_GUARD_OSSL(EVP_DecryptUpdate(key->evp_cipher_ctx, out->data, &len, in->data, in->size), S2N_ERR_ENCRYPT);

    S2N_ERROR_IF(len != in->size, S2N_ERR_ENCRYPT);

    return 0;
}

static int s2n_stream_cipher_rc4_set_encryption_key(struct s2n_session_key *key, struct s2n_blob *in)
{
    POSIX_ENSURE_EQ(in->size, 16);
    POSIX_GUARD_OSSL(EVP_EncryptInit_ex(key->evp_cipher_ctx, EVP_rc4(), NULL, in->data, NULL), S2N_ERR_KEY_INIT);

    return 0;
}

static int s2n_stream_cipher_rc4_set_decryption_key(struct s2n_session_key *key, struct s2n_blob *in)
{
    POSIX_ENSURE_EQ(in->size, 16);
    POSIX_GUARD_OSSL(EVP_DecryptInit_ex(key->evp_cipher_ctx, EVP_rc4(), NULL, in->data, NULL), S2N_ERR_KEY_INIT);

    return 0;
}

static int s2n_stream_cipher_rc4_init(struct s2n_session_key *key)
{
    s2n_evp_ctx_init(key->evp_cipher_ctx);

    return 0;
}

static int s2n_stream_cipher_rc4_destroy_key(struct s2n_session_key *key)
{
    EVP_CIPHER_CTX_cleanup(key->evp_cipher_ctx);

    return 0;
}
#else

static int s2n_stream_cipher_rc4_encrypt(struct s2n_session_key *key, struct s2n_blob *in, struct s2n_blob *out)
{
    POSIX_BAIL(S2N_ERR_UNIMPLEMENTED);
}

static int s2n_stream_cipher_rc4_decrypt(struct s2n_session_key *key, struct s2n_blob *in, struct s2n_blob *out)
{
    POSIX_BAIL(S2N_ERR_UNIMPLEMENTED);
}

static int s2n_stream_cipher_rc4_set_encryption_key(struct s2n_session_key *key, struct s2n_blob *in)
{
    POSIX_BAIL(S2N_ERR_UNIMPLEMENTED);
}

static int s2n_stream_cipher_rc4_set_decryption_key(struct s2n_session_key *key, struct s2n_blob *in)
{
    POSIX_BAIL(S2N_ERR_UNIMPLEMENTED);
}

static int s2n_stream_cipher_rc4_init(struct s2n_session_key *key)
{
    POSIX_BAIL(S2N_ERR_UNIMPLEMENTED);
}

static int s2n_stream_cipher_rc4_destroy_key(struct s2n_session_key *key)
{
    POSIX_BAIL(S2N_ERR_UNIMPLEMENTED);
}

#endif /* LIBCRYPTO_SUPPORTS_EVP_RC4 */

struct s2n_cipher s2n_rc4 = {
    .type = S2N_STREAM,
    .key_material_size = 16,
    .io.stream = {
                  .decrypt = s2n_stream_cipher_rc4_decrypt,
                  .encrypt = s2n_stream_cipher_rc4_encrypt},
    .is_available = s2n_stream_cipher_rc4_available,
    .init = s2n_stream_cipher_rc4_init,
    .set_decryption_key = s2n_stream_cipher_rc4_set_decryption_key,
    .set_encryption_key = s2n_stream_cipher_rc4_set_encryption_key,
    .destroy_key = s2n_stream_cipher_rc4_destroy_key,
};<|MERGE_RESOLUTION|>--- conflicted
+++ resolved
@@ -24,19 +24,15 @@
 
 static uint8_t s2n_stream_cipher_rc4_available()
 {
-<<<<<<< HEAD
 #ifdef LIBCRYPTO_SUPPORTS_EVP_RC4
-    return (EVP_rc4() ? 1 : 0);
-#else
-    return 0;
-#endif /* LIBCRYPTO_SUPPORTS_EVP_RC4 */
-=======
     if (s2n_is_in_fips_mode()) {
         return 0;
     } else {
         return (EVP_rc4() ? 1 : 0);
     }
->>>>>>> 3c88612e
+#else
+    return 0;
+#endif /* LIBCRYPTO_SUPPORTS_EVP_RC4 */
 }
 
 #ifdef LIBCRYPTO_SUPPORTS_EVP_RC4
