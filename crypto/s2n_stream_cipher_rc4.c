--- conflicted
+++ resolved
@@ -21,7 +21,6 @@
 #include "utils/s2n_blob.h"
 #include "utils/s2n_safety.h"
 
-<<<<<<< HEAD
 static const EVP_CIPHER *s2n_evp_rc4()
 {
 #ifdef S2N_LIBCRYPTO_SUPPORTS_EVP_RC4
@@ -44,62 +43,6 @@
         return 0;
     }
     return (s2n_evp_rc4() ? 1 : 0);
-=======
-#if S2N_OPENSSL_VERSION_AT_LEAST(3, 0, 0)
-    #include "openssl/provider.h"
-DEFINE_POINTER_CLEANUP_FUNC(OSSL_LIB_CTX *, OSSL_LIB_CTX_free);
-#endif
-
-static EVP_CIPHER *s2n_rc4_cipher = NULL;
-
-S2N_RESULT s2n_rc4_init()
-{
-    /* In Openssl-3.0, RC4 is only available from the "legacy" provider,
-     * which is not loaded in the default library context.
-     */
-#if defined(S2N_LIBCRYPTO_SUPPORTS_EVP_RC4) && S2N_OPENSSL_VERSION_AT_LEAST(3, 0, 0)
-    DEFER_CLEANUP(OSSL_LIB_CTX *lib_ctx = OSSL_LIB_CTX_new(), OSSL_LIB_CTX_free_pointer);
-    RESULT_ENSURE_REF(lib_ctx);
-    RESULT_ENSURE_REF(OSSL_PROVIDER_load(lib_ctx, "legacy"));
-    s2n_rc4_cipher = EVP_CIPHER_fetch(lib_ctx, "rc4", "provider=legacy");
-    RESULT_ENSURE_REF(s2n_rc4_cipher);
-#endif
-    return S2N_RESULT_OK;
-}
-
-S2N_RESULT s2n_rc4_cleanup()
-{
-#if S2N_OPENSSL_VERSION_AT_LEAST(3, 0, 0)
-    EVP_CIPHER_free(s2n_rc4_cipher);
-#endif
-    return S2N_RESULT_OK;
-}
-
-static S2N_RESULT s2n_get_rc4_cipher(const EVP_CIPHER **cipher)
-{
-    RESULT_ENSURE_REF(cipher);
-    *cipher = NULL;
-    if (s2n_is_in_fips_mode()) {
-        *cipher = NULL;
-    } else if (s2n_rc4_cipher) {
-        *cipher = s2n_rc4_cipher;
-#if S2N_LIBCRYPTO_SUPPORTS_EVP_RC4
-    } else {
-        *cipher = EVP_rc4();
-#endif
-    }
-    RESULT_ENSURE(*cipher, S2N_ERR_UNIMPLEMENTED);
-    return S2N_RESULT_OK;
-}
-
-static uint8_t s2n_stream_cipher_rc4_available()
-{
-    const EVP_CIPHER *cipher = NULL;
-    if (s2n_result_is_ok(s2n_get_rc4_cipher(&cipher)) && cipher) {
-        return 1;
-    }
-    return 0;
->>>>>>> 1c26d11b
 }
 
 static int s2n_stream_cipher_rc4_encrypt(struct s2n_session_key *key, struct s2n_blob *in, struct s2n_blob *out)
@@ -131,15 +74,7 @@
 static int s2n_stream_cipher_rc4_set_encryption_key(struct s2n_session_key *key, struct s2n_blob *in)
 {
     POSIX_ENSURE_EQ(in->size, 16);
-<<<<<<< HEAD
     POSIX_GUARD_OSSL(EVP_EncryptInit_ex(key->evp_cipher_ctx, s2n_evp_rc4(), NULL, in->data, NULL), S2N_ERR_KEY_INIT);
-=======
->>>>>>> 1c26d11b
-
-    const EVP_CIPHER *evp_rc4 = NULL;
-    POSIX_GUARD_RESULT(s2n_get_rc4_cipher(&evp_rc4));
-
-    POSIX_GUARD_OSSL(EVP_EncryptInit_ex(key->evp_cipher_ctx, evp_rc4, NULL, in->data, NULL), S2N_ERR_KEY_INIT);
 
     return S2N_SUCCESS;
 }
@@ -147,15 +82,7 @@
 static int s2n_stream_cipher_rc4_set_decryption_key(struct s2n_session_key *key, struct s2n_blob *in)
 {
     POSIX_ENSURE_EQ(in->size, 16);
-<<<<<<< HEAD
     POSIX_GUARD_OSSL(EVP_DecryptInit_ex(key->evp_cipher_ctx, s2n_evp_rc4(), NULL, in->data, NULL), S2N_ERR_KEY_INIT);
-=======
->>>>>>> 1c26d11b
-
-    const EVP_CIPHER *evp_rc4 = NULL;
-    POSIX_GUARD_RESULT(s2n_get_rc4_cipher(&evp_rc4));
-
-    POSIX_GUARD_OSSL(EVP_DecryptInit_ex(key->evp_cipher_ctx, evp_rc4, NULL, in->data, NULL), S2N_ERR_KEY_INIT);
 
     return S2N_SUCCESS;
 }
