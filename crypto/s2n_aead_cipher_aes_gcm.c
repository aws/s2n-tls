--- conflicted
+++ resolved
@@ -22,21 +22,11 @@
 #include "utils/s2n_blob.h"
 #include "utils/s2n_safety.h"
 
-<<<<<<< HEAD
-#if defined(OPENSSL_IS_BORINGSSL) || defined(OPENSSL_IS_AWSLC)
-    #define S2N_AEAD_AES_GCM_AVAILABLE
-#endif
 
 static bool s2n_aead_cipher_aes128_gcm_available(void)
 {
 #if defined(S2N_LIBCRYPTO_SUPPORTS_EVP_AEAD_TLS)
     return (EVP_aead_aes_128_gcm() ? true : false);
-=======
-static uint8_t s2n_aead_cipher_aes128_gcm_available()
-{
-#if defined(S2N_LIBCRYPTO_SUPPORTS_EVP_AEAD_TLS)
-    return (EVP_aead_aes_128_gcm() ? 1 : 0);
->>>>>>> 9371c90f
 #else
     return (EVP_aes_128_gcm() ? true : false);
 #endif
@@ -45,11 +35,7 @@
 static bool s2n_aead_cipher_aes256_gcm_available(void)
 {
 #if defined(S2N_LIBCRYPTO_SUPPORTS_EVP_AEAD_TLS)
-<<<<<<< HEAD
     return (EVP_aead_aes_256_gcm() ? true : false);
-=======
-    return (EVP_aead_aes_256_gcm() ? 1 : 0);
->>>>>>> 9371c90f
 #else
     return (EVP_aes_256_gcm() ? true : false);
 #endif
