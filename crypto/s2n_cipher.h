/*
 * Copyright Amazon.com, Inc. or its affiliates. All Rights Reserved.
 *
 * Licensed under the Apache License, Version 2.0 (the "License").
 * You may not use this file except in compliance with the License.
 * A copy of the License is located at
 *
 *  http://aws.amazon.com/apache2.0
 *
 * or in the "license" file accompanying this file. This file is distributed
 * on an "AS IS" BASIS, WITHOUT WARRANTIES OR CONDITIONS OF ANY KIND, either
 * express or implied. See the License for the specific language governing
 * permissions and limitations under the License.
 */

#pragma once

#include <openssl/aes.h>
#include <openssl/des.h>
#include <openssl/dh.h>
#include <openssl/evp.h>
#include <openssl/rc4.h>
#include <openssl/rsa.h>

#include "crypto/s2n_crypto.h"
#include "crypto/s2n_ktls_crypto.h"
#include "utils/s2n_blob.h"

#if defined(OPENSSL_IS_BORINGSSL) || defined(OPENSSL_IS_AWSLC)
    #define S2N_CIPHER_AEAD_API_AVAILABLE
#endif

struct s2n_session_key {
    EVP_CIPHER_CTX *evp_cipher_ctx;
#if defined(S2N_CIPHER_AEAD_API_AVAILABLE)
    EVP_AEAD_CTX *evp_aead_ctx;
#endif
};

struct s2n_stream_cipher {
    int (*decrypt)(struct s2n_session_key *key, struct s2n_blob *in, struct s2n_blob *out);
    int (*encrypt)(struct s2n_session_key *key, struct s2n_blob *in, struct s2n_blob *out);
};

struct s2n_cbc_cipher {
    uint8_t block_size;
    uint8_t record_iv_size;
    int (*decrypt)(struct s2n_session_key *key, struct s2n_blob *iv, struct s2n_blob *in, struct s2n_blob *out);
    int (*encrypt)(struct s2n_session_key *key, struct s2n_blob *iv, struct s2n_blob *in, struct s2n_blob *out);
};

struct s2n_aead_cipher {
    uint8_t fixed_iv_size;
    uint8_t record_iv_size;
    uint8_t tag_size;
    int (*decrypt)(struct s2n_session_key *key, struct s2n_blob *iv, struct s2n_blob *add, struct s2n_blob *in, struct s2n_blob *out);
    int (*encrypt)(struct s2n_session_key *key, struct s2n_blob *iv, struct s2n_blob *add, struct s2n_blob *in, struct s2n_blob *out);
};

struct s2n_composite_cipher {
    uint8_t block_size;
    uint8_t record_iv_size;
    uint8_t mac_key_size;
    int (*decrypt)(struct s2n_session_key *key, struct s2n_blob *iv, struct s2n_blob *in, struct s2n_blob *out);
    int (*encrypt)(struct s2n_session_key *key, struct s2n_blob *iv, struct s2n_blob *in, struct s2n_blob *out);
    int (*set_mac_write_key)(struct s2n_session_key *key, uint8_t *mac_key, uint32_t mac_size);
    int (*initial_hmac)(struct s2n_session_key *key, uint8_t *sequence_number, uint8_t content_type, uint16_t protocol_version,
            uint16_t payload_and_eiv_len, int *extra);
};

struct s2n_cipher {
    enum {
        S2N_STREAM,
        S2N_CBC,
        S2N_AEAD,
        S2N_COMPOSITE
    } type;
    union {
        struct s2n_stream_cipher stream;
        struct s2n_aead_cipher aead;
        struct s2n_cbc_cipher cbc;
        struct s2n_composite_cipher comp;
    } io;
    uint8_t key_material_size;
<<<<<<< HEAD
    bool (*is_available)(void);
    int (*init)(struct s2n_session_key *key);
=======
    uint8_t (*is_available)(void);
    S2N_RESULT (*init)(struct s2n_session_key *key);
>>>>>>> 706e228d
    S2N_RESULT (*set_decryption_key)(struct s2n_session_key *key, struct s2n_blob *in);
    S2N_RESULT (*set_encryption_key)(struct s2n_session_key *key, struct s2n_blob *in);
    S2N_RESULT (*destroy_key)(struct s2n_session_key *key);
    S2N_RESULT (*set_ktls_info)(struct s2n_ktls_crypto_info_inputs *inputs,
            struct s2n_ktls_crypto_info *crypto_info);
};

int s2n_session_key_alloc(struct s2n_session_key *key);
int s2n_session_key_free(struct s2n_session_key *key);

extern const struct s2n_cipher s2n_null_cipher;
extern const struct s2n_cipher s2n_rc4;
extern const struct s2n_cipher s2n_aes128;
extern const struct s2n_cipher s2n_aes256;
extern const struct s2n_cipher s2n_3des;
extern const struct s2n_cipher s2n_aes128_gcm;
extern const struct s2n_cipher s2n_aes256_gcm;
extern const struct s2n_cipher s2n_aes128_sha;
extern const struct s2n_cipher s2n_aes256_sha;
extern const struct s2n_cipher s2n_aes128_sha256;
extern const struct s2n_cipher s2n_aes256_sha256;
extern const struct s2n_cipher s2n_chacha20_poly1305;

extern const struct s2n_cipher s2n_tls13_aes128_gcm;
extern const struct s2n_cipher s2n_tls13_aes256_gcm;

S2N_RESULT s2n_rc4_init();
S2N_RESULT s2n_rc4_cleanup();<|MERGE_RESOLUTION|>--- conflicted
+++ resolved
@@ -82,13 +82,8 @@
         struct s2n_composite_cipher comp;
     } io;
     uint8_t key_material_size;
-<<<<<<< HEAD
     bool (*is_available)(void);
-    int (*init)(struct s2n_session_key *key);
-=======
-    uint8_t (*is_available)(void);
     S2N_RESULT (*init)(struct s2n_session_key *key);
->>>>>>> 706e228d
     S2N_RESULT (*set_decryption_key)(struct s2n_session_key *key, struct s2n_blob *in);
     S2N_RESULT (*set_encryption_key)(struct s2n_session_key *key, struct s2n_blob *in);
     S2N_RESULT (*destroy_key)(struct s2n_session_key *key);
