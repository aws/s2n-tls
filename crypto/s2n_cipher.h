--- conflicted
+++ resolved
@@ -83,17 +83,13 @@
     } io;
     uint8_t key_material_size;
     uint8_t (*is_available)(void);
-<<<<<<< HEAD
     S2N_RESULT (*init)(struct s2n_session_key *key);
-    int (*set_decryption_key)(struct s2n_session_key *key, struct s2n_blob *in);
-    int (*set_encryption_key)(struct s2n_session_key *key, struct s2n_blob *in);
-    S2N_RESULT (*destroy_key)(struct s2n_session_key *key);
-=======
-    int (*init)(struct s2n_session_key *key);
     S2N_RESULT (*set_decryption_key)(struct s2n_session_key *key, struct s2n_blob *in);
     S2N_RESULT (*set_encryption_key)(struct s2n_session_key *key, struct s2n_blob *in);
+    S2N_RESULT (*destroy_key)(struct s2n_session_key *key);
+    int (*init)(struct s2n_session_key *key);
+
     int (*destroy_key)(struct s2n_session_key *key);
->>>>>>> ed4be6ef
     S2N_RESULT (*set_ktls_info)(struct s2n_ktls_crypto_info_inputs *inputs,
             struct s2n_ktls_crypto_info *crypto_info);
 };
