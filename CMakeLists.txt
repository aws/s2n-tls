--- conflicted
+++ resolved
@@ -546,13 +546,11 @@
     endif()
     message(STATUS "Running tests with environment: ${UNIT_TEST_ENVS}")
 
-<<<<<<< HEAD
     include(CTest)
-=======
+
     ############################################################################
     ############################ build unit tests ##############################
     ############################################################################
->>>>>>> de3b6976
 
     file(GLOB UNITTESTS_SRC "tests/unit/*.c")
     foreach(test_case ${UNITTESTS_SRC})
