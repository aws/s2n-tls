cmake_minimum_required (VERSION 3.0)
project (s2n C)

if(POLICY CMP0077)
    cmake_policy(SET CMP0077 NEW) #option does nothing when a normal variable of the same name exists.
endif()

set(CMAKE_ARCHIVE_OUTPUT_DIRECTORY ${CMAKE_BINARY_DIR}/lib)
set(CMAKE_LIBRARY_OUTPUT_DIRECTORY ${CMAKE_BINARY_DIR}/lib)
set(CMAKE_RUNTIME_OUTPUT_DIRECTORY ${CMAKE_BINARY_DIR}/bin)
set(INSTALL_LIB_DIR lib CACHE PATH "Installation directory for libraries")
set(INSTALL_INCLUDE_DIR include CACHE PATH "Installation directory for header files")
set(INSTALL_CMAKE_DIR lib/cmake CACHE PATH "Installation directory for cmake files")

set(CMAKE_FIND_PACKAGE_PREFER_CONFIG TRUE)

# These Version numbers are for major updates only- we won't track minor/patch updates here.
set(VERSION_MAJOR 1)
set(VERSION_MINOR 0)
set(VERSION_PATCH 0)

option(S2N_NO_PQ "Disables all Post Quantum Crypto code. You likely want this
for older compilers or uncommon platforms." OFF)
option(S2N_NO_PQ_ASM "Turns off the ASM for PQ Crypto even if it's available for the toolchain.
You likely want this on older compilers." OFF)
option(S2N_AWSLC_KYBER_UNSTABLE "Prefer the AWS-LC provided PQ implementation." OFF)
option(SEARCH_LIBCRYPTO "Set this if you want to let S2N search libcrypto for you,
otherwise a crypto target needs to be defined." ON)
option(UNSAFE_TREAT_WARNINGS_AS_ERRORS "Compiler warnings are treated as errors. Warnings may
indicate danger points where you should verify with the S2N-TLS developers that the security of
the library is not compromised. Turn this OFF to ignore warnings." ON)
option(S2N_INTERN_LIBCRYPTO "This ensures that s2n-tls is compiled and deployed with a specific
version of libcrypto by interning the code and hiding symbols. This also enables s2n-tls to be
loaded in an application with an otherwise conflicting libcrypto version." OFF)
option(S2N_LTO, "Enables link time optimizations when building s2n-tls." OFF)
option(S2N_STACKTRACE "Enables stacktrace functionality in s2n-tls." ON)
<<<<<<< HEAD
option(S2N_INTEG_TESTS "Enables s2n integv2 test." ON)
=======
option(COVERAGE "Enable profiling collection for code coverage calculation" OFF)
>>>>>>> ecedd2b2

# Turn BUILD_TESTING=ON by default
include(CTest)

file(GLOB API_HEADERS "api/*.h")
file(GLOB API_UNSTABLE_HEADERS "api/unstable/*.h")

file(GLOB CRYPTO_HEADERS "crypto/*.h")
file(GLOB CRYPTO_SRC "crypto/*.c")

file(GLOB ERROR_HEADERS "error/*.h")
file(GLOB ERROR_SRC "error/*.c")

file(GLOB STUFFER_HEADERS "stuffer/*.h")
file(GLOB STUFFER_SRC "stuffer/*.c")

file(GLOB_RECURSE TLS_HEADERS "tls/*.h")
file(GLOB_RECURSE TLS_SRC "tls/*.c")

file(GLOB UTILS_HEADERS "utils/*.h")
file(GLOB UTILS_SRC "utils/*.c")

# Always include the top-level pq-crypto/ files
file(GLOB PQ_HEADERS "pq-crypto/*.h")
file(GLOB PQ_SRC "pq-crypto/*.c")

message(STATUS "Detected CMAKE_SYSTEM_PROCESSOR as ${CMAKE_SYSTEM_PROCESSOR}")

if(CMAKE_SIZEOF_VOID_P EQUAL 4)
  message(STATUS "Detected 32-Bit system - disabling PQ crypto assembly optimizations")
  set(S2N_NO_PQ_ASM ON)
else()
    message(STATUS "Detected 64-Bit system")
endif()

if(S2N_NO_PQ)
    # PQ is disabled, so we do not include any PQ crypto code
    message(STATUS "S2N_NO_PQ flag was detected - disabling PQ crypto")
    set(S2N_NO_PQ_ASM ON)
else()
    # PQ is enabled, so include all of the PQ crypto code
    file(GLOB PQ_HEADERS
        "pq-crypto/*.h"
        "pq-crypto/kyber_r3/*.h")

    file(GLOB PQ_SRC
        "pq-crypto/*.c"
        "pq-crypto/kyber_r3/*.c")
endif()

##be nice to visual studio users
if(MSVC)
    source_group("Header Files\\s2n\\api" FILES ${API_HEADERS} ${API_UNSTABLE_HEADERS})
    source_group("Header Files\\s2n\\crypto" FILES ${CRYPTO_HEADERS})
    source_group("Header Files\\s2n\\error" FILES ${ERROR_HEADERS})
    source_group("Header Files\\s2n\\pq-crypto" FILES ${PQ_HEADERS})
    source_group("Header Files\\s2n\\stuffer" FILES ${STUFFER_HEADERS})
    source_group("Header Files\\s2n\\tls" FILES ${TLS_HEADERS})
    source_group("Header Files\\s2n\\utils" FILES ${UTILS_HEADERS})

    source_group("Source Files\\crypto" FILES ${CRYPTO_SRC})
    source_group("Source Files\\error" FILES ${ERROR_SRC})
    source_group("Source Files\\pq-crypto" FILES ${PQ_SRC})
    source_group("Source Files\\stuffer" FILES ${STUFFER_SRC})
    source_group("Source Files\\tls" FILES ${TLS_SRC})
    source_group("Source Files\\utils" FILES ${UTILS_SRC})
else()
    set(THREADS_PREFER_PTHREAD_FLAG ON)
    find_package(Threads REQUIRED)
endif()

if(S2N_NO_PQ_ASM)
    message(STATUS "S2N_NO_PQ_ASM flag was detected - disabling PQ crypto assembly code")
else()
    enable_language(ASM)

    # Kyber Round-3 code has several different optimizations which require
    # specific compiler flags to be supported by the compiler.
    # So for each needed instruction set extension we check if the compiler
    # supports it and set proper compiler flags to be added later to the
    # Kyber compilation units.
    if(${CMAKE_SYSTEM_PROCESSOR} MATCHES "^(x86_64|amd64|AMD64)$")

        set(KYBER512R3_AVX2_BMI2_FLAGS "-mavx2 -mavx -mbmi2")
        try_compile(KYBER512R3_AVX2_BMI2_SUPPORTED
            ${CMAKE_BINARY_DIR}
            "${CMAKE_CURRENT_LIST_DIR}/tests/features/noop_main.c"
            COMPILE_DEFINITIONS ${KYBER512R3_AVX2_BMI2_FLAGS})

        try_compile(KYBER512R3_M256_INTRINSICS_SUPPORTED
            ${CMAKE_BINARY_DIR}
            "${CMAKE_CURRENT_LIST_DIR}/tests/features/m256_intrinsics.c")

        # Some platforms support -mavx2 flag but not m256 intrinsics required to use them. Only enable Kyber assembly
        # optimizations if both are supported. See https://github.com/aws/s2n-tls/pull/3005 for more info.
        if(KYBER512R3_AVX2_BMI2_SUPPORTED AND KYBER512R3_M256_INTRINSICS_SUPPORTED)
            set(KYBER512R3_AVX2_BMI2_OPT_SUPPORTED ON)
        endif()
    endif()
endif()

if(KYBER512R3_AVX2_BMI2_OPT_SUPPORTED)
    FILE(GLOB KYBER512R3_AVX2_BMI2_ASM_SRCS "pq-crypto/kyber_r3/*_avx2.S")
    list(APPEND PQ_SRC ${KYBER512R3_AVX2_BMI2_ASM_SRCS})
endif()

# Probe for execinfo.h extensions (not present on some systems, notably android)
include(CheckCSourceCompiles)

# Determine if execinfo.h is available
if(CMAKE_SYSTEM_NAME STREQUAL "FreeBSD")
try_compile(
        S2N_HAVE_EXECINFO
        ${CMAKE_BINARY_DIR}
        SOURCES "${CMAKE_CURRENT_LIST_DIR}/tests/features/execinfo.c"
        LINK_LIBRARIES execinfo
)
else()
try_compile(
        S2N_HAVE_EXECINFO
        ${CMAKE_BINARY_DIR}
        SOURCES "${CMAKE_CURRENT_LIST_DIR}/tests/features/execinfo.c"
)
endif()

# Determine if cpuid.h is available
try_compile(
        S2N_CPUID_AVAILABLE
        ${CMAKE_BINARY_DIR}
        SOURCES "${CMAKE_CURRENT_LIST_DIR}/tests/features/cpuid.c"
)

# Determine if features.h is available
try_compile(
        S2N_FEATURES_AVAILABLE
        ${CMAKE_BINARY_DIR}
        SOURCES "${CMAKE_CURRENT_LIST_DIR}/tests/features/features.c"
)

# Determine if __attribute__((fallthrough)) is available
try_compile(
        FALL_THROUGH_SUPPORTED
        ${CMAKE_BINARY_DIR}
        SOURCES "${CMAKE_CURRENT_LIST_DIR}/tests/features/fallthrough.c"
        COMPILE_DEFINITIONS "-Werror"
)

# Determine if __restrict__ is available
try_compile(
        __RESTRICT__SUPPORTED
        ${CMAKE_BINARY_DIR}
        SOURCES "${CMAKE_CURRENT_LIST_DIR}/tests/features/__restrict__.c"
        COMPILE_DEFINITIONS "-Werror"
)

# Determine if madvise() is available
try_compile(
        MADVISE_SUPPORTED
        ${CMAKE_BINARY_DIR}
        SOURCES "${CMAKE_CURRENT_LIST_DIR}/tests/features/madvise.c"
        COMPILE_DEFINITIONS "-Werror"
)

# Determine if minherit() is available
try_compile(
        MINHERIT_SUPPORTED
        ${CMAKE_BINARY_DIR}
        SOURCES "${CMAKE_CURRENT_LIST_DIR}/tests/features/minherit.c"
        COMPILE_DEFINITIONS "-Werror"
)

# Determine if clone() is available
try_compile(
        CLONE_SUPPORTED
        ${CMAKE_BINARY_DIR}
        SOURCES "${CMAKE_CURRENT_LIST_DIR}/tests/features/clone.c"
        COMPILE_DEFINITIONS "-Werror"
)

if(APPLE)
    set(OS_LIBS c Threads::Threads)
elseif(CMAKE_SYSTEM_NAME STREQUAL "FreeBSD")
    set(OS_LIBS thr execinfo)
elseif(CMAKE_SYSTEM_NAME STREQUAL "NetBSD")
    set(OS_LIBS Threads::Threads)
elseif(CMAKE_SYSTEM_NAME STREQUAL "OpenBSD")
    set(OS_LIBS Threads::Threads kvm)
elseif(CMAKE_SYSTEM_NAME STREQUAL "Android")
    set(OS_LIBS Threads::Threads dl)
else()
    set(OS_LIBS Threads::Threads dl rt)
endif()

# Compiling the unit tests rely on S2N_TEST_IN_FIPS_MODE to be set correctly
if(S2N_FIPS)
    add_definitions(-DS2N_TEST_IN_FIPS_MODE)
endif()

file(GLOB S2N_HEADERS
    ${API_HEADERS}
    ${API_UNSTABLE_HEADERS}
    ${CRYPTO_HEADERS}
    ${ERROR_HEADERS}
    ${PQ_HEADERS}
    ${STUFFER_HEADERS}
    ${TLS_HEADERS}
    ${UTILS_HEADERS}
)

file(GLOB S2N_SRC
    ${CRYPTO_SRC}
    ${ERROR_SRC}
    ${PQ_SRC}
    ${STUFFER_SRC}
    ${TLS_SRC}
    ${UTILS_SRC}
)

add_library(${PROJECT_NAME} ${S2N_HEADERS} ${S2N_SRC})
set_target_properties(${PROJECT_NAME} PROPERTIES LINKER_LANGUAGE C)

# Version numbers are for major updates only- we won't track minor/patch updates here.
set_target_properties(${PROJECT_NAME} PROPERTIES VERSION ${VERSION_MAJOR}.${VERSION_MINOR}.${VERSION_PATCH})
set_target_properties(${PROJECT_NAME} PROPERTIES SOVERSION ${VERSION_MAJOR})

set(CMAKE_C_FLAGS_DEBUGOPT "")

target_compile_options(${PROJECT_NAME} PRIVATE -pedantic -std=gnu99 -Wall -Wimplicit -Wunused -Wcomment -Wchar-subscripts
        -Wuninitialized -Wshadow -Wcast-align -Wwrite-strings -Wno-deprecated-declarations -Wno-unknown-pragmas -Wformat-security
        -Wno-missing-braces -Wno-strict-prototypes -Wa,--noexecstack
)

if (UNSAFE_TREAT_WARNINGS_AS_ERRORS)
    target_compile_options(${PROJECT_NAME} PRIVATE -Werror )
endif ()

if(BUILD_TESTING AND BUILD_SHARED_LIBS)
    target_compile_options(${PROJECT_NAME} PRIVATE -fvisibility=default)
else()
    target_compile_options(${PROJECT_NAME} PRIVATE -fvisibility=hidden -DS2N_EXPORTS)
endif()

if(S2N_LTO)
    target_compile_options(${PROJECT_NAME} PRIVATE -flto)
    # if we're building a static lib, make it easier for consuming applications to also perform LTO
    if(NOT BUILD_SHARED_LIBS)
        target_compile_options(${PROJECT_NAME} PRIVATE -ffunction-sections -fdata-sections)
    endif()
endif()

if(NOT APPLE)
    set(CMAKE_SHARED_LINKER_FLAGS -Wl,-z,noexecstack,-z,relro,-z,now)
endif()

if(S2N_NO_PQ)
    target_compile_options(${PROJECT_NAME} PUBLIC -DS2N_NO_PQ)
endif()

# Whether to fail the build when compiling s2n's portable C code with non-portable assembly optimizations. Doing this
# can lead to runtime crashes if build artifacts are built on modern hardware, but deployed to older hardware without
# newer CPU instructions. s2n, by default, should be backwards compatible with older CPU types so this flag should be
# enabled in s2n's CI builds and tests, but other consumers of s2n may have stronger control of what CPU types they
# deploy to, and can enable more CPU optimizations.
if(S2N_BLOCK_NONPORTABLE_OPTIMIZATIONS)
    target_compile_options(${PROJECT_NAME} PUBLIC -DS2N_BLOCK_NONPORTABLE_OPTIMIZATIONS=1)
endif()

if(KYBER512R3_AVX2_BMI2_OPT_SUPPORTED)
    FILE(GLOB KYBER512R3_AVX2_BMI2_SRCS "pq-crypto/kyber_r3/*_avx2.c")
    set_source_files_properties(${KYBER512R3_AVX2_BMI2_SRCS} PROPERTIES COMPILE_FLAGS ${KYBER512R3_AVX2_BMI2_FLAGS})
    target_compile_options(${PROJECT_NAME} PUBLIC -DS2N_KYBER512R3_AVX2_BMI2)

    message(STATUS "Enabling Kyber_R3 x86_64 optimizations")
endif()

if(S2N_HAVE_EXECINFO AND S2N_STACKTRACE)
    target_compile_options(${PROJECT_NAME} PUBLIC -DS2N_STACKTRACE)
else()
    message(STATUS "Disabling stacktrace functionality")
endif()

if(S2N_CPUID_AVAILABLE)
    target_compile_options(${PROJECT_NAME} PUBLIC -DS2N_CPUID_AVAILABLE)
endif()

if(S2N_FEATURES_AVAILABLE)
    target_compile_options(${PROJECT_NAME} PUBLIC -DS2N_FEATURES_AVAILABLE)
endif()

target_compile_options(${PROJECT_NAME} PUBLIC -fPIC)

target_compile_definitions(${PROJECT_NAME} PRIVATE -D_POSIX_C_SOURCE=200809L)
if(CMAKE_BUILD_TYPE MATCHES Release)
    target_compile_definitions(${PROJECT_NAME} PRIVATE -D_FORTIFY_SOURCE=2)
endif()

if(NO_STACK_PROTECTOR)
    target_compile_options(${PROJECT_NAME} PRIVATE -Wstack-protector -fstack-protector-all)
endif()

if(S2N_UNSAFE_FUZZING_MODE)
    target_compile_options(${PROJECT_NAME} PRIVATE -fsanitize-coverage=trace-pc-guard -fsanitize=address,undefined,leak -fuse-ld=gold -DS2N_ADDRESS_SANITIZER=1)
endif()

if (FALL_THROUGH_SUPPORTED)
    target_compile_options(${PROJECT_NAME} PUBLIC -DS2N_FALL_THROUGH_SUPPORTED)
endif()

if (__RESTRICT__SUPPORTED)
    target_compile_options(${PROJECT_NAME} PUBLIC -DS2N___RESTRICT__SUPPORTED)
endif()

if (MADVISE_SUPPORTED)
    target_compile_options(${PROJECT_NAME} PUBLIC -DS2N_MADVISE_SUPPORTED)
    message(STATUS "madvise() support detected")
endif()

if (MINHERIT_SUPPORTED)
    target_compile_options(${PROJECT_NAME} PUBLIC -DS2N_MINHERIT_SUPPORTED)
    message(STATUS "minherit() support detected")
endif()

if (CLONE_SUPPORTED)
    target_compile_options(${PROJECT_NAME} PUBLIC -DS2N_CLONE_SUPPORTED)
    message(STATUS "clone() support detected")
endif()

list(APPEND CMAKE_MODULE_PATH "${CMAKE_CURRENT_SOURCE_DIR}/cmake/modules")

if (NOT $ENV{S2N_LIBCRYPTO} STREQUAL "awslc")
    # add cast-qual back in for non AWS-LC
    target_compile_options(${PROJECT_NAME} PRIVATE -Wcast-qual)
endif()

if (COVERAGE)
    # https://cmake.org/cmake/help/latest/variable/CMAKE_LANG_COMPILER_ID.html
    # Coverage is done using LLVM source based coverage. This is only supported
    # on LLVM compilers. GCC would fail with "unrecognized compile options"
    # on -fprofile-instr-generate -fcoverage-mapping flags.
    if (NOT ${CMAKE_C_COMPILER_ID} MATCHES Clang)
        message(FATAL_ERROR "This project requires clang for coverage support")
    endif()
    target_compile_options(${PROJECT_NAME} PUBLIC -fprofile-instr-generate -fcoverage-mapping)
    target_link_options(${PROJECT_NAME} PUBLIC -fprofile-instr-generate -fcoverage-mapping)
endif()

# For interning, we need to find the static libcrypto library. Cmake configs
# can branch on the variable BUILD_SHARED_LIBS to e.g. avoid having to define
# multiple targets. An example is AWS-LC:
# https://github.com/awslabs/aws-lc/blob/main/crypto/cmake/crypto-config.cmake#L5
if (S2N_INTERN_LIBCRYPTO)
    set(BUILD_SHARED_LIBS_BACKUP ${BUILD_SHARED_LIBS})
    set(BUILD_SHARED_LIBS OFF)
endif()

# Work around target differences
if (TARGET crypto)
    message(STATUS "S2N found target: crypto")
    set(LINK_LIB "crypto")
else()
    find_package(crypto REQUIRED)
    message(STATUS "Using libcrypto from the cmake path")
    set(LINK_LIB "AWS::crypto")
endif()

if (S2N_INTERN_LIBCRYPTO)
    # Restore the old BUILD_SHARED_LIBS value
    set(BUILD_SHARED_LIBS ${BUILD_SHARED_LIBS_BACKUP})
    message(STATUS "Enabling libcrypto interning")
endif()

# Determine if EVP_md5_sha1 is available in libcrypto
try_compile(
        LIBCRYPTO_SUPPORTS_EVP_MD5_SHA1_HASH
        ${CMAKE_BINARY_DIR}
        SOURCES "${CMAKE_CURRENT_LIST_DIR}/tests/features/evp_md5_sha1.c"
        LINK_LIBRARIES ${LINK_LIB} ${OS_LIBS}
)
if (LIBCRYPTO_SUPPORTS_EVP_MD5_SHA1_HASH)
    target_compile_options(${PROJECT_NAME} PUBLIC -DS2N_LIBCRYPTO_SUPPORTS_EVP_MD5_SHA1_HASH)
endif()

# Determine if RC4 is available in libcrypto
try_compile(
        LIBCRYPTO_SUPPORTS_EVP_RC4
        ${CMAKE_BINARY_DIR}
        SOURCES "${CMAKE_CURRENT_LIST_DIR}/tests/features/evp_rc4.c"
        LINK_LIBRARIES ${LINK_LIB} ${OS_LIBS}
)

if (LIBCRYPTO_SUPPORTS_EVP_RC4)
    target_compile_options(${PROJECT_NAME} PUBLIC -DS2N_LIBCRYPTO_SUPPORTS_EVP_RC4)
endif()

# Determine if EVP_MD_CTX_set_pkey_ctx is available in libcrypto
try_compile(
        LIBCRYPTO_SUPPORTS_EVP_MD_CTX_SET_PKEY_CTX
        ${CMAKE_BINARY_DIR}
        SOURCES "${CMAKE_CURRENT_LIST_DIR}/tests/features/evp_md_ctx_set_pkey_ctx.c"
        LINK_LIBRARIES ${LINK_LIB} ${OS_LIBS}
        CMAKE_FLAGS ${ADDITIONAL_FLAGS}
)

if (LIBCRYPTO_SUPPORTS_EVP_MD_CTX_SET_PKEY_CTX)
    target_compile_options(${PROJECT_NAME} PUBLIC -DS2N_LIBCRYPTO_SUPPORTS_EVP_MD_CTX_SET_PKEY_CTX)
endif()

# Determine if Kyber512 implementation from AWS-LC is available
try_compile(
        LIBCRYPTO_SUPPORTS_EVP_KYBER_512
        ${CMAKE_BINARY_DIR}
        SOURCES "${CMAKE_CURRENT_LIST_DIR}/tests/features/evp_kyber_512.c"
        LINK_LIBRARIES ${LINK_LIB} ${OS_LIBS}
        COMPILE_DEFINITIONS "-Werror"
)

if(S2N_AWSLC_KYBER_UNSTABLE AND LIBCRYPTO_SUPPORTS_EVP_KYBER_512)
    target_compile_options(${PROJECT_NAME} PUBLIC -DS2N_LIBCRYPTO_SUPPORTS_KYBER512)
endif()

if (NOT DEFINED CMAKE_AR)
	message(STATUS "CMAKE_AR undefined, setting to `ar` by default")
	SET(CMAKE_AR ar)
else()
	message(STATUS "CMAKE_AR found: ${CMAKE_AR}")
endif()

if (S2N_INTERN_LIBCRYPTO)

    # Check if the AWS::crypto target has beeen added and handle it
    if (TARGET AWS::crypto)
        # Get the target library type (shared or static)
        get_target_property(target_type AWS::crypto TYPE)
        message(STATUS "AWS::crypto target type: ${target_type}")

        # If we didn't find the a target with static library type, fallback to
        # existing crypto_STATIC_LIBRARY and crypto_INCLUDE_DIR
        if (target_type STREQUAL STATIC_LIBRARY)
            # We need an path to the include directory and libcrypto.a archive.
            # The finder module defines these appropriately, but if we go through
            # the target config we need to query this information from the target
            # first.
            get_target_property(crypto_STATIC_LIBRARY AWS::crypto LOCATION)
            get_target_property(crypto_INCLUDE_DIR AWS::crypto INTERFACE_INCLUDE_DIRECTORIES)
        endif()
    endif()

    if (NOT crypto_STATIC_LIBRARY)
        message(FATAL_ERROR "libcrypto interning requires a static build of libcrypto.a to be available")
    endif()

    message(STATUS "crypto_STATIC_LIBRARY: ${crypto_STATIC_LIBRARY}")
    message(STATUS "crypto_INCLUDE_DIR: ${crypto_INCLUDE_DIR}")

    # Don't call link_target_libraries here, just make sure the libcrypto include dir is in the path
    include_directories("${crypto_INCLUDE_DIR}")

    add_custom_command(
        OUTPUT libcrypto.symbols
        COMMAND
          # copy the static version of libcrypto
          cp ${crypto_STATIC_LIBRARY} s2n_libcrypto.a &&
          # dump all of the symbols and prefix them with `s2n$`
          bash -c "nm s2n_libcrypto.a | awk '/ [A-Z] /{print $3\" s2n$\"$3}' | sort | uniq > libcrypto.symbols" &&
          # redefine the libcrypto libary symbols
          objcopy --redefine-syms libcrypto.symbols s2n_libcrypto.a &&
          rm -rf s2n_libcrypto &&
          mkdir s2n_libcrypto &&
          cd s2n_libcrypto &&
          # extract libcrypto objects from the archive
	  ${CMAKE_AR} x ../s2n_libcrypto.a &&
          # rename all of the object files so we don't have any object name collisions
          bash -c "find . -name '*.o' -type f -print0 | xargs -0 -n1 -- basename | xargs -I{} mv {} s2n_crypto__{}"
        VERBATIM
    )

    add_custom_target(s2n_libcrypto ALL
      DEPENDS libcrypto.symbols
    )
    add_dependencies(${PROJECT_NAME} s2n_libcrypto)
    add_definitions(-DS2N_INTERN_LIBCRYPTO)

    if ((BUILD_SHARED_LIBS AND BUILD_TESTING) OR NOT BUILD_SHARED_LIBS)
        # if libcrypto needs to be interned, rewrite libcrypto references so use of internal functions will link correctly
        add_custom_command(
            TARGET ${PROJECT_NAME} PRE_LINK
            COMMAND
              find "${CMAKE_CURRENT_BINARY_DIR}${CMAKE_FILES_DIRECTORY}/${PROJECT_NAME}.dir" -name '*.c.o' -exec objcopy --redefine-syms libcrypto.symbols {} \\\;
        )
    endif()

    # copy the static libcrypto into the final artifact
    if (BUILD_SHARED_LIBS)
        if (BUILD_TESTING)
            # if we're building tests, we export the prefixed symbols so tests can link to them
            set_target_properties(${PROJECT_NAME} PROPERTIES LINK_FLAGS
                "-Wl,--whole-archive s2n_libcrypto.a -Wl,--no-whole-archive")
        else()
            # if we're not building tests, then just copy the original archive, unmodified
            set_target_properties(${PROJECT_NAME} PROPERTIES LINK_FLAGS
                "-Wl,--whole-archive ${crypto_STATIC_LIBRARY} -Wl,--no-whole-archive -Wl,--exclude-libs=ALL")
        endif()
    else()
        # add all of the prefixed symbols to the archive
        add_custom_command(
            TARGET ${PROJECT_NAME} POST_BUILD
            DEPENDS libcrypto.symbols
            COMMAND
              bash -c "ar -r lib/libs2n.a s2n_libcrypto/*.o"
            VERBATIM
        )
    endif()
else()
    # LINK_LIB is set above after checking targets. It handles the find_package craziness.
    target_link_libraries(${PROJECT_NAME} PUBLIC ${LINK_LIB})
endif()

target_link_libraries(${PROJECT_NAME} PUBLIC ${OS_LIBS} m)

target_include_directories(${PROJECT_NAME} PUBLIC $<BUILD_INTERFACE:${CMAKE_CURRENT_SOURCE_DIR}>)
target_include_directories(${PROJECT_NAME} PUBLIC $<BUILD_INTERFACE:${CMAKE_CURRENT_SOURCE_DIR}/api> $<INSTALL_INTERFACE:include>)

if (BUILD_TESTING)
    enable_testing()

    file(GLOB TESTLIB_SRC "tests/testlib/*.c")
    file(GLOB TESTLIB_HEADERS "tests/testlib/*.h" "tests/s2n_test.h")

    add_library(testss2n STATIC ${TESTLIB_HEADERS} ${TESTLIB_SRC})
    target_include_directories(testss2n PUBLIC tests)
    target_compile_options(testss2n PRIVATE -std=gnu99)
    target_link_libraries(testss2n PUBLIC ${PROJECT_NAME})

    if (S2N_INTERN_LIBCRYPTO)
        # if libcrypto was interned, rewrite libcrypto symbols so use of internal functions will link correctly
        add_custom_command(
            TARGET testss2n POST_BUILD
            COMMAND
                objcopy --redefine-syms libcrypto.symbols lib/libtestss2n.a
        )
    endif()

    #run unit tests
    file (GLOB TEST_LD_PRELOAD "tests/LD_PRELOAD/*.c")
    add_library(allocator_overrides SHARED ${TEST_LD_PRELOAD})

    file(GLOB UNITTESTS_SRC "tests/unit/*.c")
    foreach(test_case ${UNITTESTS_SRC})
        string(REGEX REPLACE ".+\\/(.+)\\.c" "\\1" test_case_name ${test_case})

        add_executable(${test_case_name} ${test_case})
        target_include_directories(${test_case_name} PRIVATE api)
        target_include_directories(${test_case_name} PRIVATE ./)
        target_include_directories(${test_case_name} PRIVATE tests)
        target_link_libraries(${test_case_name} PRIVATE testss2n)
        if (S2N_INTERN_LIBCRYPTO)
            # if libcrypto was interned, rewrite libcrypto symbols so use of internal functions will link correctly
            add_custom_command(
                TARGET ${test_case_name} PRE_LINK
                COMMAND
                  find . -name '${test_case_name}.c.o' -exec objcopy --redefine-syms libcrypto.symbols {} \\\;
            )
        endif()
        target_compile_options(${test_case_name} PRIVATE -Wno-implicit-function-declaration -Wno-deprecated -D_POSIX_C_SOURCE=200809L -std=gnu99)
        add_test(NAME ${test_case_name} COMMAND $<TARGET_FILE:${test_case_name}> WORKING_DIRECTORY ${CMAKE_CURRENT_SOURCE_DIR}/tests/unit)
        set_property(TEST ${test_case_name} PROPERTY LABELS "unit")

        set_property(
        TEST
            ${test_case_name}
        PROPERTY
            ENVIRONMENT LD_PRELOAD=$<TARGET_FILE:allocator_overrides>)

        set_property(
        TEST
            ${test_case_name}
        PROPERTY
            ENVIRONMENT S2N_DONT_MLOCK=1)

    endforeach(test_case)

    add_executable(s2nc "bin/s2nc.c" "bin/echo.c" "bin/https.c" "bin/common.c")
    target_link_libraries(s2nc ${PROJECT_NAME})

    target_include_directories(s2nc PRIVATE api)
    target_compile_options(s2nc PRIVATE -std=gnu99 -D_POSIX_C_SOURCE=200112L)

    add_executable(s2nd "bin/s2nd.c" "bin/echo.c" "bin/https.c" "bin/common.c")
    target_link_libraries(s2nd ${PROJECT_NAME})

    target_include_directories(s2nd PRIVATE api)
    target_compile_options(s2nd PRIVATE -std=gnu99 -D_POSIX_C_SOURCE=200112L)

    if(S2N_LTO)
        target_compile_options(s2nc PRIVATE -flto)
        target_compile_options(s2nd PRIVATE -flto)
    endif()

    if(BENCHMARK)
        find_package(benchmark REQUIRED)
        file(GLOB BENCHMARK_SRC "tests/benchmark/*.cc")
        file(GLOB BENCHMARK_UTILS "tests/benchmark/utils/*.cc")
        enable_language(CXX)
        foreach(benchmark ${BENCHMARK_SRC})
            string(REGEX REPLACE ".+\\/(.+)\\.cc" "\\1" benchmark_name ${benchmark})
            add_executable(${benchmark_name} ${benchmark} "bin/echo.c" "bin/common.c" ${BENCHMARK_UTILS})
            target_include_directories(${benchmark_name} PRIVATE api)
            target_include_directories(${benchmark_name} PRIVATE tests)
            target_link_libraries(${benchmark_name} PUBLIC ${PROJECT_NAME} testss2n benchmark::benchmark)

            # Based off the flags in tests/benchmark/Makefile
            target_compile_options(${benchmark_name} PRIVATE -pedantic -Wall -Werror -Wunused -Wcomment -Wchar-subscripts
                    -Wuninitialized -Wshadow -Wcast-qual -Wcast-align -Wwrite-strings -Wno-deprecated-declarations
                    -Wno-unknown-pragmas -Wformat-security -Wno-missing-braces -fvisibility=hidden -Wno-unreachable-code
                    -Wno-unused-but-set-variable)
        endforeach(benchmark)

    endif()

    if (S2N_INTEG_TESTS)
        find_package (Python3 COMPONENTS Interpreter Development)
        file(GLOB integv2_test_files "${PROJECT_SOURCE_DIR}/tests/integrationv2/test_*.py")
        foreach(test_file_path ${integv2_test_files})
            get_filename_component(test_filename ${test_file_path} NAME_WE)
            string(REGEX REPLACE "^test_" "" test_name ${test_filename})
            string(CONCAT test_target "integrationv2_" ${test_name})

            add_test(NAME ${test_target}
                    COMMAND
                    ${CMAKE_COMMAND} -E env
                    DYLD_LIBRARY_PATH="${PROJECT_SOURCE_DIR}/libcrypto-root/lib":$ENV{DYLD_LIBRARY_PATH}
                    LD_LIBRARY_PATH="${PROJECT_SOURCE_DIR}/libcrypto-root/lib":"${PROJECT_SOURCE_DIR}/test-deps/openssl-1.1.1/lib":"${PROJECT_SOURCE_DIR}/test-deps/gnutls37/nettle/lib":$ENV{LD_LIBRARY_PATH}
                    PATH="${PROJECT_SOURCE_DIR}/bin":"${PROJECT_SOURCE_DIR}/test-deps/openssl-1.1.1/bin":"${PROJECT_SOURCE_DIR}/test-deps/gnutls37/bin":$ENV{PATH}
                    PYTHONNOUSERSITE=1
                    S2N_INTEG_TEST=1
                    TOX_TEST_NAME=${test_file_path}
                    ${Python3_EXECUTABLE} -m tox
                    WORKING_DIRECTORY ${PROJECT_SOURCE_DIR}/tests/integrationv2)
            set_property(TEST ${test_target} PROPERTY LABELS "integrationv2")
        endforeach()
    endif()
endif()

#install the s2n files
install(FILES ${API_HEADERS} DESTINATION "include/" COMPONENT Development)
install(FILES ${API_UNSTABLE_HEADERS} DESTINATION "include/s2n/unstable" COMPONENT Development)

if (UNIX AND NOT APPLE)
    include(GNUInstallDirs)
elseif(NOT DEFINED CMAKE_INSTALL_LIBDIR)
    set(CMAKE_INSTALL_LIBDIR "lib")
endif()

install(
        TARGETS ${PROJECT_NAME}
        EXPORT ${PROJECT_NAME}-targets
        ARCHIVE DESTINATION ${CMAKE_INSTALL_LIBDIR} COMPONENT Development
        LIBRARY DESTINATION ${CMAKE_INSTALL_LIBDIR} COMPONENT Runtime
        RUNTIME DESTINATION bin COMPONENT Runtime
)

configure_file("cmake/${PROJECT_NAME}-config.cmake"
        "${CMAKE_CURRENT_BINARY_DIR}/${PROJECT_NAME}-config.cmake"
        @ONLY)

if (BUILD_SHARED_LIBS)
   set (TARGET_DIR "shared")
else()
   set (TARGET_DIR "static")
endif()

install(EXPORT "${PROJECT_NAME}-targets"
        DESTINATION "${CMAKE_INSTALL_LIBDIR}/${PROJECT_NAME}/cmake/${TARGET_DIR}"
        NAMESPACE AWS::
        COMPONENT Development)

install(FILES "${CMAKE_CURRENT_BINARY_DIR}/${PROJECT_NAME}-config.cmake"
        DESTINATION "${CMAKE_INSTALL_LIBDIR}/${PROJECT_NAME}/cmake/"
        COMPONENT Development)

install(FILES "cmake/modules/Findcrypto.cmake"
        DESTINATION "${CMAKE_INSTALL_LIBDIR}/${PROJECT_NAME}/cmake/modules/"
        COMPONENT Development)<|MERGE_RESOLUTION|>--- conflicted
+++ resolved
@@ -34,11 +34,8 @@
 loaded in an application with an otherwise conflicting libcrypto version." OFF)
 option(S2N_LTO, "Enables link time optimizations when building s2n-tls." OFF)
 option(S2N_STACKTRACE "Enables stacktrace functionality in s2n-tls." ON)
-<<<<<<< HEAD
+option(COVERAGE "Enable profiling collection for code coverage calculation" OFF)
 option(S2N_INTEG_TESTS "Enables s2n integv2 test." ON)
-=======
-option(COVERAGE "Enable profiling collection for code coverage calculation" OFF)
->>>>>>> ecedd2b2
 
 # Turn BUILD_TESTING=ON by default
 include(CTest)
