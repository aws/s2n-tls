--- conflicted
+++ resolved
@@ -519,16 +519,12 @@
         if(NOT EXISTS ${TSAN_SUPPRESSIONS_FILE})
             message(FATAL_ERROR "TSAN suppression file ${TSAN_SUPPRESSIONS_FILE} missing")
         endif()
-<<<<<<< HEAD
-        set(UNIT_TEST_ENVS ${UNIT_TEST_ENVS} TSAN_OPTIONS=suppressions=${TSAN_SUPPRESSIONS_FILE})
-=======
         set(UNIT_TEST_ENVS ${UNIT_TEST_ENVS} S2N_ADDRESS_SANITIZER=1)
         set(TSAN_OPTIONS suppressions=${TSAN_SUPPRESSIONS_FILE})
         if(DEFINED ENV{TSAN_OPTIONS})
             set(TSAN_OPTIONS "${TSAN_OPTIONS} $ENV{TSAN_OPTIONS}")
         endif()
         set(UNIT_TEST_ENVS ${UNIT_TEST_ENVS} TSAN_OPTIONS=${TSAN_OPTIONS})
->>>>>>> 57943c89
     endif()
     message(STATUS "Running tests with environment: ${UNIT_TEST_ENVS}")
 
