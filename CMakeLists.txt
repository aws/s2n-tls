cmake_minimum_required (VERSION 3.0)
project (s2n C)

set(CMAKE_ARCHIVE_OUTPUT_DIRECTORY ${CMAKE_BINARY_DIR}/lib)
set(CMAKE_LIBRARY_OUTPUT_DIRECTORY ${CMAKE_BINARY_DIR}/lib)
set(CMAKE_RUNTIME_OUTPUT_DIRECTORY ${CMAKE_BINARY_DIR}/bin)
set(INSTALL_LIB_DIR lib CACHE PATH "Installation directory for libraries")
set(INSTALL_INCLUDE_DIR include CACHE PATH "Installation directory for header files")
set(INSTALL_CMAKE_DIR lib/cmake CACHE PATH "Installation directory for cmake files")

option(S2N_NO_PQ "Disables all Post Quantum Crypto code. You likely want this
for older compilers or uncommon platforms." OFF)
option(S2N_NO_PQ_ASM "Turns off the ASM for PQ Crypto even if it's available for the toolchain.
You likely want this on older compilers." OFF)
# Turn BUILD_TESTING=ON by default
include(CTest)

file(GLOB API_HEADERS "api/*.h")

file(GLOB CRYPTO_HEADERS "crypto/*.h")
file(GLOB CRYPTO_SRC "crypto/*.c")

file(GLOB ERROR_HEADERS "error/*.h")
file(GLOB ERROR_SRC "error/*.c")

file(GLOB STUFFER_HEADERS "stuffer/*.h")
file(GLOB STUFFER_SRC "stuffer/*.c")

file(GLOB_RECURSE TLS_HEADERS "tls/*.h")
file(GLOB_RECURSE TLS_SRC "tls/*.c")

file(GLOB UTILS_HEADERS "utils/*.h")
file(GLOB UTILS_SRC "utils/*.c")

# Always include the top-level pq-crypto/ files
file(GLOB PQ_HEADERS "pq-crypto/*.h")
file(GLOB PQ_SRC "pq-crypto/*.c")

if(S2N_NO_PQ)
    # PQ is disabled, so we do not include any PQ crypto code
    message(STATUS "S2N_NO_PQ flag was detected - disabling PQ crypto")
    set(S2N_NO_PQ_ASM ON)
else()
    # PQ is enabled, so include all of the PQ crypto code
    file(GLOB PQ_HEADERS
        "pq-crypto/*.h"
        "pq-crypto/bike_r1/*.h"
        "pq-crypto/bike_r2/*.h"
        "pq-crypto/bike_r3/*.h"
        "pq-crypto/sike_r1/*.h"
        "pq-crypto/sike_r2/*.h"
        "pq-crypto/kyber_r2/*.h"
        "pq-crypto/kyber_90s_r2/*.h"
        "pq-crypto/kyber_r3/*.h"
        "pq-crypto/sike_r3/*.h")

    # The SIKE r1 and r2 code #includes .c files directly; including sike_r{1, 2}/*.c
    # here breaks the build due to duplicates. The SIKE r3 code does not have this issue.
    file(GLOB PQ_SRC
        "pq-crypto/*.c"
        "pq-crypto/bike_r1/*.c"
        "pq-crypto/bike_r2/*.c"
        "pq-crypto/bike_r3/*.c"
        "pq-crypto/sike_r1/fp_generic_r1.c"
        "pq-crypto/sike_r1/P503_r1.c"
        "pq-crypto/sike_r1/sike_r1_kem.c"
        "pq-crypto/sike_r1/fips202_r1.c"
        "pq-crypto/sike_r2/fips202.c"
        "pq-crypto/sike_r2/P434.c"
        "pq-crypto/kyber_r2/*.c"
        "pq-crypto/kyber_90s_r2/*.c"
        "pq-crypto/kyber_r3/*.c"
        "pq-crypto/sike_r3/*.c")
endif()

##be nice to visual studio users
if(MSVC)
    source_group("Header Files\\s2n\\api" FILES ${API_HEADERS})
    source_group("Header Files\\s2n\\crypto" FILES ${CRYPTO_HEADERS})
    source_group("Header Files\\s2n\\error" FILES ${ERROR_HEADERS})
    source_group("Header Files\\s2n\\pq-crypto" FILES ${PQ_HEADERS})
    source_group("Header Files\\s2n\\stuffer" FILES ${STUFFER_HEADERS})
    source_group("Header Files\\s2n\\tls" FILES ${TLS_HEADERS})
    source_group("Header Files\\s2n\\utils" FILES ${UTILS_HEADERS})

    source_group("Source Files\\crypto" FILES ${CRYPTO_SRC})
    source_group("Source Files\\error" FILES ${ERROR_SRC})
    source_group("Source Files\\pq-crypto" FILES ${PQ_SRC})
    source_group("Source Files\\stuffer" FILES ${STUFFER_SRC})
    source_group("Source Files\\tls" FILES ${TLS_SRC})
    source_group("Source Files\\utils" FILES ${UTILS_SRC})
else()
    set(THREADS_PREFER_PTHREAD_FLAG ON)
    find_package(Threads REQUIRED)
endif()

# The PQ ASM try_compile has to come after we turn on pthread.
# If S2N_NO_PQ_ASM is defined, all PQ assembly options will
# remain turned off by default.
set(SIKEP434R2_ASM_SUPPORTED false)
set(SIKEP434R3_ASM_SUPPORTED false)
set(ADX_SUPPORTED false)

if(S2N_NO_PQ_ASM)
    message(STATUS "S2N_NO_PQ_ASM flag was detected - disabling PQ crypto assembly code")
else()
    enable_language(ASM)

    # sikep434r2
    try_compile(
        SIKEP434R2_ASM_SUPPORTED
        ${CMAKE_BINARY_DIR}
        SOURCES
            "${CMAKE_CURRENT_LIST_DIR}/tests/features/noop_main.c"
            "${CMAKE_CURRENT_LIST_DIR}/pq-crypto/sike_r2/sikep434r2_fp_x64_asm.S"
    )

    if(SIKEP434R2_ASM_SUPPORTED)
        file(GLOB SIKEP434R2_ASM_SRC "pq-crypto/sike_r2/sikep434r2_fp_x64_asm.S")
        list(APPEND PQ_SRC ${SIKEP434R2_ASM_SRC})

        # The ADX instruction set is preferred for best performance, but not necessary.
        try_compile(
            ADX_SUPPORTED
            ${CMAKE_BINARY_DIR}
            SOURCES
                "${CMAKE_CURRENT_LIST_DIR}/tests/features/noop_main.c"
                "${CMAKE_CURRENT_LIST_DIR}/pq-crypto/sike_r2/sikep434r2_fp_x64_asm.S"
            COMPILE_DEFINITIONS
                "-DS2N_ADX"
        )
    endif()

<<<<<<< HEAD
    # BIKE Round-3 code has several different optimizations which require
    # specific compiler flags to be supported by the compiler.
    # So for each needed instruction set extension we check if the compiler
    # supports it and set proper compiler flags to be added later to the
    # BIKE compilation units.
    if(${CMAKE_SYSTEM_PROCESSOR} MATCHES "^(x86_64|amd64|AMD64)$")
        # First, check if the compiler supports the specific instruction set
        # extensions. For example, gcc-4 doesn't fully support AVX-512, while
        # gcc-7 doesn't support VPCLMUL extension.
        try_compile(BIKE_R3_AVX2_SUPPORTED
            ${CMAKE_BINARY_DIR}
            "${CMAKE_CURRENT_LIST_DIR}/tests/unit/s2n_pq_asm_noop_test.c"
            COMPILE_DEFINITIONS "-mavx2")

        set(BIKE_R3_AVX512_FLAGS "-mavx512f -mavx512bw -mavx512dq")
        try_compile(BIKE_R3_AVX512_SUPPORTED
            ${CMAKE_BINARY_DIR}
            "${CMAKE_CURRENT_LIST_DIR}/tests/unit/s2n_pq_asm_noop_test.c"
            COMPILE_DEFINITIONS ${BIKE_R3_AVX512_FLAGS})

        try_compile(BIKE_R3_PCLMUL_SUPPORTED
            ${CMAKE_BINARY_DIR}
            "${CMAKE_CURRENT_LIST_DIR}/tests/unit/s2n_pq_asm_noop_test.c"
            COMPILE_DEFINITIONS "-mpclmul")

        set(BIKE_R3_VPCLMUL_FLAGS "-mvpclmulqdq -mavx512f -mavx512bw -mavx512dq")
        try_compile(BIKE_R3_VPCLMUL_SUPPORTED
            ${CMAKE_BINARY_DIR}
            "${CMAKE_CURRENT_LIST_DIR}/tests/unit/s2n_pq_asm_noop_test.c"
            COMPILE_DEFINITIONS ${BIKE_R3_VPCLMUL_FLAGS})

        if(BIKE_R3_AVX2_SUPPORTED OR BIKE_R3_AVX512_SUPPORTED OR BIKE_R3_PCLMUL_SUPPORTED OR BIKE_R3_VPCLMUL_SUPPORTED)
            set(BIKE_R3_X86_64_OPT_SUPPORTED ON)
        endif()
=======
    # sikep434r3
    try_compile(
        SIKEP434R3_ASM_SUPPORTED
        ${CMAKE_BINARY_DIR}
        SOURCES
            "${CMAKE_CURRENT_LIST_DIR}/tests/features/noop_main.c"
            "${CMAKE_CURRENT_LIST_DIR}/pq-crypto/sike_r3/sikep434r3.c"
            "${CMAKE_CURRENT_LIST_DIR}/pq-crypto/sike_r3/sikep434r3_fp_x64_asm.S"
    )

    if(SIKEP434R3_ASM_SUPPORTED)
        file(GLOB SIKEP434R3_ASM_SRC "pq-crypto/sike_r3/sikep434r3_fp_x64_asm.S")
        list(APPEND PQ_SRC ${SIKEP434R3_ASM_SRC})

        # The ADX instruction set is preferred for best performance, but not necessary.
        try_compile(
            ADX_SUPPORTED
            ${CMAKE_BINARY_DIR}
            SOURCES
                "${CMAKE_CURRENT_LIST_DIR}/tests/features/noop_main.c"
                "${CMAKE_CURRENT_LIST_DIR}/pq-crypto/sike_r3/sikep434r3.c"
                "${CMAKE_CURRENT_LIST_DIR}/pq-crypto/sike_r3/sikep434r3_fp_x64_asm.S"
            COMPILE_DEFINITIONS
                "-DS2N_ADX"
        )
>>>>>>> c36453d4
    endif()
endif()

# Probe for execinfo.h extensions (not present on some systems, notably android)
include(CheckCSourceCompiles)

# Determine if execinfo.h is available
try_compile(
        S2N_HAVE_EXECINFO
        ${CMAKE_BINARY_DIR}
        SOURCES "${CMAKE_CURRENT_LIST_DIR}/tests/features/execinfo.c"
)

# Determine if cpuid.h is available
try_compile(
        S2N_CPUID_AVAILABLE
        ${CMAKE_BINARY_DIR}
        SOURCES "${CMAKE_CURRENT_LIST_DIR}/tests/features/cpuid.c"
)

# Determine if __attribute__((fallthrough)) is available
try_compile(
        FALL_THROUGH_SUPPORTED
        ${CMAKE_BINARY_DIR}
        SOURCES "${CMAKE_CURRENT_LIST_DIR}/tests/features/fallthrough.c"
        COMPILE_DEFINITIONS "-Werror"
)

# Determine if __restrict__ is available
try_compile(
        __RESTRICT__SUPPORTED
        ${CMAKE_BINARY_DIR}
        SOURCES "${CMAKE_CURRENT_LIST_DIR}/tests/features/__restrict__.c"
        COMPILE_DEFINITIONS "-Werror"
)

if(APPLE)
    set(OS_LIBS c Threads::Threads)
elseif(CMAKE_SYSTEM_NAME STREQUAL "FreeBSD")
    set(OS_LIBS thr)
elseif(CMAKE_SYSTEM_NAME STREQUAL "NetBSD")
    set(OS_LIBS Threads::Threads)
elseif(CMAKE_SYSTEM_NAME STREQUAL "Android")
    set(OS_LIBS Threads::Threads dl)
else()
    set(OS_LIBS Threads::Threads dl rt)
endif()

file(GLOB S2N_HEADERS
    ${API_HEADERS}
    ${CRYPTO_HEADERS}
    ${ERROR_HEADERS}
    ${PQ_HEADERS}
    ${STUFFER_HEADERS}
    ${TLS_HEADERS}
    ${UTILS_HEADERS}
)

file(GLOB S2N_SRC
    ${CRYPTO_SRC}
    ${ERROR_SRC}
    ${PQ_SRC}
    ${STUFFER_SRC}
    ${TLS_SRC}
    ${UTILS_SRC}
)

add_library(${PROJECT_NAME} ${S2N_HEADERS} ${S2N_SRC})
set_target_properties(${PROJECT_NAME} PROPERTIES LINKER_LANGUAGE C)

set(CMAKE_C_FLAGS_DEBUGOPT "")

target_compile_options(${PROJECT_NAME} PRIVATE -pedantic -std=gnu99 -Wall -Werror -Wimplicit -Wunused -Wcomment -Wchar-subscripts
        -Wuninitialized -Wshadow -Wcast-qual -Wcast-align -Wwrite-strings -Wno-deprecated-declarations -Wno-unknown-pragmas -Wformat-security
        -Wno-missing-braces -Wa,--noexecstack
)

if(BUILD_TESTING AND BUILD_SHARED_LIBS)
    target_compile_options(${PROJECT_NAME} PRIVATE -fvisibility=default)
else()
    target_compile_options(${PROJECT_NAME} PRIVATE -fvisibility=hidden -DS2N_EXPORTS)
endif()

if(NOT APPLE)
    set(CMAKE_SHARED_LINKER_FLAGS -Wl,-z,noexecstack,-z,relro,-z,now)
endif()

if(S2N_NO_PQ)
    target_compile_options(${PROJECT_NAME} PUBLIC -DS2N_NO_PQ)
endif()

if(SIKEP434R2_ASM_SUPPORTED)
    target_compile_options(${PROJECT_NAME} PUBLIC -DS2N_SIKEP434R2_ASM)
    message(STATUS "Enabling SIKEP434R2 assembly code")
endif()

<<<<<<< HEAD
if(BIKE_R3_X86_64_OPT_SUPPORTED)
    # If any of the BIKE_R3 x86_64 optimizations is supported (this was checked
    # earlier in the file), we add the required compile flags to files that
    # contain the optimized code.
    if(BIKE_R3_AVX2_SUPPORTED)
        FILE(GLOB BIKE_R3_AVX2_SRCS "pq-crypto/bike_r3/*_avx2.c")
        set_source_files_properties(${BIKE_R3_AVX2_SRCS} PROPERTIES COMPILE_FLAGS -mavx2)
        target_compile_options(${PROJECT_NAME} PUBLIC -DS2N_BIKE_R3_AVX2)
    endif()

    if(BIKE_R3_AVX512_SUPPORTED)
        FILE(GLOB BIKE_R3_AVX512_SRCS "pq-crypto/bike_r3/*_avx512.c")
        set_source_files_properties(${BIKE_R3_AVX512_SRCS} PROPERTIES COMPILE_FLAGS ${BIKE_R3_AVX512_FLAGS})
        target_compile_options(${PROJECT_NAME} PUBLIC -DS2N_BIKE_R3_AVX512)
    endif()

    if(BIKE_R3_PCLMUL_SUPPORTED)
        FILE(GLOB BIKE_R3_PCLMUL_SRCS "pq-crypto/bike_r3/*_pclmul.c")
        set_source_files_properties(${BIKE_R3_PCLMUL_SRCS} PROPERTIES COMPILE_FLAGS -mpclmul)
        target_compile_options(${PROJECT_NAME} PUBLIC -DS2N_BIKE_R3_PCLMUL)
    endif()

    if(BIKE_R3_VPCLMUL_SUPPORTED)
        FILE(GLOB BIKE_R3_VPCLMUL_SRCS "pq-crypto/bike_r3/*_vpclmul.c")
        set_source_files_properties(${BIKE_R3_VPCLMUL_SRCS} PROPERTIES COMPILE_FLAGS ${BIKE_R3_VPCLMUL_FLAGS})
        target_compile_options(${PROJECT_NAME} PUBLIC -DS2N_BIKE_R3_VPCLMUL)
    endif()

    message(STATUS "Enabling BIKE_R3 x86_64 optimizations")
=======
if(SIKEP434R3_ASM_SUPPORTED)
    target_compile_options(${PROJECT_NAME} PUBLIC -DS2N_SIKE_P434_R3_ASM)
    message(STATUS "Enabling SIKEP434R3 assembly code")
>>>>>>> c36453d4
endif()

if(ADX_SUPPORTED)
    target_compile_options(${PROJECT_NAME} PUBLIC -DS2N_ADX)
    message(STATUS "Support for ADX assembly instructions detected")
endif()

if(S2N_HAVE_EXECINFO)
    target_compile_options(${PROJECT_NAME} PUBLIC -DS2N_HAVE_EXECINFO)
endif()

if(S2N_CPUID_AVAILABLE)
    target_compile_options(${PROJECT_NAME} PUBLIC -DS2N_CPUID_AVAILABLE)
endif()

target_compile_options(${PROJECT_NAME} PUBLIC -fPIC)

target_compile_definitions(${PROJECT_NAME} PRIVATE -D_POSIX_C_SOURCE=200809L)
if(CMAKE_BUILD_TYPE MATCHES Release)
    target_compile_definitions(${PROJECT_NAME} PRIVATE -D_FORTIFY_SOURCE=2)
endif()

if(NO_STACK_PROTECTOR)
    target_compile_options(${PROJECT_NAME} PRIVATE -Wstack-protector -fstack-protector-all)
endif()

if(S2N_UNSAFE_FUZZING_MODE)
    target_compile_options(${PROJECT_NAME} PRIVATE -fsanitize-coverage=trace-pc-guard -fsanitize=address,undefined,leak -fuse-ld=gold -DS2N_ADDRESS_SANITIZER=1)
endif()

if (FALL_THROUGH_SUPPORTED)
    target_compile_options(${PROJECT_NAME} PUBLIC -DS2N_FALL_THROUGH_SUPPORTED)
endif()

if (__RESTRICT__SUPPORTED)
    target_compile_options(${PROJECT_NAME} PUBLIC -DS2N___RESTRICT__SUPPORTED)
endif()

set(CMAKE_MODULE_PATH ${CMAKE_CURRENT_SOURCE_DIR}/cmake/modules)

find_package(LibCrypto REQUIRED)
target_link_libraries(${PROJECT_NAME} PUBLIC LibCrypto::Crypto ${OS_LIBS} m)

target_include_directories(${PROJECT_NAME} PUBLIC $<BUILD_INTERFACE:${CMAKE_CURRENT_SOURCE_DIR}>)
target_include_directories(${PROJECT_NAME} PUBLIC $<BUILD_INTERFACE:${CMAKE_CURRENT_SOURCE_DIR}/api> $<INSTALL_INTERFACE:include>)

target_include_directories(${PROJECT_NAME} PRIVATE $<TARGET_PROPERTY:LibCrypto::Crypto,INTERFACE_INCLUDE_DIRECTORIES>)

if (BUILD_TESTING)
    enable_testing()

    file(GLOB TESTLIB_SRC "tests/testlib/*.c")
    file(GLOB TESTLIB_HEADERS "tests/testlib/*.h" "tests/s2n_test.h")

    add_library(testss2n STATIC ${TESTLIB_HEADERS} ${TESTLIB_SRC})
    target_include_directories(testss2n PUBLIC tests)
    target_compile_options(testss2n PRIVATE -std=gnu99)
    target_link_libraries(testss2n PUBLIC ${PROJECT_NAME})
    target_include_directories(testss2n PUBLIC $<TARGET_PROPERTY:LibCrypto::Crypto,INTERFACE_INCLUDE_DIRECTORIES>)

    #run unit tests
    file (GLOB TEST_LD_PRELOAD "tests/LD_PRELOAD/*.c")
    add_library(allocator_overrides SHARED ${TEST_LD_PRELOAD})

    file(GLOB UNITTESTS_SRC "tests/unit/*.c")
    foreach(test_case ${UNITTESTS_SRC})
        string(REGEX REPLACE ".+\\/(.+)\\.c" "\\1" test_case_name ${test_case})

        add_executable(${test_case_name} ${test_case})
        target_include_directories(${test_case_name} PRIVATE api)
        target_include_directories(${test_case_name} PRIVATE ./)
        target_include_directories(${test_case_name} PRIVATE tests)
        target_link_libraries(${test_case_name} PRIVATE testss2n)
        target_compile_options(${test_case_name} PRIVATE -Wno-implicit-function-declaration -Wno-deprecated -D_POSIX_C_SOURCE=200809L -std=gnu99)
        add_test(NAME ${test_case_name} COMMAND $<TARGET_FILE:${test_case_name}> WORKING_DIRECTORY ${CMAKE_CURRENT_SOURCE_DIR}/tests/unit)

        set_property(
        TEST
            ${test_case_name}
        PROPERTY
            ENVIRONMENT LD_PRELOAD=$<TARGET_FILE:allocator_overrides>)

        set_property(
        TEST
            ${test_case_name}
        PROPERTY
            ENVIRONMENT S2N_DONT_MLOCK=1)

    endforeach(test_case)

    add_executable(s2nc "bin/s2nc.c" "bin/echo.c" "bin/https.c" "bin/common.c")
    target_link_libraries(s2nc ${PROJECT_NAME})
    target_include_directories(s2nc PRIVATE $<TARGET_PROPERTY:LibCrypto::Crypto,INTERFACE_INCLUDE_DIRECTORIES>)
    target_include_directories(s2nc PRIVATE api)
    target_compile_options(s2nc PRIVATE -std=gnu99 -D_POSIX_C_SOURCE=200112L)

    add_executable(s2nd "bin/s2nd.c" "bin/echo.c" "bin/https.c" "bin/common.c")
    target_link_libraries(s2nd ${PROJECT_NAME})
    target_include_directories(s2nd PRIVATE $<TARGET_PROPERTY:LibCrypto::Crypto,INTERFACE_INCLUDE_DIRECTORIES>)
    target_include_directories(s2nd PRIVATE api)
    target_compile_options(s2nd PRIVATE -std=gnu99 -D_POSIX_C_SOURCE=200112L)

    if(BENCHMARK)
        find_package(benchmark REQUIRED)
        file(GLOB BENCHMARK_SRC "tests/benchmark/*.cc")
        enable_language(CXX)
        foreach(benchmark ${BENCHMARK_SRC})
            string(REGEX REPLACE ".+\\/(.+)\\.cc" "\\1" benchmark_name ${benchmark})
            add_executable(${benchmark_name} ${benchmark})
            target_include_directories(${benchmark_name} PRIVATE api)
            target_include_directories(${benchmark_name} PRIVATE tests)
            target_link_libraries(${benchmark_name} PUBLIC ${PROJECT_NAME} testss2n benchmark::benchmark)

            # Based off the flags in tests/benchmark/Makefile
            target_compile_options(${benchmark_name} PRIVATE -pedantic -Wall -Werror -Wunused -Wcomment -Wchar-subscripts
                    -Wuninitialized -Wshadow -Wcast-qual -Wcast-align -Wwrite-strings -Wno-deprecated-declarations
                    -Wno-unknown-pragmas -Wformat-security -Wno-missing-braces -fvisibility=hidden -Wno-unreachable-code
                    -Wno-unused-but-set-variable)
        endforeach(benchmark)

    endif()
endif()



#install the s2n files
install(FILES ${API_HEADERS} DESTINATION "include/" COMPONENT Development)

if (UNIX AND NOT APPLE)
    include(GNUInstallDirs)
elseif(NOT DEFINED CMAKE_INSTALL_LIBDIR)
    set(CMAKE_INSTALL_LIBDIR "lib")
endif()

install(
        TARGETS ${PROJECT_NAME}
        EXPORT ${PROJECT_NAME}-targets
        ARCHIVE DESTINATION ${CMAKE_INSTALL_LIBDIR} COMPONENT Development
        LIBRARY DESTINATION ${CMAKE_INSTALL_LIBDIR} COMPONENT Runtime
        RUNTIME DESTINATION bin COMPONENT Runtime
)

configure_file("cmake/${PROJECT_NAME}-config.cmake"
        "${CMAKE_CURRENT_BINARY_DIR}/${PROJECT_NAME}-config.cmake"
        @ONLY)

if (BUILD_SHARED_LIBS)
   set (TARGET_DIR "shared")
else()
   set (TARGET_DIR "static")
endif()

install(EXPORT "${PROJECT_NAME}-targets"
        DESTINATION "${CMAKE_INSTALL_LIBDIR}/${PROJECT_NAME}/cmake/${TARGET_DIR}"
        NAMESPACE AWS::
        COMPONENT Development)

install(FILES "${CMAKE_CURRENT_BINARY_DIR}/${PROJECT_NAME}-config.cmake"
        DESTINATION "${CMAKE_INSTALL_LIBDIR}/${PROJECT_NAME}/cmake/"
        COMPONENT Development)

install(FILES "cmake/modules/FindLibCrypto.cmake"
        DESTINATION "${CMAKE_INSTALL_LIBDIR}/${PROJECT_NAME}/cmake/modules/"
        COMPONENT Development)
<|MERGE_RESOLUTION|>--- conflicted
+++ resolved
@@ -131,7 +131,33 @@
         )
     endif()
 
-<<<<<<< HEAD
+    # sikep434r3
+    try_compile(
+            SIKEP434R3_ASM_SUPPORTED
+            ${CMAKE_BINARY_DIR}
+            SOURCES
+            "${CMAKE_CURRENT_LIST_DIR}/tests/features/noop_main.c"
+            "${CMAKE_CURRENT_LIST_DIR}/pq-crypto/sike_r3/sikep434r3.c"
+            "${CMAKE_CURRENT_LIST_DIR}/pq-crypto/sike_r3/sikep434r3_fp_x64_asm.S"
+    )
+
+    if(SIKEP434R3_ASM_SUPPORTED)
+        file(GLOB SIKEP434R3_ASM_SRC "pq-crypto/sike_r3/sikep434r3_fp_x64_asm.S")
+        list(APPEND PQ_SRC ${SIKEP434R3_ASM_SRC})
+
+        # The ADX instruction set is preferred for best performance, but not necessary.
+        try_compile(
+                ADX_SUPPORTED
+                ${CMAKE_BINARY_DIR}
+                SOURCES
+                "${CMAKE_CURRENT_LIST_DIR}/tests/features/noop_main.c"
+                "${CMAKE_CURRENT_LIST_DIR}/pq-crypto/sike_r3/sikep434r3.c"
+                "${CMAKE_CURRENT_LIST_DIR}/pq-crypto/sike_r3/sikep434r3_fp_x64_asm.S"
+                COMPILE_DEFINITIONS
+                "-DS2N_ADX"
+        )
+    endif()
+
     # BIKE Round-3 code has several different optimizations which require
     # specific compiler flags to be supported by the compiler.
     # So for each needed instruction set extension we check if the compiler
@@ -143,56 +169,29 @@
         # gcc-7 doesn't support VPCLMUL extension.
         try_compile(BIKE_R3_AVX2_SUPPORTED
             ${CMAKE_BINARY_DIR}
-            "${CMAKE_CURRENT_LIST_DIR}/tests/unit/s2n_pq_asm_noop_test.c"
+            "${CMAKE_CURRENT_LIST_DIR}/tests/features/noop_main.c"
             COMPILE_DEFINITIONS "-mavx2")
 
         set(BIKE_R3_AVX512_FLAGS "-mavx512f -mavx512bw -mavx512dq")
         try_compile(BIKE_R3_AVX512_SUPPORTED
             ${CMAKE_BINARY_DIR}
-            "${CMAKE_CURRENT_LIST_DIR}/tests/unit/s2n_pq_asm_noop_test.c"
+            "${CMAKE_CURRENT_LIST_DIR}/tests/features/noop_main.c"
             COMPILE_DEFINITIONS ${BIKE_R3_AVX512_FLAGS})
 
         try_compile(BIKE_R3_PCLMUL_SUPPORTED
             ${CMAKE_BINARY_DIR}
-            "${CMAKE_CURRENT_LIST_DIR}/tests/unit/s2n_pq_asm_noop_test.c"
+            "${CMAKE_CURRENT_LIST_DIR}/tests/features/noop_main.c"
             COMPILE_DEFINITIONS "-mpclmul")
 
         set(BIKE_R3_VPCLMUL_FLAGS "-mvpclmulqdq -mavx512f -mavx512bw -mavx512dq")
         try_compile(BIKE_R3_VPCLMUL_SUPPORTED
             ${CMAKE_BINARY_DIR}
-            "${CMAKE_CURRENT_LIST_DIR}/tests/unit/s2n_pq_asm_noop_test.c"
+            "${CMAKE_CURRENT_LIST_DIR}/tests/features/noop_main.c"
             COMPILE_DEFINITIONS ${BIKE_R3_VPCLMUL_FLAGS})
 
         if(BIKE_R3_AVX2_SUPPORTED OR BIKE_R3_AVX512_SUPPORTED OR BIKE_R3_PCLMUL_SUPPORTED OR BIKE_R3_VPCLMUL_SUPPORTED)
             set(BIKE_R3_X86_64_OPT_SUPPORTED ON)
         endif()
-=======
-    # sikep434r3
-    try_compile(
-        SIKEP434R3_ASM_SUPPORTED
-        ${CMAKE_BINARY_DIR}
-        SOURCES
-            "${CMAKE_CURRENT_LIST_DIR}/tests/features/noop_main.c"
-            "${CMAKE_CURRENT_LIST_DIR}/pq-crypto/sike_r3/sikep434r3.c"
-            "${CMAKE_CURRENT_LIST_DIR}/pq-crypto/sike_r3/sikep434r3_fp_x64_asm.S"
-    )
-
-    if(SIKEP434R3_ASM_SUPPORTED)
-        file(GLOB SIKEP434R3_ASM_SRC "pq-crypto/sike_r3/sikep434r3_fp_x64_asm.S")
-        list(APPEND PQ_SRC ${SIKEP434R3_ASM_SRC})
-
-        # The ADX instruction set is preferred for best performance, but not necessary.
-        try_compile(
-            ADX_SUPPORTED
-            ${CMAKE_BINARY_DIR}
-            SOURCES
-                "${CMAKE_CURRENT_LIST_DIR}/tests/features/noop_main.c"
-                "${CMAKE_CURRENT_LIST_DIR}/pq-crypto/sike_r3/sikep434r3.c"
-                "${CMAKE_CURRENT_LIST_DIR}/pq-crypto/sike_r3/sikep434r3_fp_x64_asm.S"
-            COMPILE_DEFINITIONS
-                "-DS2N_ADX"
-        )
->>>>>>> c36453d4
     endif()
 endif()
 
@@ -289,7 +288,11 @@
     message(STATUS "Enabling SIKEP434R2 assembly code")
 endif()
 
-<<<<<<< HEAD
+if(SIKEP434R3_ASM_SUPPORTED)
+    target_compile_options(${PROJECT_NAME} PUBLIC -DS2N_SIKE_P434_R3_ASM)
+    message(STATUS "Enabling SIKEP434R3 assembly code")
+endif()
+
 if(BIKE_R3_X86_64_OPT_SUPPORTED)
     # If any of the BIKE_R3 x86_64 optimizations is supported (this was checked
     # earlier in the file), we add the required compile flags to files that
@@ -319,11 +322,6 @@
     endif()
 
     message(STATUS "Enabling BIKE_R3 x86_64 optimizations")
-=======
-if(SIKEP434R3_ASM_SUPPORTED)
-    target_compile_options(${PROJECT_NAME} PUBLIC -DS2N_SIKE_P434_R3_ASM)
-    message(STATUS "Enabling SIKEP434R3 assembly code")
->>>>>>> c36453d4
 endif()
 
 if(ADX_SUPPORTED)
