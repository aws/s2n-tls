--- conflicted
+++ resolved
@@ -116,8 +116,6 @@
     echo $src_files | xargs -n 1 -P $(nproc) clang-format -style=file -i)
 }
 
-<<<<<<< HEAD
-=======
 function test_toolchain_counts {
     # This is a starting point for a unit test of the devShell.
     # The choosen S2N_LIBCRYPTO should be 2, and the others should be zero.
@@ -141,7 +139,6 @@
     echo -e "valgrind:\t $(valgrind --version|grep -c 'valgrind-3.19.0')"
 }
 
->>>>>>> 6c7cdc83
 function test_nonstandard_compilation {
     # Any script that needs to compile s2n in a non-standard way can run here
     ./codebuild/bin/test_dynamic_load.sh $(mktemp -d)
