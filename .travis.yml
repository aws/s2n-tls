sudo: required
dist: trusty
language: c
cache:
    directories:
        # Cache test dependencies that would normally be re-compiled for every build.
        # This directory is unique for each entry of the build matrix per:
        # https://docs.travis-ci.com/user/caching/#Caches-and-build-matrices
        - test-deps

addons:
    apt:
      sources:
        - ubuntu-toolchain-r-test
      packages:
        - indent
        - kwstyle

osx_image: xcode8

os:
  #- osx
  - linux

env:
  - TESTS=ctverif
  #- S2N_LIBCRYPTO=openssl-1.1.0 BUILD_S2N=true TESTS=integration GCC6_REQUIRED=true
  #- S2N_LIBCRYPTO=openssl-1.0.2 BUILD_S2N=true TESTS=integration GCC6_REQUIRED=true
  #- S2N_LIBCRYPTO=libressl      BUILD_S2N=true TESTS=integration GCC6_REQUIRED=true
  # Force libcrypto to use "software only" crypto implementations for AES and AES-GCM. Verify s2n can gracefully use
  # unoptimized routines. See https://www.openssl.org/docs/man1.1.0/crypto/OPENSSL_ia32cap.html
  #- S2N_LIBCRYPTO=openssl-1.1.0 OPENSSL_ia32cap="~0x200000200000000" BUILD_S2N=true TESTS=integration GCC6_REQUIRED=true
  #- S2N_LIBCRYPTO=openssl-1.1.0 LATEST_CLANG=true TESTS=fuzz
  #- TESTS=sawHMAC SAW_HMAC_TEST=md5    SAW=true GCC6_REQUIRED=true
  #- TESTS=sawHMAC SAW_HMAC_TEST=none   SAW=true GCC6_REQUIRED=true
  #- TESTS=sawHMAC SAW_HMAC_TEST=sha1   SAW=true GCC6_REQUIRED=true
  #- TESTS=sawHMAC SAW_HMAC_TEST=sha224 SAW=true GCC6_REQUIRED=true
  #- TESTS=sawHMAC SAW_HMAC_TEST=sha256 SAW=true GCC6_REQUIRED=true
  #- TESTS=sawHMAC SAW_HMAC_TEST=sha384 SAW=true GCC6_REQUIRED=true
  #- TESTS=sawHMAC SAW_HMAC_TEST=sha512 SAW=true GCC6_REQUIRED=true
  #- TESTS=sawDRBG                      SAW=true
  #- TESTS=sawHMACFailure               SAW=true

matrix:
  exclude:
  - os: osx
    env: TESTS=sawHMAC SAW_HMAC_TEST=md5    SAW=true GCC6_REQUIRED=true
  - os: osx
    env: TESTS=sawHMAC SAW_HMAC_TEST=none   SAW=true GCC6_REQUIRED=true
  - os: osx
    env: TESTS=sawHMAC SAW_HMAC_TEST=sha1   SAW=true GCC6_REQUIRED=true
  - os: osx
    env: TESTS=sawHMAC SAW_HMAC_TEST=sha224 SAW=true GCC6_REQUIRED=true
  - os: osx
    env: TESTS=sawHMAC SAW_HMAC_TEST=sha256 SAW=true GCC6_REQUIRED=true
  - os: osx
    env: TESTS=sawHMAC SAW_HMAC_TEST=sha384 SAW=true GCC6_REQUIRED=true
  - os: osx
    env: TESTS=sawHMAC SAW_HMAC_TEST=sha512 SAW=true GCC6_REQUIRED=true
  - os: osx
    env: S2N_LIBCRYPTO=openssl-1.1.0 LATEST_CLANG=true TESTS=fuzz
  - os: osx
    env: TESTS=sawDRBG                      SAW=true  GCC6_REQUIRED=true
  - os: osx
    env: TESTS=sawHMACFailure               SAW=true
  #This exception is because the test isn't finished yet, remove to turn on DRBG Saw tests
  - env: TESTS=sawDRBG                      SAW=true
  allow_failures:
    - os: osx
    - env: TESTS=sawHMAC SAW_HMAC_TEST=sha384 SAW=true GCC6_REQUIRED=true
    - env: TESTS=sawHMAC SAW_HMAC_TEST=sha512 SAW=true GCC6_REQUIRED=true
  fast_finish: true

before_install:
  # Setup the cache directory paths
  - if [[ ! -d test-deps ]]; then mkdir test-deps ; fi
  - export PYTHON_INSTALL_DIR=`pwd`/test-deps/python
  - export GNUTLS_INSTALL_DIR=`pwd`/test-deps/gnutls
  - export PRLIMIT_INSTALL_DIR=`pwd`/test-deps/prlimit
  - export SAW_INSTALL_DIR=`pwd`/test-deps/saw
  - export Z3_INSTALL_DIR=`pwd`/test-deps/z3
  - export LIBFUZZER_INSTALL_DIR=`pwd`/test-deps/libfuzzer
  - export LATEST_CLANG_INSTALL_DIR=`pwd`/test-deps/clang
  - export SCAN_BUILD_INSTALL_DIR=`pwd`/test-deps/scan-build
  - export OPENSSL_1_1_0_INSTALL_DIR=`pwd`/test-deps/openssl-1.1.0
  - export OPENSSL_1_0_2_INSTALL_DIR=`pwd`/test-deps/openssl-1.0.2
  - export LIBRESSL_INSTALL_DIR=`pwd`/test-deps/libressl
  - export CPPCHECK_INSTALL_DIR=`pwd`/test-deps/cppcheck
  - export CTVERIF_INSTALL_DIR=`pwd`/test-deps/ctverif
  - if [[ "$TRAVIS_OS_NAME" == "linux" ]] && [[ "$TESTS" == "ctverif" ]]; then .travis/install_ctverif_dependencies.sh ; fi

# Install missing test dependencies. If the install directory already exists, cached artifacts will be used
# for that dependency.
install:
  - if [[ "$TRAVIS_OS_NAME" == "linux" ]]; then .travis/install_ubuntu_dependencies.sh ; fi
  - if [[ "$TRAVIS_OS_NAME" == "osx" ]]; then .travis/install_osx_dependencies.sh ; fi
  - .travis/install_default_dependencies.sh
    # Set GCC 6 as Default on both Ubuntu and OSX
<<<<<<< HEAD
  - if [["$GCC6_REQUIRED" == "true"]]; then alias gcc=$(which gcc-6) ; fi
  - if [[ "$TRAVIS_OS_NAME" == "linux" ]] && [[ "$TESTS" == "ctverif" ]]  && [[ ! -d "$CTVERIF_INSTALL_DIR" ]]; then mkdir -p $CTVERIF_INSTALL_DIR && .travis/install_ctverif.sh $CTVERIF_INSTALL_DIR > /dev/null ; fi

=======
  - if [[ "$GCC6_REQUIRED" == "true" ]]; then alias gcc=$(which gcc-6) ; fi
  
>>>>>>> b27b7246
before_script:
  # Add all of our test dependencies to the PATH. Use Openssl 1.1.0 so the latest openssl is used for s_client
  # integration tests.
  - export PATH=$PYTHON_INSTALL_DIR/bin:$OPENSSL_1_1_0_INSTALL_DIR/bin:$GNUTLS_INSTALL_DIR/bin:$SAW_INSTALL_DIR/bin:$Z3_INSTALL_DIR/bin:$SCAN_BUILD_INSTALL_DIR/bin:$PATH
  - export LD_LIBRARY_PATH=$OPENSSL_1_1_0_INSTALL_DIR/lib:$LD_LIBRARY_PATH; export DYLD_LIBRARY_PATH=$OPENSSL_1_1_0_INSTALL_DIR/lib:$LD_LIBRARY_PATH;
  # Select the libcrypto to build s2n against. If this is unset, default to the latest(Openssl 1.1.0)
  - if [[ -z $S2N_LIBCRYPTO ]]; then export LIBCRYPTO_ROOT=$OPENSSL_1_1_0_INSTALL_DIR ; fi
  - if [[ "$S2N_LIBCRYPTO" == "openssl-1.1.0" ]]; then export LIBCRYPTO_ROOT=$OPENSSL_1_1_0_INSTALL_DIR ; fi
  - if [[ "$S2N_LIBCRYPTO" == "openssl-1.0.2" ]]; then export LIBCRYPTO_ROOT=$OPENSSL_1_0_2_INSTALL_DIR ; fi
  - if [[ "$S2N_LIBCRYPTO" == "libressl" ]]; then export LIBCRYPTO_ROOT=$LIBRESSL_INSTALL_DIR ; fi
  # Set the libfuzzer to use for fuzz tests
  - export LIBFUZZER_ROOT=$LIBFUZZER_INSTALL_DIR
  # Create a link to the selected libcrypto. This shouldn't be needed when LIBCRYPTO_ROOT is set, but some tests
  # have the "libcrypto-root" directory path hardcoded.
  - rm -rf libcrypto-root && ln -s $LIBCRYPTO_ROOT libcrypto-root
  # Use prlimit to set the memlock limit to unlimited for linux. OSX is unlimited by default
  - if [[ "$TRAVIS_OS_NAME" == "linux" ]]; then sudo -E $PRLIMIT_INSTALL_DIR/bin/prlimit --pid "$$" --memlock=unlimited:unlimited ; fi

script:
  - if [[ "$BUILD_S2N" == "true" ]]; then .travis/run_cppcheck.sh $CPPCHECK_INSTALL_DIR; fi
  - if [[ "$BUILD_S2N" == "true" && "$TRAVIS_OS_NAME" == "linux" ]]; then .travis/run_kwstyle.sh ; fi
  - if [[ "$TRAVIS_OS_NAME" == "linux" && "$TESTS" == "integration" ]]; then make -j 8   ; fi
  # Build and run unit tests with scan-build for osx. scan-build bundle isn't available for linux
  - if [[ "$TRAVIS_OS_NAME" == "osx" && "$TESTS" == "integration" ]]; then   scan-build --status-bugs -o /tmp/scan-build make -j8; STATUS=$?; test $STATUS -ne 0 && cat /tmp/scan-build/*/* ; [ "$STATUS" -eq "0" ] ; fi
  - if [[ "$TESTS" == "integration" ]]; then make clean; make integration ; fi
  - if [[ "$TESTS" == "fuzz" ]]; then export PATH=$LATEST_CLANG_INSTALL_DIR/bin:$PATH && make clean && make fuzz ; fi
  - if [[ "$TRAVIS_OS_NAME" == "linux" && "$TESTS" == "sawHMAC" ]]; then make -C tests/saw/ tmp/verify_s2n_hmac_$SAW_HMAC_TEST.log ; fi
  - if [[ "$TESTS" == "sawDRBG" ]]; then make -C tests/saw tmp/spec/DRBG/DRBG.log ; fi
  - if [[ "$TESTS" == "sawHMACFailure" ]]; then make -C tests/saw failure-tests ; fi
  - if [[ "$TESTS" == "ctverif" ]]; then .travis/run_ctverif.sh $CTVERIF_INSTALL_DIR ; fi<|MERGE_RESOLUTION|>--- conflicted
+++ resolved
@@ -96,14 +96,9 @@
   - if [[ "$TRAVIS_OS_NAME" == "osx" ]]; then .travis/install_osx_dependencies.sh ; fi
   - .travis/install_default_dependencies.sh
     # Set GCC 6 as Default on both Ubuntu and OSX
-<<<<<<< HEAD
-  - if [["$GCC6_REQUIRED" == "true"]]; then alias gcc=$(which gcc-6) ; fi
+  - if [[ "$GCC6_REQUIRED" == "true" ]]; then alias gcc=$(which gcc-6) ; fi
   - if [[ "$TRAVIS_OS_NAME" == "linux" ]] && [[ "$TESTS" == "ctverif" ]]  && [[ ! -d "$CTVERIF_INSTALL_DIR" ]]; then mkdir -p $CTVERIF_INSTALL_DIR && .travis/install_ctverif.sh $CTVERIF_INSTALL_DIR > /dev/null ; fi
 
-=======
-  - if [[ "$GCC6_REQUIRED" == "true" ]]; then alias gcc=$(which gcc-6) ; fi
-  
->>>>>>> b27b7246
 before_script:
   # Add all of our test dependencies to the PATH. Use Openssl 1.1.0 so the latest openssl is used for s_client
   # integration tests.
