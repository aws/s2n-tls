--- conflicted
+++ resolved
@@ -76,11 +76,10 @@
     dist: trusty
     env: TESTS=sidetrail PART=2
 
-<<<<<<< HEAD
 # Formal Verification - SAW
   - os : linux
     dist: trusty
-    env: TESTS=sawHMAC SAW_HMAC_TEST=md5 SAW=true GCC_VERSION=NONE
+    env: TESTS=sawSIKE_r2 SAW=true GCC_VERSION=NONE
     addons: &sawaddons
       apt:
         packages:
@@ -88,59 +87,13 @@
           - llvm-3.9
   - os : linux
     dist: trusty
-    env: TESTS=sawHMAC SAW_HMAC_TEST=sha1   SAW=true GCC_VERSION=NONE
-    addons : *sawaddons
-  - os : linux
-    dist: trusty
-    env: TESTS=sawHMAC SAW_HMAC_TEST=sha224 SAW=true GCC_VERSION=NONE
-    addons : *sawaddons
-  - os : linux
-    dist: trusty
-    env: TESTS=sawHMAC SAW_HMAC_TEST=sha256 SAW=true GCC_VERSION=NONE
-    addons : *sawaddons
-  - os : linux
-    dist: trusty
-    env: TESTS=sawHMAC SAW_HMAC_TEST=sha384 SAW=true GCC_VERSION=NONE
-    addons : *sawaddons
-  - os : linux
-    dist: trusty
-    env: TESTS=sawHMAC SAW_HMAC_TEST=sha512 SAW=true GCC_VERSION=NONE
-    addons : *sawaddons
-  - os : linux
-    dist: trusty
-    env: TESTS=sawDRBG SAW=true GCC_VERSION=NONE
-    addons : *sawaddons
-  - os : linux
-    dist: trusty
-    env: TESTS=sawSIKE_r1 SAW=true GCC_VERSION=NONE
-    addons : *sawaddons
-  - os : linux
-    dist: trusty
-    env: TESTS=sawSIKE_r2 SAW=true GCC_VERSION=NONE
-    addons : *sawaddons
-  - os : linux
-    dist: trusty
     env: TESTS=sawSIKE_r2_x86 SAW=true GCC_VERSION=NONE
-    addons : *sawaddons
-  - os : linux
-    dist: trusty
-    env: TESTS=sawBIKE_r1 SAW=true GCC_VERSION=NONE S2N_LIBCRYPTO=openssl-1.0.2
     addons : *sawaddons
   - os : linux
     dist: trusty
     env: TESTS=sawBIKE_r2 SAW=true GCC_VERSION=NONE S2N_LIBCRYPTO=openssl-1.0.2
     addons : *sawaddons
-  - os : linux
-    dist: trusty
-    env: TESTS=tls SAW=true GCC_VERSION=NONE
-    addons : *sawaddons
-  - os : linux
-    dist: trusty
-    env: TESTS=sawHMACFailure SAW=true
-    addons : *sawaddons
 
-=======
->>>>>>> 53d7c01c
 before_install:
   - source .travis/s2n_setup_env.sh
 
