--- conflicted
+++ resolved
@@ -85,40 +85,7 @@
   - export OPENSSL_1_0_2_INSTALL_DIR=`pwd`/test-deps/openssl-1.0.2
   - export LIBRESSL_INSTALL_DIR=`pwd`/test-deps/libressl
   - export CPPCHECK_INSTALL_DIR=`pwd`/test-deps/cppcheck
-<<<<<<< HEAD
-  # Install GCC 6 if on OSX
-  - if [[ "$TRAVIS_OS_NAME" == "osx" ]]; then   .travis/install_osx_dependencies.sh ; fi
-  # Install GCC 6 if on Linux
-  - if [[ "$TRAVIS_OS_NAME" == "linux" ]] && [["$GCC6_REQUIRED" == "true"]]; then sudo apt-get -y install gcc-6 c++-6 ; fi
-  # Set GCC 6 as Default on both Ubuntu and OSX
-  - if [["$GCC6_REQUIRED" == "true"]]; then alias gcc=$(which gcc-6) ; fi
-  # Install latest version of clang, clang++, and llvm-symbolizer. Needed for fuzzing.
-  - if [[ "$TESTS" == "fuzz" ]] && [[ ! -d "$LATEST_CLANG_INSTALL_DIR" ]]; then .travis/install_clang.sh `mktemp -d` $LATEST_CLANG_INSTALL_DIR $TRAVIS_OS_NAME > /dev/null ; fi
 
-# Install missing test dependencies. If the install directory already exists, cached artifacts will be used
-# for that dependency.
-install:
-  # Download and Install LibFuzzer with latest clang
-  - if [[ "$TESTS" == "fuzz" ]] && [[ ! -d "$LIBFUZZER_INSTALL_DIR" ]]; then PATH=$LATEST_CLANG_INSTALL_DIR/bin:$PATH .travis/install_libFuzzer.sh `mktemp -d` $LIBFUZZER_INSTALL_DIR $TRAVIS_OS_NAME > /dev/null ; fi
-  # Download and Install the Crypto libraries
-  # Always install 1.1.0
-  - if [[ "$TESTS" == "integration" ]]           && [[ ! -d "$OPENSSL_1_1_0_INSTALL_DIR" ]]; then .travis/install_openssl_1_1_0.sh `mktemp -d` $OPENSSL_1_1_0_INSTALL_DIR $TRAVIS_OS_NAME > /dev/null ; fi
-  #install the others if needed
-  - if [[ "$S2N_LIBCRYPTO" == "openssl-1.0.2" ]] && [[ ! -d "$OPENSSL_1_0_2_INSTALL_DIR" ]]; then .travis/install_openssl_1_0_2.sh `mktemp -d` $OPENSSL_1_0_2_INSTALL_DIR $TRAVIS_OS_NAME > /dev/null ; fi
-  - if [[ "$S2N_LIBCRYPTO" == "libressl" ]]      && [[ ! -d "$LIBRESSL_INSTALL_DIR" ]];      then .travis/install_libressl.sh `mktemp -d` $LIBRESSL_INSTALL_DIR > /dev/null ; fi
-  - if [[ "$BUILD_S2N" == "true" ]]              && [[ ! -d "$CPPCHECK_INSTALL_DIR" ]];      then mkdir -p $CPPCHECK_INSTALL_DIR && .travis/install_cppcheck.sh $CPPCHECK_INSTALL_DIR > /dev/null ; fi
-  # Install python linked with the latest Openssl for integration tests
-  - if [[ "$TESTS" == "integration" ]]           && [[ ! -d "$PYTHON_INSTALL_DIR" ]];        then mkdir -p $PYTHON_INSTALL_DIR && .travis/install_python.sh $OPENSSL_1_1_0_INSTALL_DIR `mktemp -d` $PYTHON_INSTALL_DIR > /dev/null ; fi
-  # Download and Install GnuTLS for integration tests
-  - if [[ "$TESTS" == "integration" ]]           && [[ ! -d "$GNUTLS_INSTALL_DIR" ]];        then mkdir -p $GNUTLS_INSTALL_DIR && .travis/install_gnutls.sh `mktemp -d` $GNUTLS_INSTALL_DIR $TRAVIS_OS_NAME > /dev/null ; fi
-  - if [[ "$TRAVIS_OS_NAME" == "linux" ]]        && [[ ! -d "$PRLIMIT_INSTALL_DIR" ]] ;      then mkdir -p $PRLIMIT_INSTALL_DIR && sudo .travis/install_prlimit.sh `mktemp -d` $PRLIMIT_INSTALL_DIR > /dev/null ; fi
-  - if [[ "$TRAVIS_OS_NAME" == "osx" ]]          && [[ ! -d "$SCAN_BUILD_INSTALL_DIR" ]] ;   then .travis/install_scan-build.sh $SCAN_BUILD_INSTALL_DIR; fi
-  # Install SAW and Z3 for formal verification
-  - if  [[ "$SAW" == "true" ]]                   && [[ ! -d "$SAW_INSTALL_DIR" ]];           then mkdir -p $SAW_INSTALL_DIR && .travis/install_saw.sh `mktemp -d` $SAW_INSTALL_DIR > /dev/null ; fi
-  - if  [[ "$SAW" == "true" ]]                   && [[ ! -d "$Z3_INSTALL_DIR" ]];            then mkdir -p $Z3_INSTALL_DIR && .travis/install_z3.sh `mktemp -d` $Z3_INSTALL_DIR > /dev/null ; fi
-
-=======
-  
 # Install missing test dependencies. If the install directory already exists, cached artifacts will be used
 # for that dependency.
 install:
@@ -128,7 +95,6 @@
     # Set GCC 6 as Default on both Ubuntu and OSX
   - alias gcc=$(which gcc-6)
   
->>>>>>> d4760770
 before_script:
   # Add all of our test dependencies to the PATH. Use Openssl 1.1.0 so the latest openssl is used for s_client
   # integration tests.
