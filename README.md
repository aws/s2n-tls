<<<<<<< HEAD
= Amazon s2n =
=======
# Amazon s2n (Beta)
>>>>>>> 7def2b40

Amazon s2n (pronounced “stun”) is an implementation of the TLS/SSL protocols.
It is designed for servers, and supports SSLv3, TLS1.0, TLS1.1 and TLS1.2. s2n
is released and licensed under the Apache Software License version 2. 

s2n includes several features designed to enhance the security and versatility
of applications:

* **Systematic C safety**<br/>
s2n is written in C, but makes light use of standard C library functions and wraps all buffer handling and serialization in boundary-enforcing checks. 
* **Erase on read**<br/> s2n’s copies of decrypted data buffers are erased as they are read by the application. 
* **No locking overhead**<br/> There are no mutexes or locks in s2n. 
* **Small code base**<br/> Ignoring tests, blank lines and comments, s2n is about 3,000 lines of code. 
* **Minimalist feature adoption**<br/> s2n targets servers and aims to satisfy the common use cases, while avoiding little used features. Additionally; features with a history of triggering protocol-level vulnerabilities are not implemented. For example there is no support for session renegotiation or DTLS. 
* **Table based state-machines**<br/> s2n uses simple tables to drive the TLS/SSL state machines, making it difficult for invalid out-of-order states to arise. 
* **Built-in memory protection**<br/> On Linux; data buffers may not be swapped to disk or appear in core dumps.

s2n uses OpenSSL’s libcrypto for the underlying cryptographic operations.
Cryptographic routines have been written in a modular way so that it is also
possible to use BoringSSL, LibreSSL or other cryptographic libraries for these
operations. 

s2n handles the protocol validation, state machine and buffer handling, while
encryption and decryption are handled by passing simple and opaque data “blobs”
to the cryptographic libraries for processing.  

At this time, s2n has support for the AES256-CBC, AES128-CBC, 3DES-CBC and RC4
ciphers, and the RSA and DHE-RSA (a form of perfect forward secrecy) key
exchange algorithms.  For more detail about s2n, see the [API Reference](https://github.com/awslabs/s2n/blob/master/docs/USAGE-GUIDE.md),
[Example server](https://github.com/awslabs/s2n/tree/master/bin), and [Backlog](https://github.com/awslabs/s2n/issues).

## Security and vulnerability notifications
s2n has been subject to internal Amazon code review and an external security review and penetration test.  Security is an ongoing
process and reviews are not a certification that s2n is defect free. 

If you discover a security vulnerability or issue in s2n we ask that you notify
it to AWS Security via our [vulnerability reporting page](http://aws.amazon.com/security/vulnerability-reporting/). <|MERGE_RESOLUTION|>--- conflicted
+++ resolved
@@ -1,8 +1,4 @@
-<<<<<<< HEAD
-= Amazon s2n =
-=======
 # Amazon s2n (Beta)
->>>>>>> 7def2b40
 
 Amazon s2n (pronounced “stun”) is an implementation of the TLS/SSL protocols.
 It is designed for servers, and supports SSLv3, TLS1.0, TLS1.1 and TLS1.2. s2n
