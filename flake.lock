{
  "nodes": {
    "awslc": {
      "inputs": {
        "flake-utils": "flake-utils",
        "nixpkgs": "nixpkgs"
      },
      "locked": {
        "lastModified": 1756236942,
        "narHash": "sha256-HsbIhcBiLHly/QMy7Hk7qhUBz3NsmyBcXxflT63YRU4=",
        "owner": "aws",
        "repo": "aws-lc",
        "rev": "6d2eb62ba375ebba7ab20ab277332f5bff9e13f0",
        "type": "github"
      },
      "original": {
        "owner": "aws",
        "repo": "aws-lc",
        "type": "github"
      }
    },
    "awslcfips2022": {
      "inputs": {
        "flake-utils": "flake-utils_2",
        "nix": "nix",
        "nixpkgs": "nixpkgs_3"
      },
      "locked": {
        "lastModified": 1739295890,
        "narHash": "sha256-UATSjBnOI5fMy1BlEm+vMOyg7oAWLxIvnSwLYyQTpMQ=",
        "owner": "dougch",
        "repo": "aws-lc",
        "rev": "4251a90780709ace8f192fe8675f7a9da5136148",
        "type": "github"
      },
      "original": {
        "owner": "dougch",
        "ref": "nixAWS-LC-FIPS-2.0.17",
        "repo": "aws-lc",
        "type": "github"
      }
    },
    "awslcfips2024": {
      "inputs": {
        "flake-utils": "flake-utils_4",
        "nix": "nix_2",
        "nixpkgs": "nixpkgs_5"
      },
      "locked": {
        "lastModified": 1739296835,
        "narHash": "sha256-+AwibQw70lE+V1akjYJzQeTwmymUaa3eyj5pL5rq0e8=",
        "owner": "dougch",
        "repo": "aws-lc",
        "rev": "28c6bbca3a621314552fef75412dece3b2c7e7c6",
        "type": "github"
      },
      "original": {
        "owner": "dougch",
        "ref": "nixfips-2024-09-27",
        "repo": "aws-lc",
        "type": "github"
      }
    },
    "flake-compat": {
      "flake": false,
      "locked": {
        "lastModified": 1733328505,
        "narHash": "sha256-NeCCThCEP3eCl2l/+27kNNK7QrwZB1IJCrXfrbv5oqU=",
        "owner": "edolstra",
        "repo": "flake-compat",
        "rev": "ff81ac966bb2cae68946d5ed5fc4994f96d0ffec",
        "type": "github"
      },
      "original": {
        "owner": "edolstra",
        "repo": "flake-compat",
        "type": "github"
      }
    },
    "flake-compat_2": {
      "flake": false,
      "locked": {
        "lastModified": 1733328505,
        "narHash": "sha256-NeCCThCEP3eCl2l/+27kNNK7QrwZB1IJCrXfrbv5oqU=",
        "owner": "edolstra",
        "repo": "flake-compat",
        "rev": "ff81ac966bb2cae68946d5ed5fc4994f96d0ffec",
        "type": "github"
      },
      "original": {
        "owner": "edolstra",
        "repo": "flake-compat",
        "type": "github"
      }
    },
    "flake-parts": {
      "inputs": {
        "nixpkgs-lib": [
          "awslcfips2022",
          "nix",
          "nixpkgs"
        ]
      },
      "locked": {
        "lastModified": 1733312601,
        "narHash": "sha256-4pDvzqnegAfRkPwO3wmwBhVi/Sye1mzps0zHWYnP88c=",
        "owner": "hercules-ci",
        "repo": "flake-parts",
        "rev": "205b12d8b7cd4802fbcb8e8ef6a0f1408781a4f9",
        "type": "github"
      },
      "original": {
        "owner": "hercules-ci",
        "repo": "flake-parts",
        "type": "github"
      }
    },
    "flake-parts_2": {
      "inputs": {
        "nixpkgs-lib": [
          "awslcfips2024",
          "nix",
          "nixpkgs"
        ]
      },
      "locked": {
        "lastModified": 1733312601,
        "narHash": "sha256-4pDvzqnegAfRkPwO3wmwBhVi/Sye1mzps0zHWYnP88c=",
        "owner": "hercules-ci",
        "repo": "flake-parts",
        "rev": "205b12d8b7cd4802fbcb8e8ef6a0f1408781a4f9",
        "type": "github"
      },
      "original": {
        "owner": "hercules-ci",
        "repo": "flake-parts",
        "type": "github"
      }
    },
    "flake-utils": {
      "inputs": {
        "systems": "systems"
      },
      "locked": {
        "lastModified": 1731533236,
        "narHash": "sha256-l0KFg5HjrsfsO/JpG+r7fRrqm12kzFHyUHqHCVpMMbI=",
        "owner": "numtide",
        "repo": "flake-utils",
        "rev": "11707dc2f618dd54ca8739b309ec4fc024de578b",
        "type": "github"
      },
      "original": {
        "owner": "numtide",
        "repo": "flake-utils",
        "type": "github"
      }
    },
    "flake-utils_2": {
      "inputs": {
        "systems": "systems_2"
      },
      "locked": {
        "lastModified": 1731533236,
        "narHash": "sha256-l0KFg5HjrsfsO/JpG+r7fRrqm12kzFHyUHqHCVpMMbI=",
        "owner": "numtide",
        "repo": "flake-utils",
        "rev": "11707dc2f618dd54ca8739b309ec4fc024de578b",
        "type": "github"
      },
      "original": {
        "id": "flake-utils",
        "type": "indirect"
      }
    },
    "flake-utils_3": {
      "inputs": {
        "systems": "systems_3"
      },
      "locked": {
        "lastModified": 1710146030,
        "narHash": "sha256-SZ5L6eA7HJ/nmkzGG7/ISclqe6oZdOZTNoesiInkXPQ=",
        "owner": "numtide",
        "repo": "flake-utils",
        "rev": "b1d9ab70662946ef0850d488da1c9019f3a9752a",
        "type": "github"
      },
      "original": {
        "owner": "numtide",
        "repo": "flake-utils",
        "type": "github"
      }
    },
    "flake-utils_4": {
      "inputs": {
        "systems": "systems_4"
      },
      "locked": {
        "lastModified": 1731533236,
        "narHash": "sha256-l0KFg5HjrsfsO/JpG+r7fRrqm12kzFHyUHqHCVpMMbI=",
        "owner": "numtide",
        "repo": "flake-utils",
        "rev": "11707dc2f618dd54ca8739b309ec4fc024de578b",
        "type": "github"
      },
      "original": {
        "id": "flake-utils",
        "type": "indirect"
      }
    },
    "flake-utils_5": {
      "inputs": {
        "systems": "systems_5"
      },
      "locked": {
        "lastModified": 1731533236,
        "narHash": "sha256-l0KFg5HjrsfsO/JpG+r7fRrqm12kzFHyUHqHCVpMMbI=",
        "owner": "numtide",
        "repo": "flake-utils",
        "rev": "11707dc2f618dd54ca8739b309ec4fc024de578b",
        "type": "github"
      },
      "original": {
        "owner": "numtide",
        "repo": "flake-utils",
        "type": "github"
      }
    },
    "git-hooks-nix": {
      "inputs": {
        "flake-compat": [
          "awslcfips2022",
          "nix"
        ],
        "gitignore": [
          "awslcfips2022",
          "nix"
        ],
        "nixpkgs": [
          "awslcfips2022",
          "nix",
          "nixpkgs"
        ],
        "nixpkgs-stable": [
          "awslcfips2022",
          "nix",
          "nixpkgs"
        ]
      },
      "locked": {
        "lastModified": 1734279981,
        "narHash": "sha256-NdaCraHPp8iYMWzdXAt5Nv6sA3MUzlCiGiR586TCwo0=",
        "owner": "cachix",
        "repo": "git-hooks.nix",
        "rev": "aa9f40c906904ebd83da78e7f328cd8aeaeae785",
        "type": "github"
      },
      "original": {
        "owner": "cachix",
        "repo": "git-hooks.nix",
        "type": "github"
      }
    },
    "git-hooks-nix_2": {
      "inputs": {
        "flake-compat": [
          "awslcfips2024",
          "nix"
        ],
        "gitignore": [
          "awslcfips2024",
          "nix"
        ],
        "nixpkgs": [
          "awslcfips2024",
          "nix",
          "nixpkgs"
        ],
        "nixpkgs-stable": [
          "awslcfips2024",
          "nix",
          "nixpkgs"
        ]
      },
      "locked": {
        "lastModified": 1734279981,
        "narHash": "sha256-NdaCraHPp8iYMWzdXAt5Nv6sA3MUzlCiGiR586TCwo0=",
        "owner": "cachix",
        "repo": "git-hooks.nix",
        "rev": "aa9f40c906904ebd83da78e7f328cd8aeaeae785",
        "type": "github"
      },
      "original": {
        "owner": "cachix",
        "repo": "git-hooks.nix",
        "type": "github"
      }
    },
    "nix": {
      "inputs": {
        "flake-compat": "flake-compat",
        "flake-parts": "flake-parts",
        "git-hooks-nix": "git-hooks-nix",
        "nixfmt": "nixfmt",
        "nixpkgs": "nixpkgs_2",
        "nixpkgs-23-11": "nixpkgs-23-11",
        "nixpkgs-regression": "nixpkgs-regression"
      },
      "locked": {
<<<<<<< HEAD
        "lastModified": 1739205346,
        "narHash": "sha256-DnCGc1t8eRMnoRl/+OeVTfS/Tqxg511/3BxTEDLXCYc=",
        "owner": "NixOS",
        "repo": "nix",
        "rev": "92bf150b1ce8ca15df3424a170ccb695adcbfe05",
=======
        "lastModified": 1756135377,
        "narHash": "sha256-pQxrpDmR3Sc8FS6KWRqEr6zjTqnR4KCutc6kLgF/xG0=",
        "owner": "NixOS",
        "repo": "nix",
        "rev": "9bee0fa6acf4b6988276822bc7811698347a3f80",
>>>>>>> 8532513c
        "type": "github"
      },
      "original": {
        "id": "nix",
        "type": "indirect"
      }
    },
    "nix_2": {
      "inputs": {
        "flake-compat": "flake-compat_2",
        "flake-parts": "flake-parts_2",
        "git-hooks-nix": "git-hooks-nix_2",
        "nixpkgs": "nixpkgs_4",
        "nixpkgs-23-11": "nixpkgs-23-11_2",
        "nixpkgs-regression": "nixpkgs-regression_2"
      },
      "locked": {
        "lastModified": 1736859128,
        "narHash": "sha256-TbnLQ3Z2Voj0mMHhw30dJPEjQYmj6bfLMVGr8RU20v4=",
        "owner": "NixOS",
        "repo": "nix",
        "rev": "8aafc0588594033fc6f1c3e2a36fe6f04559981f",
        "type": "github"
      },
      "original": {
        "id": "nix",
        "type": "indirect"
      }
    },
    "nixfmt": {
      "inputs": {
        "flake-utils": "flake-utils_3"
      },
      "locked": {
        "lastModified": 1736283758,
        "narHash": "sha256-hrKhUp2V2fk/dvzTTHFqvtOg000G1e+jyIam+D4XqhA=",
        "owner": "NixOS",
        "repo": "nixfmt",
        "rev": "8d4bd690c247004d90d8554f0b746b1231fe2436",
        "type": "github"
      },
      "original": {
        "owner": "NixOS",
        "repo": "nixfmt",
        "type": "github"
      }
    },
    "nixpkgs": {
      "locked": {
<<<<<<< HEAD
        "lastModified": 1739206421,
        "narHash": "sha256-PwQASeL2cGVmrtQYlrBur0U20Xy07uSWVnFup2PHnDs=",
        "owner": "NixOS",
        "repo": "nixpkgs",
        "rev": "44534bc021b85c8d78e465021e21f33b856e2540",
=======
        "lastModified": 1755442223,
        "narHash": "sha256-VtMQg02B3kt1oejwwrGn50U9Xbjgzfbb5TV5Wtx8dKI=",
        "owner": "NixOS",
        "repo": "nixpkgs",
        "rev": "cd32a774ac52caaa03bcfc9e7591ac8c18617ced",
>>>>>>> 8532513c
        "type": "github"
      },
      "original": {
        "owner": "NixOS",
<<<<<<< HEAD
        "ref": "nixos-24.11",
=======
        "ref": "nixos-25.05-small",
>>>>>>> 8532513c
        "repo": "nixpkgs",
        "type": "github"
      }
    },
    "nixpkgs-23-11": {
      "locked": {
        "lastModified": 1717159533,
        "narHash": "sha256-oamiKNfr2MS6yH64rUn99mIZjc45nGJlj9eGth/3Xuw=",
        "owner": "NixOS",
        "repo": "nixpkgs",
        "rev": "a62e6edd6d5e1fa0329b8653c801147986f8d446",
        "type": "github"
      },
      "original": {
        "owner": "NixOS",
        "repo": "nixpkgs",
        "rev": "a62e6edd6d5e1fa0329b8653c801147986f8d446",
        "type": "github"
      }
    },
    "nixpkgs-23-11_2": {
      "locked": {
        "lastModified": 1717159533,
        "narHash": "sha256-oamiKNfr2MS6yH64rUn99mIZjc45nGJlj9eGth/3Xuw=",
        "owner": "NixOS",
        "repo": "nixpkgs",
        "rev": "a62e6edd6d5e1fa0329b8653c801147986f8d446",
        "type": "github"
      },
      "original": {
        "owner": "NixOS",
        "repo": "nixpkgs",
        "rev": "a62e6edd6d5e1fa0329b8653c801147986f8d446",
        "type": "github"
      }
    },
    "nixpkgs-regression": {
      "locked": {
        "lastModified": 1643052045,
        "narHash": "sha256-uGJ0VXIhWKGXxkeNnq4TvV3CIOkUJ3PAoLZ3HMzNVMw=",
        "owner": "NixOS",
        "repo": "nixpkgs",
        "rev": "215d4d0fd80ca5163643b03a33fde804a29cc1e2",
        "type": "github"
      },
      "original": {
        "owner": "NixOS",
        "repo": "nixpkgs",
        "rev": "215d4d0fd80ca5163643b03a33fde804a29cc1e2",
        "type": "github"
      }
    },
    "nixpkgs-regression_2": {
      "locked": {
        "lastModified": 1643052045,
        "narHash": "sha256-uGJ0VXIhWKGXxkeNnq4TvV3CIOkUJ3PAoLZ3HMzNVMw=",
        "owner": "NixOS",
        "repo": "nixpkgs",
        "rev": "215d4d0fd80ca5163643b03a33fde804a29cc1e2",
        "type": "github"
      },
      "original": {
        "owner": "NixOS",
        "repo": "nixpkgs",
        "rev": "215d4d0fd80ca5163643b03a33fde804a29cc1e2",
        "type": "github"
      }
    },
    "nixpkgs_2": {
      "locked": {
        "lastModified": 1734359947,
        "narHash": "sha256-1Noao/H+N8nFB4Beoy8fgwrcOQLVm9o4zKW1ODaqK9E=",
        "owner": "NixOS",
        "repo": "nixpkgs",
        "rev": "48d12d5e70ee91fe8481378e540433a7303dbf6a",
        "type": "github"
      },
      "original": {
        "owner": "NixOS",
        "ref": "release-24.11",
        "repo": "nixpkgs",
        "type": "github"
      }
    },
    "nixpkgs_3": {
      "locked": {
        "lastModified": 1688392541,
        "narHash": "sha256-lHrKvEkCPTUO+7tPfjIcb7Trk6k31rz18vkyqmkeJfY=",
        "owner": "NixOS",
        "repo": "nixpkgs",
        "rev": "ea4c80b39be4c09702b0cb3b42eab59e2ba4f24b",
        "type": "github"
      },
      "original": {
        "owner": "NixOS",
        "ref": "nixos-22.11",
        "repo": "nixpkgs",
        "type": "github"
      }
    },
    "nixpkgs_4": {
      "locked": {
        "lastModified": 1734359947,
        "narHash": "sha256-1Noao/H+N8nFB4Beoy8fgwrcOQLVm9o4zKW1ODaqK9E=",
        "owner": "NixOS",
        "repo": "nixpkgs",
        "rev": "48d12d5e70ee91fe8481378e540433a7303dbf6a",
        "type": "github"
      },
      "original": {
        "owner": "NixOS",
        "ref": "release-24.11",
        "repo": "nixpkgs",
        "type": "github"
      }
    },
    "nixpkgs_5": {
      "locked": {
        "lastModified": 1688392541,
        "narHash": "sha256-lHrKvEkCPTUO+7tPfjIcb7Trk6k31rz18vkyqmkeJfY=",
        "owner": "NixOS",
        "repo": "nixpkgs",
        "rev": "ea4c80b39be4c09702b0cb3b42eab59e2ba4f24b",
        "type": "github"
      },
      "original": {
        "owner": "NixOS",
        "ref": "nixos-22.11",
        "repo": "nixpkgs",
        "type": "github"
      }
    },
    "nixpkgs_6": {
      "locked": {
        "lastModified": 1751274312,
        "narHash": "sha256-/bVBlRpECLVzjV19t5KMdMFWSwKLtb5RyXdjz3LJT+g=",
        "owner": "NixOS",
        "repo": "nixpkgs",
        "rev": "50ab793786d9de88ee30ec4e4c24fb4236fc2674",
        "type": "github"
      },
      "original": {
        "owner": "NixOS",
        "ref": "nixos-24.11",
        "repo": "nixpkgs",
        "type": "github"
      }
    },
    "root": {
      "inputs": {
        "awslc": "awslc",
        "awslcfips2022": "awslcfips2022",
        "awslcfips2024": "awslcfips2024",
        "flake-utils": "flake-utils_5",
        "nixpkgs": "nixpkgs_6"
      }
    },
    "systems": {
      "locked": {
        "lastModified": 1681028828,
        "narHash": "sha256-Vy1rq5AaRuLzOxct8nz4T6wlgyUR7zLU309k9mBC768=",
        "owner": "nix-systems",
        "repo": "default",
        "rev": "da67096a3b9bf56a91d16901293e51ba5b49a27e",
        "type": "github"
      },
      "original": {
        "owner": "nix-systems",
        "repo": "default",
        "type": "github"
      }
    },
    "systems_2": {
      "locked": {
        "lastModified": 1681028828,
        "narHash": "sha256-Vy1rq5AaRuLzOxct8nz4T6wlgyUR7zLU309k9mBC768=",
        "owner": "nix-systems",
        "repo": "default",
        "rev": "da67096a3b9bf56a91d16901293e51ba5b49a27e",
        "type": "github"
      },
      "original": {
        "owner": "nix-systems",
        "repo": "default",
        "type": "github"
      }
    },
    "systems_3": {
      "locked": {
        "lastModified": 1681028828,
        "narHash": "sha256-Vy1rq5AaRuLzOxct8nz4T6wlgyUR7zLU309k9mBC768=",
        "owner": "nix-systems",
        "repo": "default",
        "rev": "da67096a3b9bf56a91d16901293e51ba5b49a27e",
        "type": "github"
      },
      "original": {
        "owner": "nix-systems",
        "repo": "default",
        "type": "github"
      }
    },
    "systems_4": {
      "locked": {
        "lastModified": 1681028828,
        "narHash": "sha256-Vy1rq5AaRuLzOxct8nz4T6wlgyUR7zLU309k9mBC768=",
        "owner": "nix-systems",
        "repo": "default",
        "rev": "da67096a3b9bf56a91d16901293e51ba5b49a27e",
        "type": "github"
      },
      "original": {
        "owner": "nix-systems",
        "repo": "default",
        "type": "github"
      }
    },
    "systems_5": {
      "locked": {
        "lastModified": 1681028828,
        "narHash": "sha256-Vy1rq5AaRuLzOxct8nz4T6wlgyUR7zLU309k9mBC768=",
        "owner": "nix-systems",
        "repo": "default",
        "rev": "da67096a3b9bf56a91d16901293e51ba5b49a27e",
        "type": "github"
      },
      "original": {
        "owner": "nix-systems",
        "repo": "default",
        "type": "github"
      }
    }
  },
  "root": "root",
  "version": 7
}<|MERGE_RESOLUTION|>--- conflicted
+++ resolved
@@ -306,19 +306,34 @@
         "nixpkgs-regression": "nixpkgs-regression"
       },
       "locked": {
-<<<<<<< HEAD
+        "lastModified": 1756135377,
+        "narHash": "sha256-pQxrpDmR3Sc8FS6KWRqEr6zjTqnR4KCutc6kLgF/xG0=",
+        "owner": "NixOS",
+        "repo": "nix",
+        "rev": "9bee0fa6acf4b6988276822bc7811698347a3f80",
+        "type": "github"
+      },
+      "original": {
+        "id": "nix",
+        "type": "indirect"
+      }
+    },
+    "nix_2": {
+      "inputs": {
+        "flake-compat": "flake-compat_2",
+        "flake-parts": "flake-parts_2",
+        "git-hooks-nix": "git-hooks-nix_2",
+        "nixfmt": "nixfmt",
+        "nixpkgs": "nixpkgs_3",
+        "nixpkgs-23-11": "nixpkgs-23-11_2",
+        "nixpkgs-regression": "nixpkgs-regression_2"
+      },
+      "locked": {
         "lastModified": 1739205346,
         "narHash": "sha256-DnCGc1t8eRMnoRl/+OeVTfS/Tqxg511/3BxTEDLXCYc=",
         "owner": "NixOS",
         "repo": "nix",
         "rev": "92bf150b1ce8ca15df3424a170ccb695adcbfe05",
-=======
-        "lastModified": 1756135377,
-        "narHash": "sha256-pQxrpDmR3Sc8FS6KWRqEr6zjTqnR4KCutc6kLgF/xG0=",
-        "owner": "NixOS",
-        "repo": "nix",
-        "rev": "9bee0fa6acf4b6988276822bc7811698347a3f80",
->>>>>>> 8532513c
         "type": "github"
       },
       "original": {
@@ -368,28 +383,16 @@
     },
     "nixpkgs": {
       "locked": {
-<<<<<<< HEAD
-        "lastModified": 1739206421,
-        "narHash": "sha256-PwQASeL2cGVmrtQYlrBur0U20Xy07uSWVnFup2PHnDs=",
-        "owner": "NixOS",
-        "repo": "nixpkgs",
-        "rev": "44534bc021b85c8d78e465021e21f33b856e2540",
-=======
         "lastModified": 1755442223,
         "narHash": "sha256-VtMQg02B3kt1oejwwrGn50U9Xbjgzfbb5TV5Wtx8dKI=",
         "owner": "NixOS",
         "repo": "nixpkgs",
         "rev": "cd32a774ac52caaa03bcfc9e7591ac8c18617ced",
->>>>>>> 8532513c
-        "type": "github"
-      },
-      "original": {
-        "owner": "NixOS",
-<<<<<<< HEAD
-        "ref": "nixos-24.11",
-=======
+        "type": "github"
+      },
+      "original": {
+        "owner": "NixOS",
         "ref": "nixos-25.05-small",
->>>>>>> 8532513c
         "repo": "nixpkgs",
         "type": "github"
       }
