--- conflicted
+++ resolved
@@ -397,19 +397,11 @@
         "nixpkgs-regression": "nixpkgs-regression"
       },
       "locked": {
-<<<<<<< HEAD
-        "lastModified": 1739307350,
-        "narHash": "sha256-R/8W3slynplgOJ1AT2lPqhEtVekEdHFZAMsKebPTJUQ=",
-        "owner": "NixOS",
-        "repo": "nix",
-        "rev": "c000c16509792f452decf6ad0aea9ca91e1d8eb7",
-=======
         "lastModified": 1748472379,
         "narHash": "sha256-BMcxHC9EVBIbcRzhBd1O19CDOhkbprPSRUyLKbgCKWs=",
         "owner": "NixOS",
         "repo": "nix",
         "rev": "ba960675354347f9f3cd833da9b519ecbab7170c",
->>>>>>> 61eef71c
         "type": "github"
       },
       "original": {
@@ -500,19 +492,139 @@
     },
     "nixpkgs": {
       "locked": {
-<<<<<<< HEAD
+        "lastModified": 1747179050,
+        "narHash": "sha256-qhFMmDkeJX9KJwr5H32f1r7Prs7XbQWtO0h3V0a0rFY=",
+        "owner": "NixOS",
+        "repo": "nixpkgs",
+        "rev": "adaa24fbf46737f3f1b5497bf64bae750f82942e",
+        "type": "github"
+      },
+      "original": {
+        "owner": "NixOS",
+        "ref": "release-24.11",
+        "repo": "nixpkgs",
+        "type": "github"
+      }
+    },
+    "nixpkgs-23-11": {
+      "locked": {
+        "lastModified": 1717159533,
+        "narHash": "sha256-oamiKNfr2MS6yH64rUn99mIZjc45nGJlj9eGth/3Xuw=",
+        "owner": "NixOS",
+        "repo": "nixpkgs",
+        "rev": "a62e6edd6d5e1fa0329b8653c801147986f8d446",
+        "type": "github"
+      },
+      "original": {
+        "owner": "NixOS",
+        "repo": "nixpkgs",
+        "rev": "a62e6edd6d5e1fa0329b8653c801147986f8d446",
+        "type": "github"
+      }
+    },
+    "nixpkgs-23-11_2": {
+      "locked": {
+        "lastModified": 1717159533,
+        "narHash": "sha256-oamiKNfr2MS6yH64rUn99mIZjc45nGJlj9eGth/3Xuw=",
+        "owner": "NixOS",
+        "repo": "nixpkgs",
+        "rev": "a62e6edd6d5e1fa0329b8653c801147986f8d446",
+        "type": "github"
+      },
+      "original": {
+        "owner": "NixOS",
+        "repo": "nixpkgs",
+        "rev": "a62e6edd6d5e1fa0329b8653c801147986f8d446",
+        "type": "github"
+      }
+    },
+    "nixpkgs-23-11_3": {
+      "locked": {
+        "lastModified": 1717159533,
+        "narHash": "sha256-oamiKNfr2MS6yH64rUn99mIZjc45nGJlj9eGth/3Xuw=",
+        "owner": "NixOS",
+        "repo": "nixpkgs",
+        "rev": "a62e6edd6d5e1fa0329b8653c801147986f8d446",
+        "type": "github"
+      },
+      "original": {
+        "owner": "NixOS",
+        "repo": "nixpkgs",
+        "rev": "a62e6edd6d5e1fa0329b8653c801147986f8d446",
+        "type": "github"
+      }
+    },
+    "nixpkgs-regression": {
+      "locked": {
+        "lastModified": 1643052045,
+        "narHash": "sha256-uGJ0VXIhWKGXxkeNnq4TvV3CIOkUJ3PAoLZ3HMzNVMw=",
+        "owner": "NixOS",
+        "repo": "nixpkgs",
+        "rev": "215d4d0fd80ca5163643b03a33fde804a29cc1e2",
+        "type": "github"
+      },
+      "original": {
+        "owner": "NixOS",
+        "repo": "nixpkgs",
+        "rev": "215d4d0fd80ca5163643b03a33fde804a29cc1e2",
+        "type": "github"
+      }
+    },
+    "nixpkgs-regression_2": {
+      "locked": {
+        "lastModified": 1643052045,
+        "narHash": "sha256-uGJ0VXIhWKGXxkeNnq4TvV3CIOkUJ3PAoLZ3HMzNVMw=",
+        "owner": "NixOS",
+        "repo": "nixpkgs",
+        "rev": "215d4d0fd80ca5163643b03a33fde804a29cc1e2",
+        "type": "github"
+      },
+      "original": {
+        "owner": "NixOS",
+        "repo": "nixpkgs",
+        "rev": "215d4d0fd80ca5163643b03a33fde804a29cc1e2",
+        "type": "github"
+      }
+    },
+    "nixpkgs-regression_3": {
+      "locked": {
+        "lastModified": 1643052045,
+        "narHash": "sha256-uGJ0VXIhWKGXxkeNnq4TvV3CIOkUJ3PAoLZ3HMzNVMw=",
+        "owner": "NixOS",
+        "repo": "nixpkgs",
+        "rev": "215d4d0fd80ca5163643b03a33fde804a29cc1e2",
+        "type": "github"
+      },
+      "original": {
+        "owner": "NixOS",
+        "repo": "nixpkgs",
+        "rev": "215d4d0fd80ca5163643b03a33fde804a29cc1e2",
+        "type": "github"
+      }
+    },
+    "nixpkgs_2": {
+      "locked": {
+        "lastModified": 1739206421,
+        "narHash": "sha256-PwQASeL2cGVmrtQYlrBur0U20Xy07uSWVnFup2PHnDs=",
+        "owner": "NixOS",
+        "repo": "nixpkgs",
+        "rev": "44534bc021b85c8d78e465021e21f33b856e2540",
+        "type": "github"
+      },
+      "original": {
+        "owner": "NixOS",
+        "ref": "nixos-24.11",
+        "repo": "nixpkgs",
+        "type": "github"
+      }
+    },
+    "nixpkgs_3": {
+      "locked": {
         "lastModified": 1734359947,
         "narHash": "sha256-1Noao/H+N8nFB4Beoy8fgwrcOQLVm9o4zKW1ODaqK9E=",
         "owner": "NixOS",
         "repo": "nixpkgs",
         "rev": "48d12d5e70ee91fe8481378e540433a7303dbf6a",
-=======
-        "lastModified": 1747179050,
-        "narHash": "sha256-qhFMmDkeJX9KJwr5H32f1r7Prs7XbQWtO0h3V0a0rFY=",
-        "owner": "NixOS",
-        "repo": "nixpkgs",
-        "rev": "adaa24fbf46737f3f1b5497bf64bae750f82942e",
->>>>>>> 61eef71c
         "type": "github"
       },
       "original": {
@@ -522,119 +634,23 @@
         "type": "github"
       }
     },
-    "nixpkgs-23-11": {
-      "locked": {
-        "lastModified": 1717159533,
-        "narHash": "sha256-oamiKNfr2MS6yH64rUn99mIZjc45nGJlj9eGth/3Xuw=",
-        "owner": "NixOS",
-        "repo": "nixpkgs",
-        "rev": "a62e6edd6d5e1fa0329b8653c801147986f8d446",
-        "type": "github"
-      },
-      "original": {
-        "owner": "NixOS",
-        "repo": "nixpkgs",
-        "rev": "a62e6edd6d5e1fa0329b8653c801147986f8d446",
-        "type": "github"
-      }
-    },
-    "nixpkgs-23-11_2": {
-      "locked": {
-        "lastModified": 1717159533,
-        "narHash": "sha256-oamiKNfr2MS6yH64rUn99mIZjc45nGJlj9eGth/3Xuw=",
-        "owner": "NixOS",
-        "repo": "nixpkgs",
-        "rev": "a62e6edd6d5e1fa0329b8653c801147986f8d446",
-        "type": "github"
-      },
-      "original": {
-        "owner": "NixOS",
-        "repo": "nixpkgs",
-        "rev": "a62e6edd6d5e1fa0329b8653c801147986f8d446",
-        "type": "github"
-      }
-    },
-    "nixpkgs-23-11_3": {
-      "locked": {
-        "lastModified": 1717159533,
-        "narHash": "sha256-oamiKNfr2MS6yH64rUn99mIZjc45nGJlj9eGth/3Xuw=",
-        "owner": "NixOS",
-        "repo": "nixpkgs",
-        "rev": "a62e6edd6d5e1fa0329b8653c801147986f8d446",
-        "type": "github"
-      },
-      "original": {
-        "owner": "NixOS",
-        "repo": "nixpkgs",
-        "rev": "a62e6edd6d5e1fa0329b8653c801147986f8d446",
-        "type": "github"
-      }
-    },
-    "nixpkgs-regression": {
-      "locked": {
-        "lastModified": 1643052045,
-        "narHash": "sha256-uGJ0VXIhWKGXxkeNnq4TvV3CIOkUJ3PAoLZ3HMzNVMw=",
-        "owner": "NixOS",
-        "repo": "nixpkgs",
-        "rev": "215d4d0fd80ca5163643b03a33fde804a29cc1e2",
-        "type": "github"
-      },
-      "original": {
-        "owner": "NixOS",
-        "repo": "nixpkgs",
-        "rev": "215d4d0fd80ca5163643b03a33fde804a29cc1e2",
-        "type": "github"
-      }
-    },
-    "nixpkgs-regression_2": {
-      "locked": {
-        "lastModified": 1643052045,
-        "narHash": "sha256-uGJ0VXIhWKGXxkeNnq4TvV3CIOkUJ3PAoLZ3HMzNVMw=",
-        "owner": "NixOS",
-        "repo": "nixpkgs",
-        "rev": "215d4d0fd80ca5163643b03a33fde804a29cc1e2",
-        "type": "github"
-      },
-      "original": {
-        "owner": "NixOS",
-        "repo": "nixpkgs",
-        "rev": "215d4d0fd80ca5163643b03a33fde804a29cc1e2",
-        "type": "github"
-      }
-    },
-    "nixpkgs-regression_3": {
-      "locked": {
-        "lastModified": 1643052045,
-        "narHash": "sha256-uGJ0VXIhWKGXxkeNnq4TvV3CIOkUJ3PAoLZ3HMzNVMw=",
-        "owner": "NixOS",
-        "repo": "nixpkgs",
-        "rev": "215d4d0fd80ca5163643b03a33fde804a29cc1e2",
-        "type": "github"
-      },
-      "original": {
-        "owner": "NixOS",
-        "repo": "nixpkgs",
-        "rev": "215d4d0fd80ca5163643b03a33fde804a29cc1e2",
-        "type": "github"
-      }
-    },
-    "nixpkgs_2": {
-      "locked": {
-        "lastModified": 1739206421,
-        "narHash": "sha256-PwQASeL2cGVmrtQYlrBur0U20Xy07uSWVnFup2PHnDs=",
-        "owner": "NixOS",
-        "repo": "nixpkgs",
-        "rev": "44534bc021b85c8d78e465021e21f33b856e2540",
-        "type": "github"
-      },
-      "original": {
-        "owner": "NixOS",
-        "ref": "nixos-24.11",
-        "repo": "nixpkgs",
-        "type": "github"
-      }
-    },
-    "nixpkgs_3": {
+    "nixpkgs_4": {
+      "locked": {
+        "lastModified": 1688392541,
+        "narHash": "sha256-lHrKvEkCPTUO+7tPfjIcb7Trk6k31rz18vkyqmkeJfY=",
+        "owner": "NixOS",
+        "repo": "nixpkgs",
+        "rev": "ea4c80b39be4c09702b0cb3b42eab59e2ba4f24b",
+        "type": "github"
+      },
+      "original": {
+        "owner": "NixOS",
+        "ref": "nixos-22.11",
+        "repo": "nixpkgs",
+        "type": "github"
+      }
+    },
+    "nixpkgs_5": {
       "locked": {
         "lastModified": 1734359947,
         "narHash": "sha256-1Noao/H+N8nFB4Beoy8fgwrcOQLVm9o4zKW1ODaqK9E=",
@@ -650,7 +666,7 @@
         "type": "github"
       }
     },
-    "nixpkgs_4": {
+    "nixpkgs_6": {
       "locked": {
         "lastModified": 1688392541,
         "narHash": "sha256-lHrKvEkCPTUO+7tPfjIcb7Trk6k31rz18vkyqmkeJfY=",
@@ -666,53 +682,13 @@
         "type": "github"
       }
     },
-    "nixpkgs_5": {
-      "locked": {
-        "lastModified": 1734359947,
-        "narHash": "sha256-1Noao/H+N8nFB4Beoy8fgwrcOQLVm9o4zKW1ODaqK9E=",
-        "owner": "NixOS",
-        "repo": "nixpkgs",
-        "rev": "48d12d5e70ee91fe8481378e540433a7303dbf6a",
-        "type": "github"
-      },
-      "original": {
-        "owner": "NixOS",
-        "ref": "release-24.11",
-        "repo": "nixpkgs",
-        "type": "github"
-      }
-    },
-    "nixpkgs_6": {
-      "locked": {
-        "lastModified": 1688392541,
-        "narHash": "sha256-lHrKvEkCPTUO+7tPfjIcb7Trk6k31rz18vkyqmkeJfY=",
-        "owner": "NixOS",
-        "repo": "nixpkgs",
-        "rev": "ea4c80b39be4c09702b0cb3b42eab59e2ba4f24b",
-        "type": "github"
-      },
-      "original": {
-        "owner": "NixOS",
-        "ref": "nixos-22.11",
-        "repo": "nixpkgs",
-        "type": "github"
-      }
-    },
     "nixpkgs_7": {
       "locked": {
-<<<<<<< HEAD
-        "lastModified": 1747676747,
-        "narHash": "sha256-LXkWBVqilgx7Pohwqu/ABxDVw+Cmi5/Mj2S2mpUH0Fw=",
-        "owner": "NixOS",
-        "repo": "nixpkgs",
-        "rev": "72841a4a8761d1aed92ef6169a636872c986c76d",
-=======
         "lastModified": 1748037224,
         "narHash": "sha256-92vihpZr6dwEMV6g98M5kHZIttrWahb9iRPBm1atcPk=",
         "owner": "NixOS",
         "repo": "nixpkgs",
         "rev": "f09dede81861f3a83f7f06641ead34f02f37597f",
->>>>>>> 61eef71c
         "type": "github"
       },
       "original": {
