--- conflicted
+++ resolved
@@ -25,13 +25,11 @@
 #include <string.h>
 #include <stdint.h>
 #include <errno.h>
+#include <time.h>
+
 #if defined(__x86_64__)||defined(__i386__)
 #include <cpuid.h>
-<<<<<<< HEAD
-#include <time.h>
-=======
-#endif
->>>>>>> f77e7f81
+#endif
 
 #include "stuffer/s2n_stuffer.h"
 
