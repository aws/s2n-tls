#
# Copyright Amazon.com, Inc. or its affiliates. All Rights Reserved.
#
# Licensed under the Apache License, Version 2.0 (the "License").
# You may not use this file except in compliance with the License.
# A copy of the License is located at
#
#  http://aws.amazon.com/apache2.0
#
# or in the "license" file accompanying this file. This file is distributed
# on an "AS IS" BASIS, WITHOUT WARRANTIES OR CONDITIONS OF ANY KIND, either
# express or implied. See the License for the specific language governing
# permissions and limitations under the License.
#

SRCS=fips202.c P434.c
OBJS=$(SRCS:.c=.o)

<<<<<<< HEAD
ARCH := $(shell uname -p)
KERNEL := $(shell uname -s)
ifeq ($(KERNEL), Linux)
ifeq ($(ARCH), x86_64)
ifndef S2N_NO_PQ_ASM
ASRC=fp_x64_asm.S
OBJS+=$(ASRC:.S=.o)
endif
endif
endif

BCS_1=fips202.bc P434.bc
BCS=$(addprefix $(BITCODE_DIR), $(BCS_1))
=======
# TODO add when ready for SIKE R2 SAW proofs
#BCS_1=fips202.bc P434.bc
#BCS=$(addprefix $(BITCODE_DIR), $(BCS_1))
>>>>>>> 720df26b

.PHONY : all
all: $(OBJS)

.PHONY : bc
bc: $(BCS)

include ../../s2n.mk

# Verify that the ASM code compiles before actually including it in the build.
# Output is directed to /dev/null so it doesn't pollute the console on compilation
# failures that may be expected.
# Note that if compilation is successful, you probably will not see Make re-compile
# fp_x64_asm.S in the logs when it compiles the rest of the sike_r2 code, since the
# object file is up to date. If you're looking to sanity check that the ASM was
# included in the build, you will be able to see fp_x64_asm.o linked at the end
# of the build.
ifndef S2N_NO_PQ_ASM
	TRY_COMPILE_PQ_ASM := $(shell $(CC) -c -o ./fp_x64_asm.o ./fp_x64_asm.S > /dev/null 2>&1; echo $$?)
	ifeq ($(TRY_COMPILE_PQ_ASM), 0)
		ASRC=fp_x64_asm.S
		OBJS+=$(ASRC:.S=.o)
	else
		CFLAGS += -DS2N_NO_PQ_ASM
	endif
endif<|MERGE_RESOLUTION|>--- conflicted
+++ resolved
@@ -16,25 +16,8 @@
 SRCS=fips202.c P434.c
 OBJS=$(SRCS:.c=.o)
 
-<<<<<<< HEAD
-ARCH := $(shell uname -p)
-KERNEL := $(shell uname -s)
-ifeq ($(KERNEL), Linux)
-ifeq ($(ARCH), x86_64)
-ifndef S2N_NO_PQ_ASM
-ASRC=fp_x64_asm.S
-OBJS+=$(ASRC:.S=.o)
-endif
-endif
-endif
-
 BCS_1=fips202.bc P434.bc
 BCS=$(addprefix $(BITCODE_DIR), $(BCS_1))
-=======
-# TODO add when ready for SIKE R2 SAW proofs
-#BCS_1=fips202.bc P434.bc
-#BCS=$(addprefix $(BITCODE_DIR), $(BCS_1))
->>>>>>> 720df26b
 
 .PHONY : all
 all: $(OBJS)
