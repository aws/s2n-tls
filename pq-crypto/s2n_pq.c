/*
 * Copyright Amazon.com, Inc. or its affiliates. All Rights Reserved.
 *
 * Licensed under the Apache License, Version 2.0 (the "License").
 * You may not use this file except in compliance with the License.
 * A copy of the License is located at
 *
 *  http://aws.amazon.com/apache2.0
 *
 * or in the "license" file accompanying this file. This file is distributed
 * on an "AS IS" BASIS, WITHOUT WARRANTIES OR CONDITIONS OF ANY KIND, either
 * express or implied. See the License for the specific language governing
 * permissions and limitations under the License.
 */

#include "s2n_pq.h"

static bool sikep434r2_asm_enabled = false;
static bool sikep434r3_asm_enabled = false;

/* BIKE Round-3 code supports several levels of optimization */
static bool bike_r3_avx2_enabled    = false;
static bool bike_r3_avx512_enabled  = false;
static bool bike_r3_pclmul_enabled  = false;
static bool bike_r3_vpclmul_enabled = false;

#if defined(S2N_CPUID_AVAILABLE)
/* https://en.wikipedia.org/wiki/CPUID */
#include <cpuid.h>

#define PROCESSOR_INFO_AND_FEATURES    1
#define EXTENDED_FEATURES_LEAF         7
#define EXTENDED_FEATURES_SUBLEAF_ZERO 0

/* The cpuid.h header included with older versions of gcc and
 * clang doesn't include definitions for bit_ADX, bit_BMI2, or
 * __get_cpuid_count(). */
#if !defined(bit_ADX)
    #define bit_ADX (1 << 19)
#endif

#if !defined(bit_BMI2)
    #define bit_BMI2 (1 << 8)
#endif

/* BIKE related CPU features */
#define EBX_BIT_AVX2    (1 << 5)
#define EBX_BIT_AVX512  (1 << 16)
#define ECX_BIT_VPCLMUL (1 << 10)
#define ECX_BIT_PCLMUL  (1 << 1)

bool s2n_get_cpuid_count(uint32_t leaf, uint32_t sub_leaf, uint32_t *eax, uint32_t *ebx, uint32_t *ecx, uint32_t *edx) {
    /* 0x80000000 probes for extended cpuid info */
    uint32_t max_level = __get_cpuid_max(leaf & 0x80000000, 0);

    if (max_level == 0 || max_level < leaf) {
        return false;
    }

    __cpuid_count(leaf, sub_leaf, *eax, *ebx, *ecx, *edx);
    return true;
}

/* https://en.wikipedia.org/wiki/Bit_manipulation_instruction_set#BMI2_(Bit_Manipulation_Instruction_Set_2) */
bool s2n_cpu_supports_bmi2() {
    uint32_t eax, ebx, ecx, edx;
    if (!s2n_get_cpuid_count(EXTENDED_FEATURES_LEAF, EXTENDED_FEATURES_SUBLEAF_ZERO, &eax, &ebx, &ecx, &edx)) {
        return false;
    }

    return (ebx & bit_BMI2);
}

/* https://en.wikipedia.org/wiki/Intel_ADX */
bool s2n_cpu_supports_adx() {
    uint32_t eax, ebx, ecx, edx;
    if (!s2n_get_cpuid_count(EXTENDED_FEATURES_LEAF, EXTENDED_FEATURES_SUBLEAF_ZERO, &eax, &ebx, &ecx, &edx)) {
        return false;
    }

    return (ebx & bit_ADX);
}

bool s2n_cpu_supports_sikep434r2_asm() {
#if defined(S2N_SIKEP434R2_ASM)
    /* The sikep434r2 assembly code always requires BMI2. If the assembly
     * was compiled with support for ADX, we also require ADX at runtime. */
    #if defined(S2N_ADX)
        return s2n_cpu_supports_bmi2() && s2n_cpu_supports_adx();
    #else
        return s2n_cpu_supports_bmi2();
    #endif
#else
    /* sikep434r2 assembly was not supported at compile time */
    return false;
#endif /* defined(S2N_SIKEP434R2_ASM) */
}

<<<<<<< HEAD
bool s2n_cpu_supports_bike_r3_avx2() {
#if defined(S2N_BIKE_R3_AVX2)
    uint32_t eax, ebx, ecx, edx;
    if (!s2n_get_cpuid_count(EXTENDED_FEATURES_LEAF, EXTENDED_FEATURES_SUBLEAF_ZERO, &eax, &ebx, &ecx, &edx)) {
        return false;
    }
    return ((ebx & EBX_BIT_AVX2) != 0);
#else
    return false;
#endif
}

bool s2n_cpu_supports_bike_r3_avx512() {
#if defined(S2N_BIKE_R3_AVX512)
    uint32_t eax, ebx, ecx, edx;
    if (!s2n_get_cpuid_count(EXTENDED_FEATURES_LEAF, EXTENDED_FEATURES_SUBLEAF_ZERO, &eax, &ebx, &ecx, &edx)) {
        return false;
    }
    return ((ebx & EBX_BIT_AVX512) != 0);
#else
    return false;
#endif
}

bool s2n_cpu_supports_bike_r3_pclmul() {
#if defined(S2N_BIKE_R3_PCLMUL)
    uint32_t eax, ebx, ecx, edx;
    if (!s2n_get_cpuid_count(PROCESSOR_INFO_AND_FEATURES, EXTENDED_FEATURES_SUBLEAF_ZERO, &eax, &ebx, &ecx, &edx)) {
        return false;
    }
    return ((ecx & ECX_BIT_PCLMUL) != 0);
#else
    return false;
#endif
}

bool s2n_cpu_supports_bike_r3_vpclmul() {
#if defined(S2N_BIKE_R3_AVX512)
    uint32_t eax, ebx, ecx, edx;
    if (!s2n_get_cpuid_count(EXTENDED_FEATURES_LEAF, EXTENDED_FEATURES_SUBLEAF_ZERO, &eax, &ebx, &ecx, &edx)) {
        return false;
    }
    return ((ecx & ECX_BIT_VPCLMUL) != 0);
#else
    return false;
#endif
}

S2N_RESULT s2n_bike_r3_x86_64_opt_init() {
    bike_r3_avx2_enabled    = s2n_cpu_supports_bike_r3_avx2();
    bike_r3_avx512_enabled  = s2n_cpu_supports_bike_r3_avx512();
    bike_r3_pclmul_enabled  = s2n_cpu_supports_bike_r3_pclmul();
    bike_r3_vpclmul_enabled = s2n_cpu_supports_bike_r3_vpclmul();
    return S2N_RESULT_OK;
=======
bool s2n_cpu_supports_sikep434r3_asm() {
#if defined(S2N_SIKE_P434_R3_ASM)
    /* The sikep434r3 assembly code always requires BMI2. If the assembly
     * was compiled with support for ADX, we also require ADX at runtime. */
#if defined(S2N_ADX)
    return s2n_cpu_supports_bmi2() && s2n_cpu_supports_adx();
#else
    return s2n_cpu_supports_bmi2();
#endif
#else
    /* sikep434r3 assembly was not supported at compile time */
    return false;
#endif /* defined(S2N_SIKE_P434_R3_ASM) */
>>>>>>> c36453d4
}

#else /* defined(S2N_CPUID_AVAILABLE) */

/* If CPUID is not available, we cannot perform necessary run-time checks. */
bool s2n_cpu_supports_sikep434r2_asm() {
    return false;
}

<<<<<<< HEAD
bool s2n_cpu_supports_bike_r3_avx2() {
    return false;
}

bool s2n_cpu_supports_bike_r3_avx512() {
    return false;
}

bool s2n_cpu_supports_bike_r3_pclmul() {
    return false;
}

bool s2n_cpu_supports_bike_r3_vpclmul() {
    return false;
}

S2N_RESULT s2n_bike_r3_x86_64_opt_init() {
    bike_r3_avx2_enabled    = false;
    bike_r3_avx512_enabled  = false;
    bike_r3_pclmul_enabled  = false;
    bike_r3_vpclmul_enabled = false;
    return S2N_RESULT_OK;
}

=======
bool s2n_cpu_supports_sikep434r3_asm() {
    return false;
}

>>>>>>> c36453d4
#endif /* defined(S2N_CPUID_AVAILABLE) */

bool s2n_sikep434r2_asm_is_enabled() {
    return sikep434r2_asm_enabled;
}

<<<<<<< HEAD
bool s2n_bike_r3_is_avx2_enabled() {
    return bike_r3_avx2_enabled;
}

bool s2n_bike_r3_is_avx512_enabled() {
    return bike_r3_avx512_enabled;
}

bool s2n_bike_r3_is_pclmul_enabled() {
    return bike_r3_pclmul_enabled;
}

bool s2n_bike_r3_is_vpclmul_enabled() {
    return bike_r3_vpclmul_enabled;
=======
bool s2n_sikep434r3_asm_is_enabled() {
    return sikep434r3_asm_enabled;
>>>>>>> c36453d4
}

bool s2n_pq_is_enabled() {
#if defined(S2N_NO_PQ)
    return false;
#else
    return !s2n_is_in_fips_mode();
#endif
}

S2N_RESULT s2n_disable_sikep434r2_asm() {
    sikep434r2_asm_enabled = false;
    return S2N_RESULT_OK;
}

<<<<<<< HEAD
S2N_RESULT s2n_disable_bike_r3_opt_all() {
    bike_r3_avx2_enabled    = false;
    bike_r3_avx512_enabled  = false;
    bike_r3_pclmul_enabled  = false;
    bike_r3_vpclmul_enabled = false;
    return S2N_RESULT_OK;
}

S2N_RESULT s2n_try_enable_bike_r3_opt_pclmul() {
    if (s2n_pq_is_enabled() && s2n_cpu_supports_bike_r3_pclmul()) {
        bike_r3_pclmul_enabled = true;
    }
    return S2N_RESULT_OK;
}

S2N_RESULT s2n_try_enable_bike_r3_opt_avx2() {
    /* When AVX2 is available, PCLMUL is too by default. */
    RESULT_ENSURE_OK(s2n_try_enable_bike_r3_opt_pclmul(), S2N_ERR_SAFETY);
    if (s2n_pq_is_enabled() && s2n_cpu_supports_bike_r3_avx2()) {
        bike_r3_avx2_enabled = true;
    }
    return S2N_RESULT_OK;
}

S2N_RESULT s2n_try_enable_bike_r3_opt_avx512() {
    /* When AVX512 is available, AVX2 is too by default. */
    RESULT_ENSURE_OK(s2n_try_enable_bike_r3_opt_avx2(), S2N_ERR_SAFETY);
    if (s2n_pq_is_enabled() && s2n_cpu_supports_bike_r3_avx512()) {
        bike_r3_avx512_enabled = true;
    }
    return S2N_RESULT_OK;
}

S2N_RESULT s2n_try_enable_bike_r3_opt_vpclmul() {
    /* When VPCLMUL is available, AVX512 is too by default. */
    RESULT_ENSURE_OK(s2n_try_enable_bike_r3_opt_avx512(), S2N_ERR_SAFETY);
    if (s2n_pq_is_enabled() && s2n_cpu_supports_bike_r3_vpclmul()) {
        bike_r3_vpclmul_enabled = true;
    }
=======
S2N_RESULT s2n_disable_sikep434r3_asm() {
    sikep434r3_asm_enabled = false;
>>>>>>> c36453d4
    return S2N_RESULT_OK;
}

S2N_RESULT s2n_try_enable_sikep434r2_asm() {
    if (s2n_pq_is_enabled() && s2n_cpu_supports_sikep434r2_asm()) {
        sikep434r2_asm_enabled = true;
    }
    return S2N_RESULT_OK;
}

S2N_RESULT s2n_try_enable_sikep434r3_asm() {
    if (s2n_pq_is_enabled() && s2n_cpu_supports_sikep434r3_asm()) {
        sikep434r3_asm_enabled = true;
    }
    return S2N_RESULT_OK;
}

S2N_RESULT s2n_pq_init() {
    RESULT_ENSURE_OK(s2n_try_enable_sikep434r2_asm(), S2N_ERR_SAFETY);
<<<<<<< HEAD
    RESULT_ENSURE_OK(s2n_bike_r3_x86_64_opt_init(), S2N_ERR_SAFETY);
=======
    RESULT_ENSURE_OK(s2n_try_enable_sikep434r3_asm(), S2N_ERR_SAFETY);
>>>>>>> c36453d4

    return S2N_RESULT_OK;
}<|MERGE_RESOLUTION|>--- conflicted
+++ resolved
@@ -96,62 +96,6 @@
 #endif /* defined(S2N_SIKEP434R2_ASM) */
 }
 
-<<<<<<< HEAD
-bool s2n_cpu_supports_bike_r3_avx2() {
-#if defined(S2N_BIKE_R3_AVX2)
-    uint32_t eax, ebx, ecx, edx;
-    if (!s2n_get_cpuid_count(EXTENDED_FEATURES_LEAF, EXTENDED_FEATURES_SUBLEAF_ZERO, &eax, &ebx, &ecx, &edx)) {
-        return false;
-    }
-    return ((ebx & EBX_BIT_AVX2) != 0);
-#else
-    return false;
-#endif
-}
-
-bool s2n_cpu_supports_bike_r3_avx512() {
-#if defined(S2N_BIKE_R3_AVX512)
-    uint32_t eax, ebx, ecx, edx;
-    if (!s2n_get_cpuid_count(EXTENDED_FEATURES_LEAF, EXTENDED_FEATURES_SUBLEAF_ZERO, &eax, &ebx, &ecx, &edx)) {
-        return false;
-    }
-    return ((ebx & EBX_BIT_AVX512) != 0);
-#else
-    return false;
-#endif
-}
-
-bool s2n_cpu_supports_bike_r3_pclmul() {
-#if defined(S2N_BIKE_R3_PCLMUL)
-    uint32_t eax, ebx, ecx, edx;
-    if (!s2n_get_cpuid_count(PROCESSOR_INFO_AND_FEATURES, EXTENDED_FEATURES_SUBLEAF_ZERO, &eax, &ebx, &ecx, &edx)) {
-        return false;
-    }
-    return ((ecx & ECX_BIT_PCLMUL) != 0);
-#else
-    return false;
-#endif
-}
-
-bool s2n_cpu_supports_bike_r3_vpclmul() {
-#if defined(S2N_BIKE_R3_AVX512)
-    uint32_t eax, ebx, ecx, edx;
-    if (!s2n_get_cpuid_count(EXTENDED_FEATURES_LEAF, EXTENDED_FEATURES_SUBLEAF_ZERO, &eax, &ebx, &ecx, &edx)) {
-        return false;
-    }
-    return ((ecx & ECX_BIT_VPCLMUL) != 0);
-#else
-    return false;
-#endif
-}
-
-S2N_RESULT s2n_bike_r3_x86_64_opt_init() {
-    bike_r3_avx2_enabled    = s2n_cpu_supports_bike_r3_avx2();
-    bike_r3_avx512_enabled  = s2n_cpu_supports_bike_r3_avx512();
-    bike_r3_pclmul_enabled  = s2n_cpu_supports_bike_r3_pclmul();
-    bike_r3_vpclmul_enabled = s2n_cpu_supports_bike_r3_vpclmul();
-    return S2N_RESULT_OK;
-=======
 bool s2n_cpu_supports_sikep434r3_asm() {
 #if defined(S2N_SIKE_P434_R3_ASM)
     /* The sikep434r3 assembly code always requires BMI2. If the assembly
@@ -165,7 +109,63 @@
     /* sikep434r3 assembly was not supported at compile time */
     return false;
 #endif /* defined(S2N_SIKE_P434_R3_ASM) */
->>>>>>> c36453d4
+}
+
+bool s2n_cpu_supports_bike_r3_avx2() {
+#if defined(S2N_BIKE_R3_AVX2)
+    uint32_t eax, ebx, ecx, edx;
+    if (!s2n_get_cpuid_count(EXTENDED_FEATURES_LEAF, EXTENDED_FEATURES_SUBLEAF_ZERO, &eax, &ebx, &ecx, &edx)) {
+        return false;
+    }
+    return ((ebx & EBX_BIT_AVX2) != 0);
+#else
+    return false;
+#endif
+}
+
+bool s2n_cpu_supports_bike_r3_avx512() {
+#if defined(S2N_BIKE_R3_AVX512)
+    uint32_t eax, ebx, ecx, edx;
+    if (!s2n_get_cpuid_count(EXTENDED_FEATURES_LEAF, EXTENDED_FEATURES_SUBLEAF_ZERO, &eax, &ebx, &ecx, &edx)) {
+        return false;
+    }
+    return ((ebx & EBX_BIT_AVX512) != 0);
+#else
+    return false;
+#endif
+}
+
+bool s2n_cpu_supports_bike_r3_pclmul() {
+#if defined(S2N_BIKE_R3_PCLMUL)
+    uint32_t eax, ebx, ecx, edx;
+    if (!s2n_get_cpuid_count(PROCESSOR_INFO_AND_FEATURES, EXTENDED_FEATURES_SUBLEAF_ZERO, &eax, &ebx, &ecx, &edx)) {
+        return false;
+    }
+    return ((ecx & ECX_BIT_PCLMUL) != 0);
+#else
+    return false;
+#endif
+}
+
+bool s2n_cpu_supports_bike_r3_vpclmul() {
+#if defined(S2N_BIKE_R3_AVX512)
+    uint32_t eax, ebx, ecx, edx;
+    if (!s2n_get_cpuid_count(EXTENDED_FEATURES_LEAF, EXTENDED_FEATURES_SUBLEAF_ZERO, &eax, &ebx, &ecx, &edx)) {
+        return false;
+    }
+    return ((ecx & ECX_BIT_VPCLMUL) != 0);
+#else
+    return false;
+#endif
+}
+
+S2N_RESULT s2n_bike_r3_x86_64_opt_init()
+{
+    bike_r3_avx2_enabled    = s2n_cpu_supports_bike_r3_avx2();
+    bike_r3_avx512_enabled  = s2n_cpu_supports_bike_r3_avx512();
+    bike_r3_pclmul_enabled  = s2n_cpu_supports_bike_r3_pclmul();
+    bike_r3_vpclmul_enabled = s2n_cpu_supports_bike_r3_vpclmul();
+    return S2N_RESULT_OK;
 }
 
 #else /* defined(S2N_CPUID_AVAILABLE) */
@@ -175,7 +175,10 @@
     return false;
 }
 
-<<<<<<< HEAD
+bool s2n_cpu_supports_sikep434r3_asm() {
+    return false;
+}
+
 bool s2n_cpu_supports_bike_r3_avx2() {
     return false;
 }
@@ -200,19 +203,16 @@
     return S2N_RESULT_OK;
 }
 
-=======
-bool s2n_cpu_supports_sikep434r3_asm() {
-    return false;
-}
-
->>>>>>> c36453d4
 #endif /* defined(S2N_CPUID_AVAILABLE) */
 
 bool s2n_sikep434r2_asm_is_enabled() {
     return sikep434r2_asm_enabled;
 }
 
-<<<<<<< HEAD
+bool s2n_sikep434r3_asm_is_enabled() {
+    return sikep434r3_asm_enabled;
+}
+
 bool s2n_bike_r3_is_avx2_enabled() {
     return bike_r3_avx2_enabled;
 }
@@ -227,10 +227,6 @@
 
 bool s2n_bike_r3_is_vpclmul_enabled() {
     return bike_r3_vpclmul_enabled;
-=======
-bool s2n_sikep434r3_asm_is_enabled() {
-    return sikep434r3_asm_enabled;
->>>>>>> c36453d4
 }
 
 bool s2n_pq_is_enabled() {
@@ -246,7 +242,11 @@
     return S2N_RESULT_OK;
 }
 
-<<<<<<< HEAD
+S2N_RESULT s2n_disable_sikep434r3_asm() {
+    sikep434r3_asm_enabled = false;
+    return S2N_RESULT_OK;
+}
+
 S2N_RESULT s2n_disable_bike_r3_opt_all() {
     bike_r3_avx2_enabled    = false;
     bike_r3_avx512_enabled  = false;
@@ -286,10 +286,6 @@
     if (s2n_pq_is_enabled() && s2n_cpu_supports_bike_r3_vpclmul()) {
         bike_r3_vpclmul_enabled = true;
     }
-=======
-S2N_RESULT s2n_disable_sikep434r3_asm() {
-    sikep434r3_asm_enabled = false;
->>>>>>> c36453d4
     return S2N_RESULT_OK;
 }
 
@@ -309,11 +305,8 @@
 
 S2N_RESULT s2n_pq_init() {
     RESULT_ENSURE_OK(s2n_try_enable_sikep434r2_asm(), S2N_ERR_SAFETY);
-<<<<<<< HEAD
+    RESULT_ENSURE_OK(s2n_try_enable_sikep434r3_asm(), S2N_ERR_SAFETY);
     RESULT_ENSURE_OK(s2n_bike_r3_x86_64_opt_init(), S2N_ERR_SAFETY);
-=======
-    RESULT_ENSURE_OK(s2n_try_enable_sikep434r3_asm(), S2N_ERR_SAFETY);
->>>>>>> c36453d4
 
     return S2N_RESULT_OK;
 }