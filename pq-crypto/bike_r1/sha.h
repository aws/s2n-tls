--- conflicted
+++ resolved
@@ -1,21 +1,5 @@
-/*
-<<<<<<< HEAD
- * Copyright 2020 Amazon.com, Inc. or its affiliates. All Rights Reserved.
-=======
- * Copyright Amazon.com, Inc. or its affiliates. All Rights Reserved.
->>>>>>> 4f26eb13
- *
- * Licensed under the Apache License, Version 2.0 (the "License").
- * You may not use this file except in compliance with the License.
- * A copy of the License is located at
- *
- * http://aws.amazon.com/apache2.0
- *
- * or in the "license" file accompanying this file. This file is distributed
- * on an "AS IS" BASIS, WITHOUT WARRANTIES OR CONDITIONS OF ANY KIND, either
- * express or implied. See the License for the specific language governing
- * permissions and limitations under the License.
- * The license is detailed in the file LICENSE.md, and applies to this file.
+/* Copyright Amazon.com, Inc. or its affiliates. All Rights Reserved.
+ * SPDX-License-Identifier: Apache-2.0"
  *
  * Written by Nir Drucker and Shay Gueron
  * AWS Cryptographic Algorithms Group.
