/*
 * Copyright 2019 Amazon.com, Inc. or its affiliates. All Rights Reserved.
 *
 * Licensed under the Apache License, Version 2.0 (the "License").
 * You may not use this file except in compliance with the License.
 * A copy of the License is located at
 *
 *  http://aws.amazon.com/apache2.0
 *
 * or in the "license" file accompanying this file. This file is distributed
 * on an "AS IS" BASIS, WITHOUT WARRANTIES OR CONDITIONS OF ANY KIND, either
 * express or implied. See the License for the specific language governing
 * permissions and limitations under the License.
 */

#include "s2n_test.h"

#include <s2n.h>

#include "crypto/s2n_ecc_evp.h"
#include "stuffer/s2n_stuffer.h"
#include "testlib/s2n_testlib.h"
#include "utils/s2n_mem.h"

int main(int argc, char **argv) {
    BEGIN_TEST();
    {
        /* Test generate ephemeral keys for all supported curves */
<<<<<<< HEAD
        for (int i = 0; i < s2n_array_len(s2n_ecc_evp_supported_curves); i++) {
=======
        for (int i = 0; i < s2n_ecc_evp_supported_curves_list_len; i++) {
>>>>>>> f3c4aa7d
            struct s2n_ecc_evp_params evp_params = {0};
            /* Server generates a key */
            evp_params.negotiated_curve = s2n_ecc_evp_supported_curves_list[i];
            EXPECT_SUCCESS(s2n_ecc_evp_generate_ephemeral_key(&evp_params));
            EXPECT_SUCCESS(s2n_ecc_evp_params_free(&evp_params));
        }
    }
    {
        /* Test failure case for generate ephemeral key when the negotiated curve is not set */
        for (int i = 0; i < s2n_ecc_evp_supported_curves_list_len; i++) {
            struct s2n_ecc_evp_params evp_params = {0};
            /* Server generates a key */
            evp_params.negotiated_curve = NULL;
            EXPECT_FAILURE(s2n_ecc_evp_generate_ephemeral_key(&evp_params));
            EXPECT_SUCCESS(s2n_ecc_evp_params_free(&evp_params));
        }
    }
    {
        /* Test generate ephemeral key and compute shared key for all supported curves */
<<<<<<< HEAD
        for (int i = 0; i < s2n_array_len(s2n_ecc_evp_supported_curves); i++) {
=======
        for (int i = 0; i < s2n_ecc_evp_supported_curves_list_len; i++) {
>>>>>>> f3c4aa7d
            struct s2n_ecc_evp_params server_params = {0};
            struct s2n_ecc_evp_params client_params = {0};
            struct s2n_blob server_shared = {0};
            struct s2n_blob client_shared = {0};

            /* Server generates a key */
<<<<<<< HEAD
            server_params.negotiated_curve = s2n_ecc_evp_supported_curves[i];
            EXPECT_SUCCESS(s2n_ecc_evp_generate_ephemeral_key(&server_params));

            /* Client generates a key */
            client_params.negotiated_curve = s2n_ecc_evp_supported_curves[i];
=======
            server_params.negotiated_curve = s2n_ecc_evp_supported_curves_list[i];
            EXPECT_SUCCESS(s2n_ecc_evp_generate_ephemeral_key(&server_params));

            /* Client generates a key */
            client_params.negotiated_curve = s2n_ecc_evp_supported_curves_list[i];
>>>>>>> f3c4aa7d
            EXPECT_SUCCESS(s2n_ecc_evp_generate_ephemeral_key(&client_params));

            /* Compute shared secret for server */
            EXPECT_SUCCESS(
                s2n_ecc_evp_compute_shared_secret_from_params(&server_params, &client_params, &server_shared));

            /* Compute shared secret for client */
            EXPECT_SUCCESS(
                s2n_ecc_evp_compute_shared_secret_from_params(&client_params, &server_params, &client_shared));

            /* Check if the shared secret computed is the same for the client
             * and the server */
            EXPECT_EQUAL(client_shared.size, server_shared.size);
            EXPECT_BYTEARRAY_EQUAL(client_shared.data, server_shared.data, client_shared.size);

            /* Clean up */
            EXPECT_SUCCESS(s2n_free(&server_shared));
            EXPECT_SUCCESS(s2n_free(&client_shared));
            EXPECT_SUCCESS(s2n_ecc_evp_params_free(&server_params));
            EXPECT_SUCCESS(s2n_ecc_evp_params_free(&client_params));
        }
    }
    {
<<<<<<< HEAD
        /* Test failure case for computing shared key for all supported curves */
        for (int i = 1; i < s2n_array_len(s2n_ecc_evp_supported_curves); i++) {
            struct s2n_ecc_evp_params server_params = {0};
            struct s2n_ecc_evp_params client_params = {0};
            struct s2n_blob server_shared = {0};
            struct s2n_blob client_shared = {0};

            /* Server generates a key */
            server_params.negotiated_curve = s2n_ecc_evp_supported_curves[i];
            EXPECT_SUCCESS(s2n_ecc_evp_generate_ephemeral_key(&server_params));

            /* Client generates a key */
            client_params.negotiated_curve = s2n_ecc_evp_supported_curves[0];
            EXPECT_SUCCESS(s2n_ecc_evp_generate_ephemeral_key(&client_params));
=======
        /* Test failure case for computing shared key for all supported curves when the server
        and client curves donot match */
        for (int i = 0; i < s2n_ecc_evp_supported_curves_list_len; i++) {
            for (int j = 0; j < s2n_ecc_evp_supported_curves_list_len; j++) {
                    struct s2n_ecc_evp_params server_params = {0};
                    struct s2n_ecc_evp_params client_params = {0};
                    struct s2n_blob server_shared = {0};
                    struct s2n_blob client_shared = {0};
                    if (s2n_ecc_evp_supported_curves_list[i] == s2n_ecc_evp_supported_curves_list[j]) {
                        continue;
                    }

                    /* Server generates a key */
                    server_params.negotiated_curve = s2n_ecc_evp_supported_curves_list[j];
>>>>>>> f3c4aa7d

                    EXPECT_SUCCESS(s2n_ecc_evp_generate_ephemeral_key(&server_params));

                    /* Client generates a key */
                    client_params.negotiated_curve = s2n_ecc_evp_supported_curves_list[i];
                    EXPECT_SUCCESS(s2n_ecc_evp_generate_ephemeral_key(&client_params));

<<<<<<< HEAD
            /* Clean up */
            EXPECT_SUCCESS(s2n_ecc_evp_params_free(&server_params));
            EXPECT_SUCCESS(s2n_ecc_evp_params_free(&client_params));
=======
                    /* Compute shared secret for server */
                    EXPECT_FAILURE(
                        s2n_ecc_evp_compute_shared_secret_from_params(&server_params, &client_params, &server_shared));

                    /* Compute shared secret for client */
                    EXPECT_FAILURE(
                        s2n_ecc_evp_compute_shared_secret_from_params(&client_params, &server_params, &client_shared));

                    /* Clean up */
                    EXPECT_SUCCESS(s2n_ecc_evp_params_free(&server_params));
                    EXPECT_SUCCESS(s2n_ecc_evp_params_free(&client_params));
            }
>>>>>>> f3c4aa7d
        }
    }
    {
        /* Test s2n_ecc_evp_write_params_point for all supported curves */
        for (int i = 0; i < s2n_array_len(s2n_ecc_evp_supported_curves); i++) {
            struct s2n_ecc_evp_params test_params = {0};
            struct s2n_stuffer wire;
            uint8_t legacy_form;

            EXPECT_SUCCESS(s2n_stuffer_growable_alloc(&wire, 0));

            /* Server generates a key for a given curve */
            test_params.negotiated_curve = s2n_ecc_evp_supported_curves[i];
            EXPECT_SUCCESS(s2n_ecc_evp_generate_ephemeral_key(&test_params));
            EXPECT_SUCCESS(s2n_ecc_evp_write_params_point(&test_params, &wire));

            /* Verify output is of the right length */
            uint32_t avail = s2n_stuffer_data_available(&wire);
            EXPECT_EQUAL(avail, s2n_ecc_evp_supported_curves[i]->share_size);

            /* Verify output starts with the known legacy form for curves secp256r1
             * and secp384r1*/
            if (s2n_ecc_evp_supported_curves[i]->iana_id == TLS_EC_CURVE_SECP_256_R1 ||
                s2n_ecc_evp_supported_curves[i]->iana_id == TLS_EC_CURVE_SECP_384_R1) {
                EXPECT_SUCCESS(s2n_stuffer_read_uint8(&wire, &legacy_form));
                EXPECT_EQUAL(legacy_form, 4);
            }

            EXPECT_SUCCESS(s2n_ecc_evp_params_free(&test_params));
#if MODERN_EC_SUPPORTED
            OPENSSL_free(wire.blob.data);
#else
            EXPECT_SUCCESS(s2n_stuffer_free(&wire));
#endif
        }
    }
    {
        /* TEST s2n_ecc_evp_read_params_point for all supported curves */
        for (int i = 0; i < s2n_array_len(s2n_ecc_evp_supported_curves); i++) {
            struct s2n_ecc_evp_params write_params = {0};
            struct s2n_blob point_blob;
            struct s2n_stuffer wire;

            EXPECT_SUCCESS(s2n_stuffer_growable_alloc(&wire, 0));

            /* Server generates a key for a given curve */
            write_params.negotiated_curve = s2n_ecc_evp_supported_curves[i];
            EXPECT_SUCCESS(s2n_ecc_evp_generate_ephemeral_key(&write_params));
            EXPECT_SUCCESS(s2n_ecc_evp_write_params_point(&write_params, &wire));

            /* Read point back in */
            EXPECT_SUCCESS(
                s2n_ecc_evp_read_params_point(&wire, s2n_ecc_evp_supported_curves[i]->share_size, &point_blob));

            /* Check that the blob looks generally correct. */
            EXPECT_EQUAL(point_blob.size, s2n_ecc_evp_supported_curves[i]->share_size);
            EXPECT_NOT_NULL(point_blob.data);

            EXPECT_SUCCESS(s2n_ecc_evp_params_free(&write_params));
#if MODERN_EC_SUPPORTED
            OPENSSL_free(wire.blob.data);
#else
            EXPECT_SUCCESS(s2n_stuffer_free(&wire));
#endif
        }
    }
    {
        /* TEST s2n_ecc_evp_parse_params_point for all supported curves */
        for (int i = 0; i < s2n_array_len(s2n_ecc_evp_supported_curves); i++) {
            struct s2n_ecc_evp_params write_params = {0};
            struct s2n_ecc_evp_params read_params = {0};
            struct s2n_blob point_blob;
            struct s2n_stuffer wire;

            EXPECT_SUCCESS(s2n_stuffer_growable_alloc(&wire, 0));

            write_params.negotiated_curve = s2n_ecc_evp_supported_curves[i];
            read_params.negotiated_curve = s2n_ecc_evp_supported_curves[i];

            /* Server generates a key for a given curve */
            EXPECT_SUCCESS(s2n_ecc_evp_generate_ephemeral_key(&write_params));
            EXPECT_SUCCESS(s2n_ecc_evp_write_params_point(&write_params, &wire));

            /* Read point back in */
            EXPECT_SUCCESS(
                s2n_ecc_evp_read_params_point(&wire, s2n_ecc_evp_supported_curves[i]->share_size, &point_blob));
#if MODERN_EC_SUPPORTED
            EXPECT_SUCCESS(s2n_ecc_evp_generate_copy_params(&write_params, &read_params));
#endif
            EXPECT_SUCCESS(s2n_ecc_evp_parse_params_point(&point_blob, &read_params));
            /* Check that the point we read is the same we wrote */
            EXPECT_TRUE(EVP_PKEY_cmp(write_params.evp_pkey, read_params.evp_pkey));
            EXPECT_SUCCESS(s2n_ecc_evp_params_free(&write_params));
            EXPECT_SUCCESS(s2n_ecc_evp_params_free(&read_params));
#if MODERN_EC_SUPPORTED
            OPENSSL_free(wire.blob.data);
#else
            EXPECT_SUCCESS(s2n_stuffer_free(&wire));
#endif
        }
    }
    END_TEST();
}<|MERGE_RESOLUTION|>--- conflicted
+++ resolved
@@ -26,11 +26,7 @@
     BEGIN_TEST();
     {
         /* Test generate ephemeral keys for all supported curves */
-<<<<<<< HEAD
-        for (int i = 0; i < s2n_array_len(s2n_ecc_evp_supported_curves); i++) {
-=======
-        for (int i = 0; i < s2n_ecc_evp_supported_curves_list_len; i++) {
->>>>>>> f3c4aa7d
+        for (int i = 0; i < s2n_ecc_evp_supported_curves_list_len; i++) {
             struct s2n_ecc_evp_params evp_params = {0};
             /* Server generates a key */
             evp_params.negotiated_curve = s2n_ecc_evp_supported_curves_list[i];
@@ -39,7 +35,7 @@
         }
     }
     {
-        /* Test failure case for generate ephemeral key when the negotiated curve is not set */
+        /* Test failure case for generate ephemeral key  when the negotiated curve is not set */
         for (int i = 0; i < s2n_ecc_evp_supported_curves_list_len; i++) {
             struct s2n_ecc_evp_params evp_params = {0};
             /* Server generates a key */
@@ -50,30 +46,18 @@
     }
     {
         /* Test generate ephemeral key and compute shared key for all supported curves */
-<<<<<<< HEAD
-        for (int i = 0; i < s2n_array_len(s2n_ecc_evp_supported_curves); i++) {
-=======
-        for (int i = 0; i < s2n_ecc_evp_supported_curves_list_len; i++) {
->>>>>>> f3c4aa7d
+        for (int i = 0; i < s2n_ecc_evp_supported_curves_list_len; i++) {
             struct s2n_ecc_evp_params server_params = {0};
             struct s2n_ecc_evp_params client_params = {0};
             struct s2n_blob server_shared = {0};
             struct s2n_blob client_shared = {0};
 
             /* Server generates a key */
-<<<<<<< HEAD
-            server_params.negotiated_curve = s2n_ecc_evp_supported_curves[i];
-            EXPECT_SUCCESS(s2n_ecc_evp_generate_ephemeral_key(&server_params));
-
-            /* Client generates a key */
-            client_params.negotiated_curve = s2n_ecc_evp_supported_curves[i];
-=======
             server_params.negotiated_curve = s2n_ecc_evp_supported_curves_list[i];
             EXPECT_SUCCESS(s2n_ecc_evp_generate_ephemeral_key(&server_params));
 
             /* Client generates a key */
             client_params.negotiated_curve = s2n_ecc_evp_supported_curves_list[i];
->>>>>>> f3c4aa7d
             EXPECT_SUCCESS(s2n_ecc_evp_generate_ephemeral_key(&client_params));
 
             /* Compute shared secret for server */
@@ -97,22 +81,6 @@
         }
     }
     {
-<<<<<<< HEAD
-        /* Test failure case for computing shared key for all supported curves */
-        for (int i = 1; i < s2n_array_len(s2n_ecc_evp_supported_curves); i++) {
-            struct s2n_ecc_evp_params server_params = {0};
-            struct s2n_ecc_evp_params client_params = {0};
-            struct s2n_blob server_shared = {0};
-            struct s2n_blob client_shared = {0};
-
-            /* Server generates a key */
-            server_params.negotiated_curve = s2n_ecc_evp_supported_curves[i];
-            EXPECT_SUCCESS(s2n_ecc_evp_generate_ephemeral_key(&server_params));
-
-            /* Client generates a key */
-            client_params.negotiated_curve = s2n_ecc_evp_supported_curves[0];
-            EXPECT_SUCCESS(s2n_ecc_evp_generate_ephemeral_key(&client_params));
-=======
         /* Test failure case for computing shared key for all supported curves when the server
         and client curves donot match */
         for (int i = 0; i < s2n_ecc_evp_supported_curves_list_len; i++) {
@@ -127,7 +95,6 @@
 
                     /* Server generates a key */
                     server_params.negotiated_curve = s2n_ecc_evp_supported_curves_list[j];
->>>>>>> f3c4aa7d
 
                     EXPECT_SUCCESS(s2n_ecc_evp_generate_ephemeral_key(&server_params));
 
@@ -135,11 +102,6 @@
                     client_params.negotiated_curve = s2n_ecc_evp_supported_curves_list[i];
                     EXPECT_SUCCESS(s2n_ecc_evp_generate_ephemeral_key(&client_params));
 
-<<<<<<< HEAD
-            /* Clean up */
-            EXPECT_SUCCESS(s2n_ecc_evp_params_free(&server_params));
-            EXPECT_SUCCESS(s2n_ecc_evp_params_free(&client_params));
-=======
                     /* Compute shared secret for server */
                     EXPECT_FAILURE(
                         s2n_ecc_evp_compute_shared_secret_from_params(&server_params, &client_params, &server_shared));
@@ -152,12 +114,11 @@
                     EXPECT_SUCCESS(s2n_ecc_evp_params_free(&server_params));
                     EXPECT_SUCCESS(s2n_ecc_evp_params_free(&client_params));
             }
->>>>>>> f3c4aa7d
         }
     }
     {
         /* Test s2n_ecc_evp_write_params_point for all supported curves */
-        for (int i = 0; i < s2n_array_len(s2n_ecc_evp_supported_curves); i++) {
+        for (int i = 0; i < s2n_ecc_evp_supported_curves_list_len; i++) {
             struct s2n_ecc_evp_params test_params = {0};
             struct s2n_stuffer wire;
             uint8_t legacy_form;
@@ -165,18 +126,18 @@
             EXPECT_SUCCESS(s2n_stuffer_growable_alloc(&wire, 0));
 
             /* Server generates a key for a given curve */
-            test_params.negotiated_curve = s2n_ecc_evp_supported_curves[i];
+            test_params.negotiated_curve = s2n_ecc_evp_supported_curves_list[i];
             EXPECT_SUCCESS(s2n_ecc_evp_generate_ephemeral_key(&test_params));
             EXPECT_SUCCESS(s2n_ecc_evp_write_params_point(&test_params, &wire));
 
             /* Verify output is of the right length */
             uint32_t avail = s2n_stuffer_data_available(&wire);
-            EXPECT_EQUAL(avail, s2n_ecc_evp_supported_curves[i]->share_size);
+            EXPECT_EQUAL(avail, s2n_ecc_evp_supported_curves_list[i]->share_size);
 
             /* Verify output starts with the known legacy form for curves secp256r1
              * and secp384r1*/
-            if (s2n_ecc_evp_supported_curves[i]->iana_id == TLS_EC_CURVE_SECP_256_R1 ||
-                s2n_ecc_evp_supported_curves[i]->iana_id == TLS_EC_CURVE_SECP_384_R1) {
+            if (s2n_ecc_evp_supported_curves_list[i]->iana_id == TLS_EC_CURVE_SECP_256_R1 ||
+                s2n_ecc_evp_supported_curves_list[i]->iana_id == TLS_EC_CURVE_SECP_384_R1) {
                 EXPECT_SUCCESS(s2n_stuffer_read_uint8(&wire, &legacy_form));
                 EXPECT_EQUAL(legacy_form, 4);
             }
@@ -191,7 +152,7 @@
     }
     {
         /* TEST s2n_ecc_evp_read_params_point for all supported curves */
-        for (int i = 0; i < s2n_array_len(s2n_ecc_evp_supported_curves); i++) {
+        for (int i = 0; i < s2n_ecc_evp_supported_curves_list_len; i++) {
             struct s2n_ecc_evp_params write_params = {0};
             struct s2n_blob point_blob;
             struct s2n_stuffer wire;
@@ -199,16 +160,16 @@
             EXPECT_SUCCESS(s2n_stuffer_growable_alloc(&wire, 0));
 
             /* Server generates a key for a given curve */
-            write_params.negotiated_curve = s2n_ecc_evp_supported_curves[i];
+            write_params.negotiated_curve = s2n_ecc_evp_supported_curves_list[i];
             EXPECT_SUCCESS(s2n_ecc_evp_generate_ephemeral_key(&write_params));
             EXPECT_SUCCESS(s2n_ecc_evp_write_params_point(&write_params, &wire));
 
             /* Read point back in */
             EXPECT_SUCCESS(
-                s2n_ecc_evp_read_params_point(&wire, s2n_ecc_evp_supported_curves[i]->share_size, &point_blob));
+                s2n_ecc_evp_read_params_point(&wire, s2n_ecc_evp_supported_curves_list[i]->share_size, &point_blob));
 
             /* Check that the blob looks generally correct. */
-            EXPECT_EQUAL(point_blob.size, s2n_ecc_evp_supported_curves[i]->share_size);
+            EXPECT_EQUAL(point_blob.size, s2n_ecc_evp_supported_curves_list[i]->share_size);
             EXPECT_NOT_NULL(point_blob.data);
 
             EXPECT_SUCCESS(s2n_ecc_evp_params_free(&write_params));
@@ -221,7 +182,7 @@
     }
     {
         /* TEST s2n_ecc_evp_parse_params_point for all supported curves */
-        for (int i = 0; i < s2n_array_len(s2n_ecc_evp_supported_curves); i++) {
+        for (int i = 0; i < s2n_ecc_evp_supported_curves_list_len; i++) {
             struct s2n_ecc_evp_params write_params = {0};
             struct s2n_ecc_evp_params read_params = {0};
             struct s2n_blob point_blob;
@@ -229,8 +190,8 @@
 
             EXPECT_SUCCESS(s2n_stuffer_growable_alloc(&wire, 0));
 
-            write_params.negotiated_curve = s2n_ecc_evp_supported_curves[i];
-            read_params.negotiated_curve = s2n_ecc_evp_supported_curves[i];
+            write_params.negotiated_curve = s2n_ecc_evp_supported_curves_list[i];
+            read_params.negotiated_curve = s2n_ecc_evp_supported_curves_list[i];
 
             /* Server generates a key for a given curve */
             EXPECT_SUCCESS(s2n_ecc_evp_generate_ephemeral_key(&write_params));
@@ -238,7 +199,7 @@
 
             /* Read point back in */
             EXPECT_SUCCESS(
-                s2n_ecc_evp_read_params_point(&wire, s2n_ecc_evp_supported_curves[i]->share_size, &point_blob));
+                s2n_ecc_evp_read_params_point(&wire, s2n_ecc_evp_supported_curves_list[i]->share_size, &point_blob));
 #if MODERN_EC_SUPPORTED
             EXPECT_SUCCESS(s2n_ecc_evp_generate_copy_params(&write_params, &read_params));
 #endif
@@ -254,5 +215,6 @@
 #endif
         }
     }
+
     END_TEST();
 }