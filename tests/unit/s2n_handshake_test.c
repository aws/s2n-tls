--- conflicted
+++ resolved
@@ -96,7 +96,6 @@
 
 static int try_handshake(struct s2n_connection *server_conn, struct s2n_connection *client_conn)
 {
-<<<<<<< HEAD
     s2n_blocked_status server_blocked;
     s2n_blocked_status client_blocked;
 
@@ -121,34 +120,8 @@
         EXPECT_NOT_EQUAL(++tries, 5);
     } while (client_blocked || server_blocked);
 
-    uint8_t server_shutdown = 0;
-    uint8_t client_shutdown = 0;
-    do {
-        if (!server_shutdown) {
-            int server_rc = s2n_shutdown(server_conn, &server_blocked);
-            if (server_rc == 0) {
-                server_shutdown = 1;
-            } else {
-                EXPECT_TRUE(server_blocked);
-            }
-        }
-
-        if (!client_shutdown) {
-            int client_rc = s2n_shutdown(client_conn, &client_blocked);
-            if (client_rc == 0) {
-                client_shutdown = 1;
-            } else if (!client_blocked) {
-                EXPECT_TRUE(client_blocked);
-            }
-        }
-    } while (!server_shutdown || !client_shutdown);
-
-    return 0;
-=======
-    GUARD(s2n_negotiate_test_server_and_client(server_conn, client_conn));
     GUARD(s2n_shutdown_test_server_and_client(server_conn, client_conn));
     return S2N_SUCCESS;
->>>>>>> 14113b6c
 }
 
 int test_cipher_preferences(struct s2n_config *server_config, struct s2n_config *client_config,
