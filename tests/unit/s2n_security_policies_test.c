--- conflicted
+++ resolved
@@ -123,7 +123,7 @@
                     EXPECT_SUCCESS(s2n_config_free(config));
                     EXPECT_SUCCESS(s2n_cert_chain_and_key_free(default_cert));
                 }
-            };
+            }
 
             /* Same as above test, but with ECDSA Certificates */
             {
@@ -177,7 +177,7 @@
                     EXPECT_SUCCESS(s2n_config_free(config));
                     EXPECT_SUCCESS(s2n_cert_chain_and_key_free(default_cert));
                 }
-            };
+            }
 
             bool has_tls_13_sig_alg = false;
             bool has_rsa_pss = false;
@@ -441,7 +441,7 @@
         EXPECT_NULL(security_policy->kem_preferences->kems);
         EXPECT_NULL(security_policy->kem_preferences->tls13_kem_groups);
         EXPECT_EQUAL(0, security_policy->kem_preferences->tls13_kem_group_count);
-    };
+    }
 
     {
         char tls12_only_security_policy_strings[][255] = {
@@ -531,7 +531,7 @@
             EXPECT_SUCCESS(s2n_find_security_policy_from_version(tls13_security_policy_strings[i], &security_policy));
             EXPECT_TRUE(s2n_security_policy_supports_tls13(security_policy));
         }
-    };
+    }
 
     /* Test that null fails */
     {
@@ -539,45 +539,8 @@
         EXPECT_FALSE(s2n_ecc_is_extension_required(security_policy));
         EXPECT_FALSE(s2n_pq_kem_is_extension_required(security_policy));
         EXPECT_FALSE(s2n_security_policy_supports_tls13(security_policy));
-    };
-
-<<<<<<< HEAD
-    /* Test that security policy with invalid chacha20 boosting configuration triggers error on init */
-    {
-        /* Back up the first security policy selection because we will replace it with an invalid selection */
-        struct s2n_security_policy_selection previous = security_policy_selection[0];
-
-        struct s2n_cipher_suite *aes_128_only_cipher_suite_list[] = {
-            &s2n_tls13_aes_128_gcm_sha256,
-        };
-
-        struct s2n_cipher_preferences cipher_preferences = {
-            .count = s2n_array_len(aes_128_only_cipher_suite_list),
-            .suites = aes_128_only_cipher_suite_list,
-            .allow_chacha20_boosting = true
-        };
-
-        struct s2n_security_policy test_policy = {
-            .minimum_protocol_version = S2N_SSLv3,
-            .cipher_preferences = &cipher_preferences,
-            .kem_preferences = &kem_preferences_null,
-            .signature_preferences = &s2n_signature_preferences_20201021,
-            .ecc_preferences = &s2n_ecc_preferences_test_all,
-        };
-
-        security_policy_selection[0] = (struct s2n_security_policy_selection){
-            .version = "test_security_policy_chacha20",
-            .security_policy = &test_policy,
-            .ecc_extension_required = 0,
-            .pq_kem_extension_required = 0
-        };
-
-        /* Cipher preferences has allow_chacha20_boosting incorrectly set as true even though the ciphersuite list only has aes128 */
-        {
-            EXPECT_TRUE(cipher_preferences.allow_chacha20_boosting);
-            EXPECT_FAILURE_WITH_ERRNO(s2n_security_policies_init(), S2N_ERR_INVALID_SECURITY_POLICY);
-        };
-=======
+    }
+
     /* Test that security policies have valid chacha20 boosting configurations when chacha20 is available */
     if (s2n_chacha20_poly1305.is_available()) {
         for (size_t i = 0; security_policy_selection[i].version != NULL; i++) {
@@ -597,7 +560,6 @@
             for (size_t j = 0; j < cipher_preference->count; j++) {
                 struct s2n_cipher_suite *cipher = cipher_preference->suites[j];
                 EXPECT_NOT_NULL(cipher);
->>>>>>> fefc48b4
 
                 if (s2n_cipher_suite_uses_chacha20_alg(cipher)) {
                     cipher_preferences_has_chacha20_cipher_suite = true;
@@ -605,19 +567,10 @@
                 }
             }
 
-<<<<<<< HEAD
-            EXPECT_SUCCESS(s2n_security_policies_init());
-        };
-
-        /* IMPORTANT: restore the old policy selection to return to the old state */
-        security_policy_selection[0] = previous;
-    };
-=======
             /* If chacha20 boosting support is enabled, then the cipher preference must have at least one chacha20 cipher suite */
             EXPECT_TRUE(cipher_preferences_has_chacha20_cipher_suite);
         }
     }
->>>>>>> fefc48b4
 
     /* Test a security policy not on the official list */
     {
@@ -646,7 +599,7 @@
         EXPECT_TRUE(s2n_ecc_is_extension_required(security_policy));
         EXPECT_TRUE(s2n_pq_kem_is_extension_required(security_policy));
         EXPECT_TRUE(s2n_security_policy_supports_tls13(security_policy));
-    };
+    }
     {
         struct s2n_config *config = s2n_config_new();
 
@@ -766,7 +719,7 @@
                 S2N_ERR_INVALID_SECURITY_POLICY);
 
         s2n_config_free(config);
-    };
+    }
     {
         struct s2n_config *config = s2n_config_new();
 
@@ -851,7 +804,7 @@
 
         s2n_config_free(config);
         s2n_connection_free(conn);
-    };
+    }
 
     /* All signature preferences are valid */
     {
@@ -886,7 +839,7 @@
                 }
             }
         }
-    };
+    }
 
     /* Failure case when s2n_ecc_preference lists contains a curve not present in s2n_all_supported_curves_list */
     {
@@ -907,7 +860,7 @@
         };
 
         EXPECT_FAILURE(s2n_check_ecc_preferences_curves_list(&s2n_ecc_preferences_new_list));
-    };
+    }
 
     /* Positive and negative cases for s2n_validate_kem_preferences() */
     {
@@ -952,7 +905,7 @@
 
         EXPECT_FAILURE_WITH_ERRNO(s2n_validate_kem_preferences(&kem_preferences_pq_tls_1_0_2021_05, 0), S2N_ERR_INVALID_SECURITY_POLICY);
         EXPECT_SUCCESS(s2n_validate_kem_preferences(&kem_preferences_pq_tls_1_0_2021_05, 1));
-    };
+    }
 
     /* Checks that NUM_RSA_PSS_SCHEMES accurately represents the number of rsa_pss signature schemes usable in a
      * certificate_signature_preferences list */
@@ -971,7 +924,7 @@
                 EXPECT_TRUE(num_rsa_pss <= NUM_RSA_PSS_SCHEMES);
             }
         }
-    };
+    }
 
     /* s2n_validate_certificate_signature_preferences will succeed if there are no rsa_pss schemes in the preference list */
     {
@@ -985,7 +938,7 @@
         };
 
         EXPECT_OK(s2n_validate_certificate_signature_preferences(&test_certificate_signature_preferences));
-    };
+    }
 
     /* s2n_validate_certificate_signature_preferences will succeed if all rsa_pss schemes are included in the preference list */
     {
@@ -1004,7 +957,7 @@
         };
 
         EXPECT_OK(s2n_validate_certificate_signature_preferences(&test_certificate_signature_preferences));
-    };
+    }
 
     /* s2n_validate_certificate_signature_preferences will fail if not all rsa_pss schemes are included in the preference list */
     {
@@ -1019,7 +972,7 @@
         };
 
         EXPECT_ERROR_WITH_ERRNO(s2n_validate_certificate_signature_preferences(&test_certificate_signature_preferences), S2N_ERR_INVALID_SECURITY_POLICY);
-    };
+    }
 
     END_TEST();
 }