--- conflicted
+++ resolved
@@ -1348,38 +1348,24 @@
         EXPECT_SUCCESS(s2n_config_free(config));
     }
 
-<<<<<<< HEAD
     /* Test TLS 1.2 Server sends a zero-length ticket in the NewSessionTicket handshake
      * if the ticket key was expired after SERVER_HELLO
      */
     {
-=======
-    /* Test: TLS1.3 resumption is successful when key used to encrypt ticket is in decrypt-only state */
-    if (s2n_is_tls13_fully_supported()) {
->>>>>>> eb168f20
         DEFER_CLEANUP(struct s2n_config *client_configuration = s2n_config_new(),
                 s2n_config_ptr_free);
         EXPECT_NOT_NULL(client_configuration);
         EXPECT_SUCCESS(s2n_config_set_session_tickets_onoff(client_configuration, 1));
-<<<<<<< HEAD
-=======
-        EXPECT_SUCCESS(s2n_config_set_cipher_preferences(client_configuration, "default_tls13"));
->>>>>>> eb168f20
         EXPECT_SUCCESS(s2n_config_set_unsafe_for_testing(client_configuration));
 
         DEFER_CLEANUP(struct s2n_config *server_configuration = s2n_config_new(),
                 s2n_config_ptr_free);
         EXPECT_NOT_NULL(server_configuration);
         EXPECT_SUCCESS(s2n_config_set_session_tickets_onoff(server_configuration, 1));
-<<<<<<< HEAD
-=======
-        EXPECT_SUCCESS(s2n_config_set_cipher_preferences(server_configuration, "default_tls13"));
->>>>>>> eb168f20
         EXPECT_SUCCESS(s2n_config_set_unsafe_for_testing(server_configuration));
         EXPECT_SUCCESS(s2n_config_add_cert_chain_and_key_to_store(server_configuration,
                 chain_and_key));
 
-<<<<<<< HEAD
         EXPECT_SUCCESS(s2n_config_add_ticket_crypto_key(server_configuration, ticket_key_name1,
                 s2n_array_len(ticket_key_name1), ticket_key1, s2n_array_len(ticket_key1), 0));
 
@@ -1402,20 +1388,10 @@
         EXPECT_OK(s2n_negotiate_test_server_and_client_until_message(server, client, CLIENT_FINISHED));
 
         /* Expire current session ticket key so that server no longer holds a valid key */
-=======
-        /* Add the key that encrypted the session ticket so that the server will be able to decrypt 
-         * the ticket successfully. 
-         */
-        EXPECT_SUCCESS(s2n_config_add_ticket_crypto_key(server_configuration, ticket_key_name1,
-                s2n_array_len(ticket_key_name1), ticket_key1, s2n_array_len(ticket_key1), 0));
-
-        /* Add a mock delay such that key 1 moves to decrypt-only state */
->>>>>>> eb168f20
         uint64_t mock_delay = server_configuration->encrypt_decrypt_key_lifetime_in_nanos;
         EXPECT_SUCCESS(s2n_config_set_wall_clock(server_configuration, mock_nanoseconds_since_epoch,
                 &mock_delay));
 
-<<<<<<< HEAD
         /* Attempt to send a NewSessionTicket. This should send a zero-length NST message */
         EXPECT_SUCCESS(s2n_negotiate_test_server_and_client(server, client));
 
@@ -1449,22 +1425,80 @@
 
         EXPECT_SUCCESS(s2n_config_add_ticket_crypto_key(server_configuration, ticket_key_name1,
                 s2n_array_len(ticket_key_name1), ticket_key1, s2n_array_len(ticket_key1), 0));
-=======
+
+        DEFER_CLEANUP(struct s2n_connection *client = s2n_connection_new(S2N_CLIENT),
+                s2n_connection_ptr_free);
+        EXPECT_NOT_NULL(client);
+        EXPECT_SUCCESS(s2n_connection_set_config(client, client_configuration));
+
+        DEFER_CLEANUP(struct s2n_connection *server = s2n_connection_new(S2N_SERVER),
+                s2n_connection_ptr_free);
+        EXPECT_NOT_NULL(server);
+        EXPECT_SUCCESS(s2n_connection_set_config(server, server_configuration));
+
+        DEFER_CLEANUP(struct s2n_test_io_stuffer_pair test_io = { 0 }, s2n_io_stuffer_pair_free);
+        EXPECT_OK(s2n_io_stuffer_pair_init(&test_io));
+        EXPECT_OK(s2n_connections_set_io_stuffer_pair(client, server, &test_io));
+
+        /* Negotiate until session ticket is encrypted with session ticket key */
+        EXPECT_OK(s2n_negotiate_test_server_and_client_until_message(server, client, CLIENT_FINISHED));
+
+        /* After session ticket is encrypted, expire current session ticket key */
+        uint64_t mock_delay = server_configuration->encrypt_decrypt_key_lifetime_in_nanos;
+        EXPECT_SUCCESS(s2n_config_set_wall_clock(server_configuration, mock_nanoseconds_since_epoch,
+                &mock_delay));
+
+        /* Attempt to send a NewSessionTicket. This should not send a zero-length NST message */
+        EXPECT_SUCCESS(s2n_negotiate_test_server_and_client(server, client));
+
+        /* Verify that TLS1.3 was negotiated */
+        EXPECT_EQUAL(client->actual_protocol_version, S2N_TLS13);
+        EXPECT_EQUAL(server->actual_protocol_version, S2N_TLS13);
+
+        /* Verify that the server did not issue a new session ticket */
+        EXPECT_FALSE(IS_ISSUING_NEW_SESSION_TICKET(server));
+    }
+
+    /* Test: TLS1.3 resumption is successful when key used to encrypt ticket is in decrypt-only state */
+    if (s2n_is_tls13_fully_supported()) {
+        DEFER_CLEANUP(struct s2n_config *client_configuration = s2n_config_new(),
+                s2n_config_ptr_free);
+        EXPECT_NOT_NULL(client_configuration);
+        EXPECT_SUCCESS(s2n_config_set_session_tickets_onoff(client_configuration, 1));
+        EXPECT_SUCCESS(s2n_config_set_cipher_preferences(client_configuration, "default_tls13"));
+        EXPECT_SUCCESS(s2n_config_set_unsafe_for_testing(client_configuration));
+
+        DEFER_CLEANUP(struct s2n_config *server_configuration = s2n_config_new(),
+                s2n_config_ptr_free);
+        EXPECT_NOT_NULL(server_configuration);
+        EXPECT_SUCCESS(s2n_config_set_session_tickets_onoff(server_configuration, 1));
+        EXPECT_SUCCESS(s2n_config_set_cipher_preferences(server_configuration, "default_tls13"));
+        EXPECT_SUCCESS(s2n_config_set_unsafe_for_testing(server_configuration));
+        EXPECT_SUCCESS(s2n_config_add_cert_chain_and_key_to_store(server_configuration,
+                chain_and_key));
+
+        /* Add the key that encrypted the session ticket so that the server will be able to decrypt 
+         * the ticket successfully. 
+         */
+        EXPECT_SUCCESS(s2n_config_add_ticket_crypto_key(server_configuration, ticket_key_name1,
+                s2n_array_len(ticket_key_name1), ticket_key1, s2n_array_len(ticket_key1), 0));
+
+        /* Add a mock delay such that key 1 moves to decrypt-only state */
+        uint64_t mock_delay = server_configuration->encrypt_decrypt_key_lifetime_in_nanos;
+        EXPECT_SUCCESS(s2n_config_set_wall_clock(server_configuration, mock_nanoseconds_since_epoch,
+                &mock_delay));
+
         /* Add one session ticket key with an intro time in the past so that the key is immediately valid */
         POSIX_GUARD(server_configuration->wall_clock(server_configuration->sys_clock_ctx, &now));
         uint64_t key_intro_time = (now / ONE_SEC_IN_NANOS) - ONE_SEC_DELAY;
         EXPECT_SUCCESS(s2n_config_add_ticket_crypto_key(server_configuration, ticket_key_name2,
                 s2n_array_len(ticket_key_name2), ticket_key2, s2n_array_len(ticket_key2), key_intro_time));
->>>>>>> eb168f20
 
         DEFER_CLEANUP(struct s2n_connection *client = s2n_connection_new(S2N_CLIENT),
                 s2n_connection_ptr_free);
         EXPECT_NOT_NULL(client);
-<<<<<<< HEAD
-=======
         EXPECT_SUCCESS(s2n_connection_set_session(client, tls13_serialized_session_state.blob.data,
                 s2n_stuffer_data_available(&tls13_serialized_session_state)));
->>>>>>> eb168f20
         EXPECT_SUCCESS(s2n_connection_set_config(client, client_configuration));
 
         DEFER_CLEANUP(struct s2n_connection *server = s2n_connection_new(S2N_SERVER),
@@ -1472,38 +1506,18 @@
         EXPECT_NOT_NULL(server);
         EXPECT_SUCCESS(s2n_connection_set_config(server, server_configuration));
 
-<<<<<<< HEAD
-        DEFER_CLEANUP(struct s2n_test_io_stuffer_pair test_io = { 0 }, s2n_io_stuffer_pair_free);
-        EXPECT_OK(s2n_io_stuffer_pair_init(&test_io));
-        EXPECT_OK(s2n_connections_set_io_stuffer_pair(client, server, &test_io));
-
-        /* Negotiate until session ticket is encrypted with session ticket key */
-        EXPECT_OK(s2n_negotiate_test_server_and_client_until_message(server, client, CLIENT_FINISHED));
-
-        /* After session ticket is encrypted, expire current session ticket key */
-        uint64_t mock_delay = server_configuration->encrypt_decrypt_key_lifetime_in_nanos;
-        EXPECT_SUCCESS(s2n_config_set_wall_clock(server_configuration, mock_nanoseconds_since_epoch,
-                &mock_delay));
-
-        /* Attempt to send a NewSessionTicket. This should not send a zero-length NST message */
-=======
         /* Create nonblocking pipes */
         DEFER_CLEANUP(struct s2n_test_io_stuffer_pair test_io = { 0 },
                 s2n_io_stuffer_pair_free);
         EXPECT_OK(s2n_io_stuffer_pair_init(&test_io));
         EXPECT_OK(s2n_connections_set_io_stuffer_pair(client, server, &test_io));
 
->>>>>>> eb168f20
         EXPECT_SUCCESS(s2n_negotiate_test_server_and_client(server, client));
 
         /* Verify that TLS1.3 was negotiated */
         EXPECT_EQUAL(client->actual_protocol_version, S2N_TLS13);
         EXPECT_EQUAL(server->actual_protocol_version, S2N_TLS13);
 
-<<<<<<< HEAD
-        /* Verify that the server did not issue a new session ticket */
-        EXPECT_FALSE(IS_ISSUING_NEW_SESSION_TICKET(server));
-=======
         /* Expect a resumption handshake because the session ticket is valid.
          * If a full handshake is performed instead, then the session ticket is incorrectly
          * being evaluated as invalid. This was previously known to happen with a decrypt-only
@@ -1511,7 +1525,6 @@
          * triggering an error while decrypting the session ticket.
          */
         EXPECT_TRUE(IS_RESUMPTION_HANDSHAKE(server));
->>>>>>> eb168f20
     }
 
     EXPECT_SUCCESS(s2n_io_pair_close(&io_pair));
