/*
 * Copyright Amazon.com, Inc. or its affiliates. All Rights Reserved.
 *
 * Licensed under the Apache License, Version 2.0 (the "License").
 * You may not use this file except in compliance with the License.
 * A copy of the License is located at
 *
 *  http://aws.amazon.com/apache2.0
 *
 * or in the "license" file accompanying this file. This file is distributed
 * on an "AS IS" BASIS, WITHOUT WARRANTIES OR CONDITIONS OF ANY KIND, either
 * express or implied. See the License for the specific language governing
 * permissions and limitations under the License.
 */

#include <stdio.h>
#include <string.h>

#include "api/s2n.h"
#include "crypto/s2n_cipher.h"
#include "crypto/s2n_hmac.h"
#include "s2n_test.h"
#include "stuffer/s2n_stuffer.h"
#include "testlib/s2n_testlib.h"
#include "tls/s2n_cipher_suites.h"
#include "tls/s2n_prf.h"
#include "tls/s2n_record.h"
#include "utils/s2n_random.h"

#define ONE_BLOCK                   1024
#define ONE_HUNDRED_K               100000
#define RECORD_SIZE_HIGH_BYTE_ORDER 3
#define RECORD_SIZE_LOW_BYTE_ORDER  4
#define BYTE_SHIFT                  8
#define RECORD_SIZE(data)           ((data[RECORD_SIZE_HIGH_BYTE_ORDER] << BYTE_SHIFT) | data[RECORD_SIZE_LOW_BYTE_ORDER])

#define EXPECT_LESS_THAN_EQUAL(p1, p2) EXPECT_TRUE((p1) <= (p2))

static int destroy_server_keys(struct s2n_connection *server_conn)
{
    POSIX_GUARD_RESULT(server_conn->initial->cipher_suite->record_alg->cipher->destroy_key(&server_conn->initial->server_key));
    POSIX_GUARD_RESULT(server_conn->initial->cipher_suite->record_alg->cipher->destroy_key(&server_conn->initial->client_key));

    return S2N_SUCCESS;
}

static int setup_server_keys(struct s2n_connection *server_conn, struct s2n_blob *key)
{
<<<<<<< HEAD
    POSIX_GUARD_RESULT(server_conn->initial->cipher_suite->record_alg->cipher->init(&server_conn->initial->server_key));
    POSIX_GUARD_RESULT(server_conn->initial->cipher_suite->record_alg->cipher->init(&server_conn->initial->client_key));
    POSIX_GUARD(server_conn->initial->cipher_suite->record_alg->cipher->set_encryption_key(&server_conn->initial->server_key, key));
    POSIX_GUARD(server_conn->initial->cipher_suite->record_alg->cipher->set_decryption_key(&server_conn->initial->client_key, key));
=======
    POSIX_GUARD(server_conn->initial->cipher_suite->record_alg->cipher->init(&server_conn->initial->server_key));
    POSIX_GUARD(server_conn->initial->cipher_suite->record_alg->cipher->init(&server_conn->initial->client_key));
    POSIX_GUARD_RESULT(server_conn->initial->cipher_suite->record_alg->cipher->set_encryption_key(&server_conn->initial->server_key, key));
    POSIX_GUARD_RESULT(server_conn->initial->cipher_suite->record_alg->cipher->set_decryption_key(&server_conn->initial->client_key, key));
>>>>>>> ed4be6ef

    return S2N_SUCCESS;
}

int main(int argc, char **argv)
{
    BEGIN_TEST();
    EXPECT_SUCCESS(s2n_disable_tls13_in_test());

    uint8_t mac_key[] = "sample mac key";

    uint8_t random_data[S2N_LARGE_RECORD_LENGTH + 1];
    struct s2n_blob r = { 0 };
    EXPECT_SUCCESS(s2n_blob_init(&r, random_data, sizeof(random_data)));
    EXPECT_OK(s2n_get_public_random_data(&r));

    uint8_t aes128_key[] = "123456789012345";
    struct s2n_blob aes128 = { 0 };
    EXPECT_SUCCESS(s2n_blob_init(&aes128, aes128_key, sizeof(aes128_key)));

    /* Test record sizes with s2n_record_write */
    {
        DEFER_CLEANUP(struct s2n_connection *conn = s2n_connection_new(S2N_SERVER),
                s2n_connection_ptr_free);
        EXPECT_NOT_NULL(conn);

        /* Client and server are in sync */
        conn->server = conn->secure;
        conn->client = conn->secure;

        /* test the AES128 cipher with a SHA1 hash */
        conn->secure->cipher_suite->record_alg = &s2n_record_alg_aes128_sha;
<<<<<<< HEAD
        EXPECT_OK(conn->secure->cipher_suite->record_alg->cipher->init(&conn->secure->server_key));
        EXPECT_OK(conn->secure->cipher_suite->record_alg->cipher->init(&conn->secure->client_key));
        EXPECT_SUCCESS(conn->secure->cipher_suite->record_alg->cipher->set_encryption_key(&conn->secure->server_key, &aes128));
        EXPECT_SUCCESS(conn->secure->cipher_suite->record_alg->cipher->set_decryption_key(&conn->secure->client_key, &aes128));
=======
        EXPECT_SUCCESS(conn->secure->cipher_suite->record_alg->cipher->init(&conn->secure->server_key));
        EXPECT_SUCCESS(conn->secure->cipher_suite->record_alg->cipher->init(&conn->secure->client_key));
        EXPECT_OK(conn->secure->cipher_suite->record_alg->cipher->set_encryption_key(&conn->secure->server_key, &aes128));
        EXPECT_OK(conn->secure->cipher_suite->record_alg->cipher->set_decryption_key(&conn->secure->client_key, &aes128));
>>>>>>> ed4be6ef
        EXPECT_SUCCESS(s2n_hmac_init(&conn->secure->client_record_mac, S2N_HMAC_SHA1, mac_key, sizeof(mac_key)));
        EXPECT_SUCCESS(s2n_hmac_init(&conn->secure->server_record_mac, S2N_HMAC_SHA1, mac_key, sizeof(mac_key)));
        conn->actual_protocol_version = S2N_TLS11;

        /* Test that different modes allows for different fragment/payload sizes.
         * Record overheads (IV, HMAC, padding) do not count towards these size */
        const int small_payload = S2N_SMALL_FRAGMENT_LENGTH;
        const int large_payload = S2N_LARGE_FRAGMENT_LENGTH;
        const int medium_payload = S2N_DEFAULT_FRAGMENT_LENGTH;
        struct s2n_blob fragment = r;

        /* Check the default: medium records */
        fragment.size = medium_payload;
        EXPECT_SUCCESS(s2n_stuffer_wipe(&conn->out));
        EXPECT_OK(s2n_record_write(conn, TLS_APPLICATION_DATA, &fragment));

        /* Check explicitly small records */
        fragment.size = small_payload;
        EXPECT_SUCCESS(s2n_connection_prefer_low_latency(conn));
        EXPECT_SUCCESS(s2n_stuffer_wipe(&conn->out));
        EXPECT_OK(s2n_record_write(conn, TLS_APPLICATION_DATA, &fragment));

        /* Check explicitly large records */
        fragment.size = large_payload;
        EXPECT_SUCCESS(s2n_connection_prefer_throughput(conn));
        EXPECT_SUCCESS(s2n_stuffer_wipe(&conn->out));
        EXPECT_OK(s2n_record_write(conn, TLS_APPLICATION_DATA, &fragment));

        /* Clean up */
        conn->secure->cipher_suite->record_alg = &s2n_record_alg_null; /* restore mutated null cipher suite */
        EXPECT_OK(conn->secure->cipher_suite->record_alg->cipher->destroy_key(&conn->secure->server_key));
        EXPECT_OK(conn->secure->cipher_suite->record_alg->cipher->destroy_key(&conn->secure->client_key));
    };

    /* Test s2n_record_max_write_payload_size() have proper checks in place */
    {
        struct s2n_connection *server_conn = NULL;
        EXPECT_NOT_NULL(server_conn = s2n_connection_new(S2N_SERVER));

        /* we deal with the default null cipher suite for now, as it makes reasoning
         * about easier s2n_record_max_write_payload_size(), as it incur 0 overheads */
        uint16_t size = 0;
        server_conn->max_outgoing_fragment_length = ONE_BLOCK;
        EXPECT_OK(s2n_record_max_write_payload_size(server_conn, &size));
        EXPECT_EQUAL(size, ONE_BLOCK);

        /* Trigger an overlarge payload by setting a maximum uint16_t value to max fragment length */
        server_conn->max_outgoing_fragment_length = UINT16_MAX;
        /* Check that we are bound by S2N_TLS_MAXIMUM_FRAGMENT_LENGTH */
        EXPECT_OK(s2n_record_max_write_payload_size(server_conn, &size));
        EXPECT_EQUAL(size, S2N_TLS_MAXIMUM_FRAGMENT_LENGTH);

        /* trigger a payload that is under the limits */
        server_conn->max_outgoing_fragment_length = 0;
        EXPECT_ERROR_WITH_ERRNO(s2n_record_max_write_payload_size(server_conn, &size), S2N_ERR_FRAGMENT_LENGTH_TOO_SMALL);

        /* Test boundary cases */

        /* This is the theoretical maximum mfl allowed */
        server_conn->max_outgoing_fragment_length = S2N_TLS_MAXIMUM_FRAGMENT_LENGTH;
        EXPECT_OK(s2n_record_max_write_payload_size(server_conn, &size));
        EXPECT_EQUAL(size, S2N_TLS_MAXIMUM_FRAGMENT_LENGTH);

        /* MFL over limit is not allowed, but size is reduced to S2N_TLS_MAXIMUM_FRAGMENT_LENGTH*/
        server_conn->max_outgoing_fragment_length++;
        EXPECT_OK(s2n_record_max_write_payload_size(server_conn, &size));
        EXPECT_EQUAL(size, S2N_TLS_MAXIMUM_FRAGMENT_LENGTH);

        /* Test against different cipher suites */
        server_conn->actual_protocol_version = S2N_TLS13;
        server_conn->server->cipher_suite = &s2n_tls13_aes_128_gcm_sha256;
        server_conn->max_outgoing_fragment_length = ONE_BLOCK;
        EXPECT_OK(s2n_record_max_write_payload_size(server_conn, &size));
        EXPECT_EQUAL(size, ONE_BLOCK); /* Verify size matches exactly specified max fragment length */

        EXPECT_SUCCESS(s2n_connection_free(server_conn));
    };

    /* Test s2n_record_max_write_payload_size with custom send buffer size */
    {
        DEFER_CLEANUP(struct s2n_config *config = s2n_config_new(), s2n_config_ptr_free);
        EXPECT_NOT_NULL(config);

        /* Min buffer size */
        {
            const uint32_t buffer_size = S2N_TLS_MAX_RECORD_LEN_FOR(S2N_MIN_SEND_BUFFER_FRAGMENT_SIZE);
            EXPECT_SUCCESS(s2n_config_set_send_buffer_size(config, buffer_size));

            DEFER_CLEANUP(struct s2n_connection *conn = s2n_connection_new(S2N_SERVER), s2n_connection_ptr_free);
            EXPECT_NOT_NULL(conn);
            EXPECT_SUCCESS(s2n_connection_set_config(conn, config));

            uint16_t size = 0;
            EXPECT_OK(s2n_record_max_write_payload_size(conn, &size));
            EXPECT_EQUAL(size, S2N_MIN_SEND_BUFFER_FRAGMENT_SIZE);
        };

        /* Small buffer size */
        {
            const uint32_t frag_len = 1000;
            const uint32_t buffer_size = S2N_TLS_MAX_RECORD_LEN_FOR(frag_len);
            EXPECT_SUCCESS(s2n_config_set_send_buffer_size(config, buffer_size));

            DEFER_CLEANUP(struct s2n_connection *conn = s2n_connection_new(S2N_SERVER), s2n_connection_ptr_free);
            EXPECT_NOT_NULL(conn);
            EXPECT_SUCCESS(s2n_connection_set_config(conn, config));

            uint16_t size = 0;
            EXPECT_OK(s2n_record_max_write_payload_size(conn, &size));
            EXPECT_EQUAL(size, frag_len);
        };

        /* Buffer exactly fits one record */
        {
            DEFER_CLEANUP(struct s2n_connection *conn = s2n_connection_new(S2N_SERVER), s2n_connection_ptr_free);
            EXPECT_NOT_NULL(conn);

            const uint32_t frag_len = conn->max_outgoing_fragment_length;
            const uint32_t buffer_size = S2N_TLS_MAX_RECORD_LEN_FOR(frag_len);
            EXPECT_SUCCESS(s2n_config_set_send_buffer_size(config, buffer_size));
            EXPECT_SUCCESS(s2n_connection_set_config(conn, config));

            uint16_t size = 0;
            EXPECT_OK(s2n_record_max_write_payload_size(conn, &size));
            EXPECT_EQUAL(size, frag_len);
        };

        /* Buffer larger than one record */
        {
            DEFER_CLEANUP(struct s2n_connection *conn = s2n_connection_new(S2N_SERVER), s2n_connection_ptr_free);
            EXPECT_NOT_NULL(conn);

            const uint32_t frag_len = conn->max_outgoing_fragment_length + 10;
            const uint32_t buffer_size = S2N_TLS_MAX_RECORD_LEN_FOR(frag_len);
            EXPECT_SUCCESS(s2n_config_set_send_buffer_size(config, buffer_size));
            EXPECT_SUCCESS(s2n_connection_set_config(conn, config));

            uint16_t size = 0;
            EXPECT_OK(s2n_record_max_write_payload_size(conn, &size));
            EXPECT_EQUAL(size, conn->max_outgoing_fragment_length);
        };
    };

    /* Test s2n_record_min_write_payload_size() */
    {
        struct s2n_connection *server_conn = NULL;
        EXPECT_NOT_NULL(server_conn = s2n_connection_new(S2N_SERVER));

        uint16_t size = 0;
        const int RECORD_SIZE_LESS_OVERHEADS = 1415;

        EXPECT_OK(s2n_record_min_write_payload_size(server_conn, &size));
        EXPECT_EQUAL(RECORD_SIZE_LESS_OVERHEADS, size);

        const int MIN_SIZE = RECORD_SIZE_LESS_OVERHEADS + S2N_TLS_RECORD_HEADER_LENGTH;

        /* CBC */
        {
            EXPECT_SUCCESS(s2n_connection_wipe(server_conn));
            EXPECT_SUCCESS(s2n_stuffer_wipe(&server_conn->out));
            server_conn->actual_protocol_version = S2N_TLS11;
            server_conn->initial->cipher_suite->record_alg = &s2n_record_alg_3des_sha;
            uint8_t des3_key[] = "12345678901234567890123";
            struct s2n_blob des3 = { 0 };
            EXPECT_SUCCESS(s2n_blob_init(&des3, des3_key, sizeof(des3_key)));
            server_conn->server = server_conn->secure;
<<<<<<< HEAD
            EXPECT_OK(server_conn->secure->cipher_suite->record_alg->cipher->init(&server_conn->secure->server_key));
            EXPECT_OK(server_conn->secure->cipher_suite->record_alg->cipher->init(&server_conn->secure->client_key));
            EXPECT_SUCCESS(server_conn->secure->cipher_suite->record_alg->cipher->set_encryption_key(&server_conn->secure->server_key, &des3));
            EXPECT_SUCCESS(server_conn->secure->cipher_suite->record_alg->cipher->set_decryption_key(&server_conn->secure->client_key, &des3));
=======
            EXPECT_SUCCESS(server_conn->secure->cipher_suite->record_alg->cipher->init(&server_conn->secure->server_key));
            EXPECT_SUCCESS(server_conn->secure->cipher_suite->record_alg->cipher->init(&server_conn->secure->client_key));
            EXPECT_OK(server_conn->secure->cipher_suite->record_alg->cipher->set_encryption_key(&server_conn->secure->server_key, &des3));
            EXPECT_OK(server_conn->secure->cipher_suite->record_alg->cipher->set_decryption_key(&server_conn->secure->client_key, &des3));
>>>>>>> ed4be6ef
            EXPECT_SUCCESS(s2n_hmac_init(&server_conn->secure->server_record_mac, S2N_HMAC_SHA1, mac_key, sizeof(mac_key)));

            EXPECT_OK(s2n_record_min_write_payload_size(server_conn, &size));
            r.size = size;
            const int after_overheads = RECORD_SIZE_LESS_OVERHEADS - RECORD_SIZE_LESS_OVERHEADS % 8; /* rounded down to cbc block size (8) */
            const uint16_t PADDING_LENGTH_BYTE = 1;
            const uint16_t RECORD_IV_SIZE = 8;
            const uint16_t HMAC_DIGEST = 20;
            EXPECT_EQUAL(size, after_overheads - HMAC_DIGEST - RECORD_IV_SIZE - PADDING_LENGTH_BYTE);

            EXPECT_OK(s2n_record_write(server_conn, TLS_APPLICATION_DATA, &r));
            const uint16_t wire_size = s2n_stuffer_data_available(&server_conn->out);
            EXPECT_LESS_THAN_EQUAL(wire_size, MIN_SIZE);
            EXPECT_EQUAL(RECORD_SIZE(server_conn->out.blob.data), wire_size - S2N_TLS_RECORD_HEADER_LENGTH);
        };

        /* AEAD */
        {
            EXPECT_SUCCESS(s2n_connection_wipe(server_conn));
            EXPECT_SUCCESS(s2n_stuffer_wipe(&server_conn->out));

            server_conn->initial->cipher_suite->record_alg = &s2n_record_alg_aes128_gcm;
            EXPECT_SUCCESS(setup_server_keys(server_conn, &aes128));

            EXPECT_OK(s2n_record_min_write_payload_size(server_conn, &size));
            r.size = size;
            const uint16_t IV = 8;
            const uint16_t TAG = 16;
            EXPECT_EQUAL(size, RECORD_SIZE_LESS_OVERHEADS - IV - TAG);

            EXPECT_OK(s2n_record_write(server_conn, TLS_APPLICATION_DATA, &r));
            const uint16_t wire_size = s2n_stuffer_data_available(&server_conn->out);
            EXPECT_LESS_THAN_EQUAL(wire_size, MIN_SIZE);
            EXPECT_EQUAL(RECORD_SIZE(server_conn->out.blob.data), wire_size - S2N_TLS_RECORD_HEADER_LENGTH);
        };

        /* TLS1.3 AEAD */
        {
            EXPECT_SUCCESS(destroy_server_keys(server_conn));
            EXPECT_SUCCESS(s2n_connection_wipe(server_conn));
            EXPECT_SUCCESS(s2n_stuffer_wipe(&server_conn->out));

            server_conn->actual_protocol_version = S2N_TLS13;
            server_conn->initial->cipher_suite->record_alg = &s2n_tls13_record_alg_aes128_gcm;
            EXPECT_SUCCESS(setup_server_keys(server_conn, &aes128));

            EXPECT_OK(s2n_record_min_write_payload_size(server_conn, &size));
            r.size = size;
            const uint16_t IV = 0;
            const uint16_t TAG = 16;
            EXPECT_EQUAL(size, RECORD_SIZE_LESS_OVERHEADS - IV - TAG - S2N_TLS_CONTENT_TYPE_LENGTH);

            EXPECT_OK(s2n_record_write(server_conn, TLS_APPLICATION_DATA, &r));
            const uint16_t wire_size = s2n_stuffer_data_available(&server_conn->out);
            EXPECT_LESS_THAN_EQUAL(wire_size, MIN_SIZE);
            EXPECT_EQUAL(RECORD_SIZE(server_conn->out.blob.data), wire_size - S2N_TLS_RECORD_HEADER_LENGTH);
        };

        /* chacha20 */
        if (s2n_chacha20_poly1305.is_available()) {
            EXPECT_SUCCESS(destroy_server_keys(server_conn));
            EXPECT_SUCCESS(s2n_connection_wipe(server_conn));

            server_conn->initial->cipher_suite->record_alg = &s2n_record_alg_chacha20_poly1305;
            uint8_t chacha20_poly1305_key_data[] = "1234567890123456789012345678901";
            struct s2n_blob chacha20_poly1305_key = { 0 };
            EXPECT_SUCCESS(s2n_blob_init(&chacha20_poly1305_key, chacha20_poly1305_key_data, sizeof(chacha20_poly1305_key_data)));

            EXPECT_SUCCESS(setup_server_keys(server_conn, &chacha20_poly1305_key));
            EXPECT_SUCCESS(s2n_stuffer_wipe(&server_conn->out));

            EXPECT_OK(s2n_record_min_write_payload_size(server_conn, &size));
            EXPECT_EQUAL(size, RECORD_SIZE_LESS_OVERHEADS - S2N_TLS_CHACHA20_POLY1305_EXPLICIT_IV_LEN - S2N_TLS_GCM_TAG_LEN);
            r.size = size;

            EXPECT_OK(s2n_record_write(server_conn, TLS_APPLICATION_DATA, &r));
            const uint16_t wire_size = s2n_stuffer_data_available(&server_conn->out);
            EXPECT_LESS_THAN_EQUAL(wire_size, MIN_SIZE);
            EXPECT_EQUAL(RECORD_SIZE(server_conn->out.blob.data), wire_size - S2N_TLS_RECORD_HEADER_LENGTH);
        }

        /* TLS1.3 chacha20 */
        if (s2n_chacha20_poly1305.is_available()) {
            EXPECT_SUCCESS(destroy_server_keys(server_conn));
            EXPECT_SUCCESS(s2n_connection_wipe(server_conn));

            server_conn->actual_protocol_version = S2N_TLS13;
            server_conn->initial->cipher_suite->record_alg = &s2n_tls13_record_alg_chacha20_poly1305;
            uint8_t chacha20_poly1305_key_data[] = "1234567890123456789012345678901";
            struct s2n_blob chacha20_poly1305_key = { 0 };
            EXPECT_SUCCESS(s2n_blob_init(&chacha20_poly1305_key, chacha20_poly1305_key_data, sizeof(chacha20_poly1305_key_data)));

            EXPECT_SUCCESS(setup_server_keys(server_conn, &chacha20_poly1305_key));
            EXPECT_SUCCESS(s2n_stuffer_wipe(&server_conn->out));

            EXPECT_OK(s2n_record_min_write_payload_size(server_conn, &size));
            EXPECT_EQUAL(size, RECORD_SIZE_LESS_OVERHEADS - S2N_TLS_CHACHA20_POLY1305_EXPLICIT_IV_LEN - S2N_TLS_GCM_TAG_LEN - S2N_TLS_CONTENT_TYPE_LENGTH);
            r.size = size;

            EXPECT_OK(s2n_record_write(server_conn, TLS_APPLICATION_DATA, &r));
            const uint16_t wire_size = s2n_stuffer_data_available(&server_conn->out);
            EXPECT_LESS_THAN_EQUAL(wire_size, MIN_SIZE);
            EXPECT_EQUAL(RECORD_SIZE(server_conn->out.blob.data), wire_size - S2N_TLS_RECORD_HEADER_LENGTH);
        }

        /* composite */
        if (s2n_aes128_sha.is_available() && s2n_aes128_sha256.is_available()) {
            EXPECT_SUCCESS(destroy_server_keys(server_conn));
            EXPECT_SUCCESS(s2n_connection_wipe(server_conn));
            EXPECT_SUCCESS(s2n_stuffer_wipe(&server_conn->out));

            server_conn->initial->cipher_suite->record_alg = &s2n_record_alg_aes128_sha_composite;
            server_conn->actual_protocol_version = S2N_TLS11;
            uint8_t mac_key_sha[20] = "server key shaserve";
            EXPECT_OK(server_conn->initial->cipher_suite->record_alg->cipher->set_encryption_key(&server_conn->initial->server_key, &aes128));
            EXPECT_OK(server_conn->initial->cipher_suite->record_alg->cipher->set_decryption_key(&server_conn->initial->client_key, &aes128));
            EXPECT_SUCCESS(server_conn->initial->cipher_suite->record_alg->cipher->io.comp.set_mac_write_key(&server_conn->initial->server_key, mac_key_sha, sizeof(mac_key_sha)));
            EXPECT_SUCCESS(server_conn->initial->cipher_suite->record_alg->cipher->io.comp.set_mac_write_key(&server_conn->initial->client_key, mac_key_sha, sizeof(mac_key_sha)));

            EXPECT_OK(s2n_record_min_write_payload_size(server_conn, &size));
            const uint16_t COMPOSITE_BLOCK_SIZE = 16;
            const uint16_t COMPOSITE_DIGEST_LENGTH = 20;
            const uint16_t COMPOSITE_PADDING_LENGTH = 1;
            const uint16_t size_aligned_to_block = RECORD_SIZE_LESS_OVERHEADS - RECORD_SIZE_LESS_OVERHEADS % COMPOSITE_BLOCK_SIZE - COMPOSITE_DIGEST_LENGTH - COMPOSITE_PADDING_LENGTH;
            const uint16_t explicit_iv_len = 16;
            const uint16_t size_after_overheads = size_aligned_to_block - explicit_iv_len;
            EXPECT_EQUAL(size, size_after_overheads);
            r.size = size;

            EXPECT_OK(s2n_record_write(server_conn, TLS_APPLICATION_DATA, &r));
            const uint16_t wire_size = s2n_stuffer_data_available(&server_conn->out);
            EXPECT_LESS_THAN_EQUAL(wire_size, MIN_SIZE);
            EXPECT_EQUAL(RECORD_SIZE(server_conn->out.blob.data), wire_size - S2N_TLS_RECORD_HEADER_LENGTH);
        }

        r.size = sizeof(random_data);
        EXPECT_SUCCESS(s2n_connection_free(server_conn));
    };

    /* Test large fragment/record sending for TLS 1.3 */
    {
        struct s2n_connection *server_conn = NULL;
        EXPECT_NOT_NULL(server_conn = s2n_connection_new(S2N_SERVER));
        struct s2n_cipher_suite *cipher_suite = &s2n_tls13_aes_128_gcm_sha256;
        server_conn->actual_protocol_version = S2N_TLS13;
        server_conn->server->cipher_suite = cipher_suite;

        struct s2n_session_key *session_key = &server_conn->server->server_key;
        uint8_t *implicit_iv = server_conn->server->server_implicit_iv;

        /* init record algorithm */
        EXPECT_OK(cipher_suite->record_alg->cipher->init(session_key));
        S2N_BLOB_FROM_HEX(key, "0123456789abcdef0123456789abcdef");
        EXPECT_OK(cipher_suite->record_alg->cipher->set_encryption_key(session_key, &key));
        EXPECT_OK(cipher_suite->record_alg->cipher->set_decryption_key(session_key, &key));

        S2N_BLOB_FROM_HEX(iv, "0123456789abcdef01234567");

        /* copy iv bytes from input data */
        for (size_t i = 0; i < iv.size; i++) {
            implicit_iv[i] = iv.data[i];
        }

        /* Configure to use s2n maximum fragment / record settings */
        EXPECT_SUCCESS(s2n_connection_prefer_throughput(server_conn));

        /* Testing with a small blob */
        s2n_stack_blob(small_blob, ONE_BLOCK, ONE_BLOCK);
        struct iovec small_io_vec = { 0 };
        small_io_vec.iov_base = small_blob.data;
        small_io_vec.iov_len = small_blob.size;

        int bytes_taken = 0;

        const uint16_t TLS13_RECORD_OVERHEAD = 22;
        EXPECT_SUCCESS(bytes_taken = s2n_record_writev(server_conn, TLS_APPLICATION_DATA, &small_io_vec, 1, 0, small_blob.size));
        EXPECT_EQUAL(bytes_taken, ONE_BLOCK);                                                           /* we wrote the full blob size */
        EXPECT_EQUAL(s2n_stuffer_data_available(&server_conn->out), ONE_BLOCK + TLS13_RECORD_OVERHEAD); /* bytes on the wire */

        /* Check we get a friendly error if we use s2n_record_write again */
        EXPECT_ERROR_WITH_ERRNO(s2n_record_write(server_conn, TLS_APPLICATION_DATA, &small_blob), S2N_ERR_RECORD_STUFFER_NEEDS_DRAINING);
        EXPECT_SUCCESS(s2n_stuffer_wipe(&server_conn->out));
        EXPECT_OK(s2n_record_write(server_conn, TLS_APPLICATION_DATA, &small_blob));
        EXPECT_SUCCESS(s2n_stuffer_wipe(&server_conn->out));

        /* Testing a big 100k blob to be written */
        s2n_stack_blob(big_blob, ONE_HUNDRED_K, ONE_HUNDRED_K);
        struct iovec big_io_vec = { 0 };
        big_io_vec.iov_base = big_blob.data;
        big_io_vec.iov_len = big_blob.size;

        /* Test that s2n_record_writev() doesn't error on writing large payloads.
         * Also asserts the bytes written on the wire.
         */
        EXPECT_SUCCESS(bytes_taken = s2n_record_writev(server_conn, TLS_APPLICATION_DATA, &big_io_vec, 1, 0, big_blob.size));

        /* We verify that s2n_record_writev() is able to send the maximum fragment length as specified by TLS RFCs */
        const uint16_t TLS_MAX_FRAG_LEN = 16384;
        EXPECT_EQUAL(bytes_taken, TLS_MAX_FRAG_LEN);                                                           /* plaintext bytes taken */
        EXPECT_EQUAL(s2n_stuffer_data_available(&server_conn->out), TLS_MAX_FRAG_LEN + TLS13_RECORD_OVERHEAD); /* bytes sent on the wire */

        /* These are invariant regardless of s2n implementation */
        EXPECT_TRUE(bytes_taken <= S2N_TLS_MAXIMUM_FRAGMENT_LENGTH);         /* Plaintext max size - 2^14 = 16384 */
        EXPECT_TRUE(bytes_taken <= (S2N_TLS_MAXIMUM_FRAGMENT_LENGTH + 255)); /* Max record size for TLS 1.3 - 2^14 + 255 = 16639 */
        EXPECT_TRUE(s2n_stuffer_data_available(&server_conn->out) <= S2N_TLS_MAXIMUM_RECORD_LENGTH);
        EXPECT_TRUE(s2n_stuffer_data_available(&server_conn->out) <= S2N_TLS13_MAXIMUM_RECORD_LENGTH);

        EXPECT_SUCCESS(s2n_stuffer_wipe(&server_conn->out));

        /* Now escape the sandbox and attempt to get record_write to use a larger plaintext bytes */
        /* However, the max fragment length should still be bounded based on the protocol specification */
        const uint16_t MAX_FORCED_OUTGOING_FRAGMENT_LENGTH = 16400;

        server_conn->max_outgoing_fragment_length = MAX_FORCED_OUTGOING_FRAGMENT_LENGTH; /* Trigger fragment length bounding */
        EXPECT_SUCCESS(bytes_taken = s2n_record_writev(server_conn, TLS_APPLICATION_DATA, &big_io_vec, 1, 0, big_blob.size));
        EXPECT_EQUAL(bytes_taken, TLS_MAX_FRAG_LEN);
        EXPECT_SUCCESS(s2n_stuffer_wipe(&server_conn->out));

        /* Force a generous 100k resize on the outgoing record stuffer */
        EXPECT_SUCCESS(s2n_stuffer_resize(&server_conn->out, ONE_HUNDRED_K));
        server_conn->max_outgoing_fragment_length = MAX_FORCED_OUTGOING_FRAGMENT_LENGTH;
        EXPECT_SUCCESS(bytes_taken = s2n_record_writev(server_conn, TLS_APPLICATION_DATA, &big_io_vec, 1, 0, big_blob.size));
        EXPECT_EQUAL(bytes_taken, TLS_MAX_FRAG_LEN);

        EXPECT_SUCCESS(s2n_stuffer_wipe(&server_conn->out));

        EXPECT_SUCCESS(s2n_connection_free(server_conn));
    };

    /* s2n_record_max_write_size */
    {
        uint16_t result = 0;
        DEFER_CLEANUP(struct s2n_connection *conn = s2n_connection_new(S2N_SERVER),
                s2n_connection_ptr_free);
        EXPECT_NOT_NULL(conn);

        EXPECT_ERROR_WITH_ERRNO(s2n_record_max_write_size(NULL, 1, &result), S2N_ERR_NULL);
        EXPECT_ERROR_WITH_ERRNO(s2n_record_max_write_size(conn, 1, NULL), S2N_ERR_NULL);

        conn->actual_protocol_version = 0;
        conn->handshake.handshake_type = INITIAL;
        EXPECT_OK(s2n_record_max_write_size(conn, S2N_TLS_MAXIMUM_FRAGMENT_LENGTH, &result));
        EXPECT_EQUAL(result, S2N_TLS_MAXIMUM_RECORD_LENGTH);

        conn->handshake.handshake_type = NEGOTIATED;
        EXPECT_OK(s2n_record_max_write_size(conn, S2N_TLS_MAXIMUM_FRAGMENT_LENGTH, &result));
        EXPECT_EQUAL(result, S2N_TLS_MAXIMUM_RECORD_LENGTH);

        conn->actual_protocol_version = S2N_TLS12;
        EXPECT_OK(s2n_record_max_write_size(conn, S2N_TLS_MAXIMUM_FRAGMENT_LENGTH, &result));
        EXPECT_EQUAL(result, S2N_TLS12_MAXIMUM_RECORD_LENGTH);

        conn->actual_protocol_version = S2N_TLS13;
        EXPECT_OK(s2n_record_max_write_size(conn, S2N_TLS_MAXIMUM_FRAGMENT_LENGTH, &result));
        EXPECT_EQUAL(result, S2N_TLS13_MAXIMUM_RECORD_LENGTH);

        uint16_t diff = 10;
        conn->actual_protocol_version = S2N_TLS13;
        EXPECT_OK(s2n_record_max_write_size(conn, S2N_TLS_MAXIMUM_FRAGMENT_LENGTH - diff, &result));
        EXPECT_EQUAL(result, S2N_TLS13_MAXIMUM_RECORD_LENGTH - diff);
    };

    END_TEST();
}<|MERGE_RESOLUTION|>--- conflicted
+++ resolved
@@ -46,17 +46,10 @@
 
 static int setup_server_keys(struct s2n_connection *server_conn, struct s2n_blob *key)
 {
-<<<<<<< HEAD
     POSIX_GUARD_RESULT(server_conn->initial->cipher_suite->record_alg->cipher->init(&server_conn->initial->server_key));
     POSIX_GUARD_RESULT(server_conn->initial->cipher_suite->record_alg->cipher->init(&server_conn->initial->client_key));
-    POSIX_GUARD(server_conn->initial->cipher_suite->record_alg->cipher->set_encryption_key(&server_conn->initial->server_key, key));
-    POSIX_GUARD(server_conn->initial->cipher_suite->record_alg->cipher->set_decryption_key(&server_conn->initial->client_key, key));
-=======
-    POSIX_GUARD(server_conn->initial->cipher_suite->record_alg->cipher->init(&server_conn->initial->server_key));
-    POSIX_GUARD(server_conn->initial->cipher_suite->record_alg->cipher->init(&server_conn->initial->client_key));
     POSIX_GUARD_RESULT(server_conn->initial->cipher_suite->record_alg->cipher->set_encryption_key(&server_conn->initial->server_key, key));
     POSIX_GUARD_RESULT(server_conn->initial->cipher_suite->record_alg->cipher->set_decryption_key(&server_conn->initial->client_key, key));
->>>>>>> ed4be6ef
 
     return S2N_SUCCESS;
 }
@@ -89,17 +82,10 @@
 
         /* test the AES128 cipher with a SHA1 hash */
         conn->secure->cipher_suite->record_alg = &s2n_record_alg_aes128_sha;
-<<<<<<< HEAD
         EXPECT_OK(conn->secure->cipher_suite->record_alg->cipher->init(&conn->secure->server_key));
         EXPECT_OK(conn->secure->cipher_suite->record_alg->cipher->init(&conn->secure->client_key));
-        EXPECT_SUCCESS(conn->secure->cipher_suite->record_alg->cipher->set_encryption_key(&conn->secure->server_key, &aes128));
-        EXPECT_SUCCESS(conn->secure->cipher_suite->record_alg->cipher->set_decryption_key(&conn->secure->client_key, &aes128));
-=======
-        EXPECT_SUCCESS(conn->secure->cipher_suite->record_alg->cipher->init(&conn->secure->server_key));
-        EXPECT_SUCCESS(conn->secure->cipher_suite->record_alg->cipher->init(&conn->secure->client_key));
         EXPECT_OK(conn->secure->cipher_suite->record_alg->cipher->set_encryption_key(&conn->secure->server_key, &aes128));
         EXPECT_OK(conn->secure->cipher_suite->record_alg->cipher->set_decryption_key(&conn->secure->client_key, &aes128));
->>>>>>> ed4be6ef
         EXPECT_SUCCESS(s2n_hmac_init(&conn->secure->client_record_mac, S2N_HMAC_SHA1, mac_key, sizeof(mac_key)));
         EXPECT_SUCCESS(s2n_hmac_init(&conn->secure->server_record_mac, S2N_HMAC_SHA1, mac_key, sizeof(mac_key)));
         conn->actual_protocol_version = S2N_TLS11;
@@ -266,17 +252,10 @@
             struct s2n_blob des3 = { 0 };
             EXPECT_SUCCESS(s2n_blob_init(&des3, des3_key, sizeof(des3_key)));
             server_conn->server = server_conn->secure;
-<<<<<<< HEAD
             EXPECT_OK(server_conn->secure->cipher_suite->record_alg->cipher->init(&server_conn->secure->server_key));
             EXPECT_OK(server_conn->secure->cipher_suite->record_alg->cipher->init(&server_conn->secure->client_key));
-            EXPECT_SUCCESS(server_conn->secure->cipher_suite->record_alg->cipher->set_encryption_key(&server_conn->secure->server_key, &des3));
-            EXPECT_SUCCESS(server_conn->secure->cipher_suite->record_alg->cipher->set_decryption_key(&server_conn->secure->client_key, &des3));
-=======
-            EXPECT_SUCCESS(server_conn->secure->cipher_suite->record_alg->cipher->init(&server_conn->secure->server_key));
-            EXPECT_SUCCESS(server_conn->secure->cipher_suite->record_alg->cipher->init(&server_conn->secure->client_key));
             EXPECT_OK(server_conn->secure->cipher_suite->record_alg->cipher->set_encryption_key(&server_conn->secure->server_key, &des3));
             EXPECT_OK(server_conn->secure->cipher_suite->record_alg->cipher->set_decryption_key(&server_conn->secure->client_key, &des3));
->>>>>>> ed4be6ef
             EXPECT_SUCCESS(s2n_hmac_init(&server_conn->secure->server_record_mac, S2N_HMAC_SHA1, mac_key, sizeof(mac_key)));
 
             EXPECT_OK(s2n_record_min_write_payload_size(server_conn, &size));
