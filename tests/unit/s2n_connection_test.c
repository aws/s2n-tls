/*
 * Copyright Amazon.com, Inc. or its affiliates. All Rights Reserved.
 *
 * Licensed under the Apache License, Version 2.0 (the "License").
 * You may not use this file except in compliance with the License.
 * A copy of the License is located at
 *
 *  http://aws.amazon.com/apache2.0
 *
 * or in the "license" file accompanying this file. This file is distributed
 * on an "AS IS" BASIS, WITHOUT WARRANTIES OR CONDITIONS OF ANY KIND, either
 * express or implied. See the License for the specific language governing
 * permissions and limitations under the License.
 */

#include "tls/s2n_connection.h"

#include "crypto/s2n_hash.h"
#include "s2n_test.h"
#include "testlib/s2n_testlib.h"
#include "tls/extensions/s2n_client_server_name.h"
#include "tls/extensions/s2n_extension_list.h"
#include "tls/s2n_internal.h"
#include "tls/s2n_tls.h"
#include "utils/s2n_socket.h"

const uint8_t actual_version = 1, client_version = 2, server_version = 3;
static int s2n_set_test_protocol_versions(struct s2n_connection *conn)
{
    conn->actual_protocol_version = actual_version;
    conn->client_protocol_version = client_version;
    conn->server_protocol_version = server_version;
    return S2N_SUCCESS;
}

bool s2n_server_name_test_callback_flag = false;
static int s2n_server_name_test_callback(struct s2n_connection *conn, void *ctx)
{
    const char *expected_server_name = *(const char **) ctx;

    const char *actual_server_name = NULL;
    EXPECT_NOT_NULL(actual_server_name = s2n_get_server_name(conn));
    EXPECT_STRING_EQUAL(actual_server_name, expected_server_name);

    s2n_server_name_test_callback_flag = true;
    return S2N_SUCCESS;
}

S2N_RESULT s2n_test_signature_scheme_valid(s2n_tls_signature_algorithm expected_sig_alg,
        s2n_tls_signature_algorithm server_sig_alg, s2n_tls_signature_algorithm client_sig_alg,
        s2n_tls_hash_algorithm server_hash_alg, s2n_tls_hash_algorithm client_hash_alg)
{
    /* The server and client should agree */
    RESULT_ENSURE_EQ(server_sig_alg, client_sig_alg);
    RESULT_ENSURE_EQ(server_hash_alg, client_hash_alg);

    /* The certificate dictates the signature algorithm, so we know the correct algorithm */
    RESULT_ENSURE_EQ(server_sig_alg, expected_sig_alg);

    /* The security policy dictates the hash algorithm,
     * but we used a default policy so we just expect a sane, non-legacy hash.
     */
    RESULT_ENSURE_NE(server_hash_alg, S2N_TLS_HASH_NONE);
    RESULT_ENSURE_NE(server_hash_alg, S2N_TLS_HASH_MD5);
    RESULT_ENSURE_NE(server_hash_alg, S2N_TLS_HASH_SHA1);
    RESULT_ENSURE_NE(server_hash_alg, S2N_TLS_HASH_MD5_SHA1);

    return S2N_RESULT_OK;
}

S2N_RESULT s2n_test_all_signature_schemes_valid(s2n_tls_signature_algorithm expected_sig_alg,
        struct s2n_connection *server_conn, struct s2n_connection *client_conn)
{
    s2n_tls_signature_algorithm server_sig_alg = 0, client_sig_alg = 0;
    s2n_tls_hash_algorithm server_hash_alg = 0, client_hash_alg = 0;

    RESULT_GUARD_POSIX(s2n_connection_get_selected_signature_algorithm(client_conn, &client_sig_alg));
    RESULT_GUARD_POSIX(s2n_connection_get_selected_signature_algorithm(server_conn, &server_sig_alg));
    RESULT_GUARD_POSIX(s2n_connection_get_selected_digest_algorithm(client_conn, &client_hash_alg));
    RESULT_GUARD_POSIX(s2n_connection_get_selected_digest_algorithm(server_conn, &server_hash_alg));
    RESULT_GUARD(s2n_test_signature_scheme_valid(expected_sig_alg,
            server_sig_alg, client_sig_alg, server_hash_alg, client_hash_alg));

    RESULT_GUARD_POSIX(s2n_connection_get_selected_client_cert_signature_algorithm(client_conn, &client_sig_alg));
    RESULT_GUARD_POSIX(s2n_connection_get_selected_client_cert_signature_algorithm(server_conn, &server_sig_alg));
    RESULT_GUARD_POSIX(s2n_connection_get_selected_client_cert_digest_algorithm(client_conn, &client_hash_alg));
    RESULT_GUARD_POSIX(s2n_connection_get_selected_client_cert_digest_algorithm(server_conn, &server_hash_alg));
    RESULT_GUARD(s2n_test_signature_scheme_valid(expected_sig_alg,
            server_sig_alg, client_sig_alg, server_hash_alg, client_hash_alg));

    return S2N_RESULT_OK;
}

int s2n_noop_recv_cb(void *io_context, uint8_t *buf, uint32_t len)
{
    return 0;
}

int s2n_noop_send_cb(void *io_context, const uint8_t *buf, uint32_t len)
{
    return 0;
}

int main(int argc, char **argv)
{
    BEGIN_TEST();

    struct s2n_cert_chain_and_key *ecdsa_chain_and_key = NULL;
    EXPECT_SUCCESS(s2n_test_cert_chain_and_key_new(&ecdsa_chain_and_key,
            S2N_DEFAULT_ECDSA_TEST_CERT_CHAIN, S2N_DEFAULT_ECDSA_TEST_PRIVATE_KEY));

    struct s2n_cert_chain_and_key *rsa_chain_and_key = NULL;
    EXPECT_SUCCESS(s2n_test_cert_chain_and_key_new(&rsa_chain_and_key,
            S2N_DEFAULT_TEST_CERT_CHAIN, S2N_DEFAULT_TEST_PRIVATE_KEY));

<<<<<<< HEAD
=======
    /* Test s2n_connection does not grow too much.
     * s2n_connection is a very large structure. We should be working to reduce its
     * size, not increasing it.
     * This test documents changes to its size for reviewers so that we can
     * make very deliberate choices about increasing memory usage.
     *
     * We can't easily enforce an exact size for s2n_connection because it varies
     * based on some settings (like how many KEM groups are supported).
     */
    {
        /* Carefully consider any increases to this number. */
        const uint16_t max_connection_size = 4274;
        const uint16_t min_connection_size = max_connection_size * 0.9;

        size_t connection_size = sizeof(struct s2n_connection);

        if (connection_size > max_connection_size || connection_size < min_connection_size) {
            const char message[] = "s2n_connection size (%zu) no longer in (%i, %i). "
                                   "Please verify that this change was intentional and then update this test.";
            char message_buffer[sizeof(message) + 100] = { 0 };
            int r = snprintf(message_buffer, sizeof(message_buffer), message,
                    connection_size, min_connection_size, max_connection_size);
            EXPECT_TRUE(r < sizeof(message_buffer));
            FAIL_MSG(message_buffer);
        }
    };

>>>>>>> ca9691db
    /* s2n_get_server_name */
    {
        const char *test_server_name = "A server name";

        /* Safety check */
        EXPECT_NULL(s2n_get_server_name(NULL));

        /* Return NULL by default / for new connection */
        {
            struct s2n_connection *conn;
            EXPECT_NOT_NULL(conn = s2n_connection_new(S2N_CLIENT));

            EXPECT_NULL(s2n_get_server_name(conn));

            EXPECT_SUCCESS(s2n_connection_free(conn));
        };

        /* Return server_name if set */
        {
            struct s2n_connection *conn;
            EXPECT_NOT_NULL(conn = s2n_connection_new(S2N_CLIENT));
            EXPECT_SUCCESS(s2n_set_server_name(conn, test_server_name));

            const char *actual_server_name = NULL;
            EXPECT_NOT_NULL(actual_server_name = s2n_get_server_name(conn));
            EXPECT_STRING_EQUAL(actual_server_name, test_server_name);

            EXPECT_SUCCESS(s2n_connection_free(conn));
        };

        /* Return server_name if server_name extension parsed, but not yet processed */
        {
            struct s2n_connection *client_conn, *server_conn;
            EXPECT_NOT_NULL(client_conn = s2n_connection_new(S2N_CLIENT));
            EXPECT_NOT_NULL(server_conn = s2n_connection_new(S2N_SERVER));

            DEFER_CLEANUP(struct s2n_stuffer stuffer, s2n_stuffer_free);
            EXPECT_SUCCESS(s2n_stuffer_growable_alloc(&stuffer, 0));
            EXPECT_SUCCESS(s2n_set_server_name(client_conn, test_server_name));
            EXPECT_SUCCESS(s2n_client_server_name_extension.send(client_conn, &stuffer));

            s2n_extension_type_id extension_id;
            EXPECT_SUCCESS(s2n_extension_supported_iana_value_to_id(TLS_EXTENSION_SERVER_NAME, &extension_id));
            server_conn->client_hello.extensions.parsed_extensions[extension_id].extension_type = TLS_EXTENSION_SERVER_NAME;
            server_conn->client_hello.extensions.parsed_extensions[extension_id].extension = stuffer.blob;

            const char *actual_server_name = NULL;
            EXPECT_NOT_NULL(actual_server_name = s2n_get_server_name(server_conn));
            EXPECT_STRING_EQUAL(actual_server_name, test_server_name);

            EXPECT_SUCCESS(s2n_connection_free(client_conn));
            EXPECT_SUCCESS(s2n_connection_free(server_conn));
        };

        /* Test retrieving server_name via ClientHello callback,
         * which is when we expect this API to be called. */
        {
            s2n_server_name_test_callback_flag = false;

            struct s2n_config *config;
            EXPECT_NOT_NULL(config = s2n_config_new());
            EXPECT_SUCCESS(s2n_config_set_client_hello_cb(config, s2n_server_name_test_callback, &test_server_name));

            struct s2n_connection *client_conn;
            EXPECT_NOT_NULL(client_conn = s2n_connection_new(S2N_CLIENT));
            EXPECT_SUCCESS(s2n_set_server_name(client_conn, test_server_name));

            struct s2n_connection *server_conn;
            EXPECT_NOT_NULL(server_conn = s2n_connection_new(S2N_SERVER));
            EXPECT_SUCCESS(s2n_connection_set_config(server_conn, config));

            EXPECT_SUCCESS(s2n_client_hello_send(client_conn));
            EXPECT_SUCCESS(s2n_stuffer_copy(&client_conn->handshake.io, &server_conn->handshake.io,
                    s2n_stuffer_data_available(&client_conn->handshake.io)));

            /* This function can succeed or fail -- it doesn't affect the test. */
            s2n_client_hello_recv(server_conn);

            /* Make sure the callback actually fired. If it did,
             * then the actual test ran and we have verified the server name. */
            EXPECT_TRUE(s2n_server_name_test_callback_flag);

            EXPECT_SUCCESS(s2n_connection_free(client_conn));
            EXPECT_SUCCESS(s2n_connection_free(server_conn));
            EXPECT_SUCCESS(s2n_config_free(config));
        };
    };

    /* s2n_connection_get_protocol_version */
    {
        struct s2n_connection *client_conn, *server_conn;
        EXPECT_NOT_NULL(client_conn = s2n_connection_new(S2N_CLIENT));
        EXPECT_SUCCESS(s2n_set_test_protocol_versions(client_conn));
        EXPECT_NOT_NULL(server_conn = s2n_connection_new(S2N_SERVER));
        EXPECT_SUCCESS(s2n_set_test_protocol_versions(server_conn));

        /* Handle null */
        EXPECT_EQUAL(s2n_connection_get_protocol_version(NULL), S2N_UNKNOWN_PROTOCOL_VERSION);

        /* Return actual if set */
        EXPECT_EQUAL(s2n_connection_get_protocol_version(client_conn), actual_version);
        EXPECT_EQUAL(s2n_connection_get_protocol_version(server_conn), actual_version);

        /* If actual version not set, result version for mode */
        client_conn->actual_protocol_version = S2N_UNKNOWN_PROTOCOL_VERSION;
        EXPECT_EQUAL(s2n_connection_get_protocol_version(client_conn), client_version);
        server_conn->actual_protocol_version = S2N_UNKNOWN_PROTOCOL_VERSION;
        EXPECT_EQUAL(s2n_connection_get_protocol_version(server_conn), server_version);

        EXPECT_SUCCESS(s2n_connection_free(client_conn));
        EXPECT_SUCCESS(s2n_connection_free(server_conn));
    };

    /* Test: get selected digest alg */
    {
        struct s2n_connection *conn;
        EXPECT_NOT_NULL(conn = s2n_connection_new(S2N_CLIENT));

        s2n_tls_hash_algorithm output = { 0 };

        EXPECT_FAILURE(s2n_connection_get_selected_digest_algorithm(NULL, &output));
        EXPECT_FAILURE(s2n_connection_get_selected_digest_algorithm(conn, NULL));
        EXPECT_FAILURE(s2n_connection_get_selected_client_cert_digest_algorithm(NULL, &output));
        EXPECT_FAILURE(s2n_connection_get_selected_client_cert_digest_algorithm(conn, NULL));

        EXPECT_SUCCESS(s2n_connection_get_selected_client_cert_digest_algorithm(conn, &output));
        EXPECT_EQUAL(S2N_TLS_HASH_NONE, output);

        EXPECT_SUCCESS(s2n_connection_get_selected_digest_algorithm(conn, &output));
        EXPECT_EQUAL(S2N_TLS_HASH_NONE, output);

        s2n_tls_hash_algorithm expected_output[] = {
            S2N_TLS_HASH_NONE, S2N_TLS_HASH_MD5,
            S2N_TLS_HASH_SHA1, S2N_TLS_HASH_SHA224,
            S2N_TLS_HASH_SHA256, S2N_TLS_HASH_SHA384,
            S2N_TLS_HASH_SHA512, S2N_TLS_HASH_MD5_SHA1,
            S2N_TLS_HASH_NONE
        };

        for (size_t i = S2N_TLS_HASH_NONE; i <= UINT16_MAX; i++) {
            conn->handshake_params.client_cert_sig_scheme.hash_alg = i;
            conn->handshake_params.conn_sig_scheme.hash_alg = i;
            if (i <= S2N_HASH_SENTINEL) {
                EXPECT_SUCCESS(s2n_connection_get_selected_client_cert_digest_algorithm(conn, &output));
                EXPECT_EQUAL(expected_output[i], output);

                EXPECT_SUCCESS(s2n_connection_get_selected_digest_algorithm(conn, &output));
                EXPECT_EQUAL(expected_output[i], output);
            } else {
                EXPECT_SUCCESS(s2n_connection_get_selected_client_cert_digest_algorithm(conn, &output));
                EXPECT_EQUAL(S2N_TLS_HASH_NONE, output);

                EXPECT_SUCCESS(s2n_connection_get_selected_digest_algorithm(conn, &output));
                EXPECT_EQUAL(S2N_TLS_HASH_NONE, output);
            }
        }

        EXPECT_SUCCESS(s2n_connection_free(conn));
    };

    /* Test: get selected signature alg */
    {
        struct s2n_connection *conn;
        EXPECT_NOT_NULL(conn = s2n_connection_new(S2N_CLIENT));

        s2n_tls_signature_algorithm output = { 0 };

        EXPECT_FAILURE(s2n_connection_get_selected_signature_algorithm(NULL, &output));
        EXPECT_FAILURE(s2n_connection_get_selected_signature_algorithm(conn, NULL));
        EXPECT_FAILURE(s2n_connection_get_selected_client_cert_signature_algorithm(NULL, &output));
        EXPECT_FAILURE(s2n_connection_get_selected_client_cert_signature_algorithm(conn, NULL));

        EXPECT_SUCCESS(s2n_connection_get_selected_client_cert_signature_algorithm(conn, &output));
        EXPECT_EQUAL(S2N_TLS_SIGNATURE_ANONYMOUS, output);

        EXPECT_SUCCESS(s2n_connection_get_selected_signature_algorithm(conn, &output));
        EXPECT_EQUAL(S2N_TLS_SIGNATURE_ANONYMOUS, output);

        s2n_tls_signature_algorithm expected_output[] = {
            [S2N_SIGNATURE_ANONYMOUS] = S2N_TLS_SIGNATURE_ANONYMOUS,
            [S2N_SIGNATURE_RSA] = S2N_TLS_SIGNATURE_RSA,
            [S2N_SIGNATURE_ECDSA] = S2N_TLS_SIGNATURE_ECDSA,
            [S2N_SIGNATURE_RSA_PSS_RSAE] = S2N_TLS_SIGNATURE_RSA_PSS_RSAE,
            [S2N_SIGNATURE_RSA_PSS_PSS] = S2N_TLS_SIGNATURE_RSA_PSS_PSS,
        };

        for (size_t i = 0; i <= UINT16_MAX; i++) {
            conn->handshake_params.client_cert_sig_scheme.sig_alg = i;
            conn->handshake_params.conn_sig_scheme.sig_alg = i;

            if (i < s2n_array_len(expected_output)) {
                EXPECT_SUCCESS(s2n_connection_get_selected_client_cert_signature_algorithm(conn, &output));
                EXPECT_EQUAL(expected_output[i], output);

                EXPECT_SUCCESS(s2n_connection_get_selected_signature_algorithm(conn, &output));
                EXPECT_EQUAL(expected_output[i], output);
            } else {
                EXPECT_SUCCESS(s2n_connection_get_selected_client_cert_signature_algorithm(conn, &output));
                EXPECT_EQUAL(S2N_TLS_SIGNATURE_ANONYMOUS, output);

                EXPECT_SUCCESS(s2n_connection_get_selected_signature_algorithm(conn, &output));
                EXPECT_EQUAL(S2N_TLS_SIGNATURE_ANONYMOUS, output);
            }
        }

        EXPECT_SUCCESS(s2n_connection_free(conn));
    };

    /* Test: signature algorithm and hash can be retrieved after the handshake.
     * Check both TLS1.2 and TLS1.3, because they use different signature negotiation logic.
     * Check for both the server and client certificates, because they use different negotiation logic.
     */
    {
        /* TLS1.3 */
        if (s2n_is_tls13_fully_supported()) {
            struct s2n_config *config = s2n_config_new();
            EXPECT_NOT_NULL(config);
            EXPECT_SUCCESS(s2n_config_set_unsafe_for_testing(config));
            EXPECT_SUCCESS(s2n_config_set_client_auth_type(config, S2N_CERT_AUTH_REQUIRED));
            EXPECT_SUCCESS(s2n_config_add_cert_chain_and_key_to_store(config, ecdsa_chain_and_key));
            EXPECT_SUCCESS(s2n_config_set_cipher_preferences(config, "default_tls13"));

            struct s2n_connection *client_conn = s2n_connection_new(S2N_CLIENT);
            EXPECT_NOT_NULL(client_conn);
            EXPECT_SUCCESS(s2n_connection_set_config(client_conn, config));

            struct s2n_connection *server_conn = s2n_connection_new(S2N_SERVER);
            EXPECT_NOT_NULL(server_conn);
            EXPECT_SUCCESS(s2n_connection_set_config(server_conn, config));

            struct s2n_test_io_pair io_pair = { 0 };
            EXPECT_SUCCESS(s2n_io_pair_init_non_blocking(&io_pair));
            EXPECT_SUCCESS(s2n_connection_set_io_pair(client_conn, &io_pair));
            EXPECT_SUCCESS(s2n_connection_set_io_pair(server_conn, &io_pair));

            EXPECT_SUCCESS(s2n_negotiate_test_server_and_client(server_conn, client_conn));
            EXPECT_EQUAL(server_conn->actual_protocol_version, S2N_TLS13);
            EXPECT_EQUAL(server_conn->actual_protocol_version, S2N_TLS13);
            EXPECT_OK(s2n_test_all_signature_schemes_valid(S2N_TLS_SIGNATURE_ECDSA, server_conn, client_conn));

            EXPECT_SUCCESS(s2n_connection_free(server_conn));
            EXPECT_SUCCESS(s2n_connection_free(client_conn));
            EXPECT_SUCCESS(s2n_io_pair_close(&io_pair));
            EXPECT_SUCCESS(s2n_config_free(config));
        }

        /* TLS1.2 */
        {
            struct s2n_config *config = s2n_config_new();
            EXPECT_NOT_NULL(config);
            EXPECT_SUCCESS(s2n_config_set_unsafe_for_testing(config));
            EXPECT_SUCCESS(s2n_config_set_client_auth_type(config, S2N_CERT_AUTH_REQUIRED));
            EXPECT_SUCCESS(s2n_config_add_cert_chain_and_key_to_store(config, rsa_chain_and_key));
            EXPECT_SUCCESS(s2n_config_set_cipher_preferences(config, "default"));

            struct s2n_connection *client_conn = s2n_connection_new(S2N_CLIENT);
            EXPECT_NOT_NULL(client_conn);
            EXPECT_SUCCESS(s2n_connection_set_config(client_conn, config));

            struct s2n_connection *server_conn = s2n_connection_new(S2N_SERVER);
            EXPECT_NOT_NULL(server_conn);
            EXPECT_SUCCESS(s2n_connection_set_config(server_conn, config));

            struct s2n_test_io_pair io_pair = { 0 };
            EXPECT_SUCCESS(s2n_io_pair_init_non_blocking(&io_pair));
            EXPECT_SUCCESS(s2n_connection_set_io_pair(client_conn, &io_pair));
            EXPECT_SUCCESS(s2n_connection_set_io_pair(server_conn, &io_pair));

            EXPECT_SUCCESS(s2n_negotiate_test_server_and_client(server_conn, client_conn));
            EXPECT_EQUAL(server_conn->actual_protocol_version, S2N_TLS12);
            EXPECT_EQUAL(server_conn->actual_protocol_version, S2N_TLS12);
            EXPECT_OK(s2n_test_all_signature_schemes_valid(S2N_TLS_SIGNATURE_RSA, server_conn, client_conn));

            EXPECT_SUCCESS(s2n_connection_free(server_conn));
            EXPECT_SUCCESS(s2n_connection_free(client_conn));
            EXPECT_SUCCESS(s2n_io_pair_close(&io_pair));
            EXPECT_SUCCESS(s2n_config_free(config));
        };
    };

    /* s2n_connection_set_max_fragment_length */
    {
        const uint8_t mfl_code = S2N_TLS_MAX_FRAG_LEN_1024;
        const uint16_t mfl_code_value = 1024;
        const uint16_t low_mfl = 10;
        const uint16_t high_mfl = UINT16_MAX;

        /* Safety check */
        EXPECT_ERROR_WITH_ERRNO(s2n_connection_set_max_fragment_length(NULL, 1), S2N_ERR_NULL);

        struct s2n_connection *conn = s2n_connection_new(S2N_CLIENT);
        EXPECT_NOT_NULL(conn);

        /* Default behavior - set high mfl */
        {
            conn->max_outgoing_fragment_length = 1;
            EXPECT_OK(s2n_connection_set_max_fragment_length(conn, high_mfl));
            EXPECT_EQUAL(conn->max_outgoing_fragment_length, high_mfl);
            EXPECT_EQUAL(conn->out.blob.size, 0);
        };

        /* Default behavior - set low mfl */
        {
            conn->max_outgoing_fragment_length = 1;
            EXPECT_OK(s2n_connection_set_max_fragment_length(conn, low_mfl));
            EXPECT_EQUAL(conn->max_outgoing_fragment_length, low_mfl);
            EXPECT_EQUAL(conn->out.blob.size, 0);
        };

        /* After extension - don't set mfl higher than agreed with peer */
        {
            conn->negotiated_mfl_code = mfl_code;
            conn->max_outgoing_fragment_length = 1;
            EXPECT_OK(s2n_connection_set_max_fragment_length(conn, high_mfl));
            EXPECT_EQUAL(conn->max_outgoing_fragment_length, mfl_code_value);
            EXPECT_EQUAL(conn->out.blob.size, 0);
        };

        /* After extension - set mfl lower than agreed with peer */
        {
            conn->negotiated_mfl_code = mfl_code;
            conn->max_outgoing_fragment_length = 1;
            EXPECT_OK(s2n_connection_set_max_fragment_length(conn, low_mfl));
            EXPECT_EQUAL(conn->max_outgoing_fragment_length, low_mfl);
            EXPECT_EQUAL(conn->out.blob.size, 0);
        };

        /* After extension - invalid negotiated mfl */
        {
            conn->negotiated_mfl_code = UINT8_MAX;
            EXPECT_ERROR_WITH_ERRNO(s2n_connection_set_max_fragment_length(conn, low_mfl), S2N_ERR_SAFETY);
            conn->negotiated_mfl_code = 0;
        };

        /* output IO buffer already allocated: resize for higher mfl */
        {
            EXPECT_SUCCESS(s2n_realloc(&conn->out.blob, 1));
            EXPECT_OK(s2n_connection_set_max_fragment_length(conn, S2N_TLS_MAXIMUM_FRAGMENT_LENGTH));
            EXPECT_EQUAL(conn->max_outgoing_fragment_length, S2N_TLS_MAXIMUM_FRAGMENT_LENGTH);
            EXPECT_EQUAL(conn->out.blob.size, S2N_TLS_MAXIMUM_RECORD_LENGTH);
            EXPECT_SUCCESS(s2n_free(&conn->out.blob));
        };

        /* output IO buffer already allocated: do nothing for lower mfl */
        {
            EXPECT_SUCCESS(s2n_realloc(&conn->out.blob, UINT16_MAX));
            EXPECT_OK(s2n_connection_set_max_fragment_length(conn, low_mfl));
            EXPECT_EQUAL(conn->max_outgoing_fragment_length, low_mfl);
            EXPECT_EQUAL(conn->out.blob.size, UINT16_MAX);
            EXPECT_SUCCESS(s2n_free(&conn->out.blob));
        }

        EXPECT_SUCCESS(s2n_connection_free(conn));
    };

    /* s2n_connection set fd functionality */
    {
        static const int READFD = 1;
        static const int WRITEFD = 2;
        static int getReadFd, getWriteFd;

        /* Safety checks */
        EXPECT_FAILURE_WITH_ERRNO(s2n_connection_set_fd(NULL, READFD), S2N_ERR_NULL);
        EXPECT_FAILURE_WITH_ERRNO(s2n_connection_set_read_fd(NULL, READFD), S2N_ERR_NULL);
        EXPECT_FAILURE_WITH_ERRNO(s2n_connection_set_write_fd(NULL, WRITEFD), S2N_ERR_NULL);
        EXPECT_FAILURE_WITH_ERRNO(s2n_connection_get_write_fd(NULL, &getWriteFd), S2N_ERR_NULL);
        EXPECT_FAILURE_WITH_ERRNO(s2n_connection_get_read_fd(NULL, &getReadFd), S2N_ERR_NULL);

        struct s2n_connection *conn = s2n_connection_new(S2N_CLIENT);
        EXPECT_NOT_NULL(conn);

        /* check getter API after s2n_connection_set_fd */
        EXPECT_SUCCESS(s2n_connection_set_fd(conn, READFD));
        EXPECT_SUCCESS(s2n_connection_get_write_fd(conn, &getWriteFd));
        EXPECT_SUCCESS(s2n_connection_get_read_fd(conn, &getReadFd));
        EXPECT_EQUAL(getReadFd, READFD);
        EXPECT_EQUAL(getWriteFd, READFD);

        /* check getter API after s2n_connection_set_read_fd */
        EXPECT_SUCCESS(s2n_connection_wipe(conn));
        EXPECT_SUCCESS(s2n_connection_set_read_fd(conn, READFD));
        EXPECT_FAILURE_WITH_ERRNO(s2n_connection_get_write_fd(conn, &getWriteFd), S2N_ERR_INVALID_STATE);
        EXPECT_SUCCESS(s2n_connection_get_read_fd(conn, &getReadFd));
        EXPECT_EQUAL(getReadFd, READFD);

        /* check getter API after s2n_connection_set_write_fd */
        EXPECT_SUCCESS(s2n_connection_wipe(conn));
        EXPECT_SUCCESS(s2n_connection_set_write_fd(conn, WRITEFD));
        EXPECT_SUCCESS(s2n_connection_get_write_fd(conn, &getWriteFd));
        EXPECT_FAILURE_WITH_ERRNO(s2n_connection_get_read_fd(conn, &getReadFd), S2N_ERR_INVALID_STATE);
        EXPECT_EQUAL(getWriteFd, WRITEFD);

        EXPECT_SUCCESS(s2n_connection_free(conn));
    };

    /* s2n_connection_set_fd can be called twice in a row */
    {
        static const int OLDFD = 1;
        static const int NEWFD = 2;
        static int getReadFd, getWriteFd;

        struct s2n_connection *conn = s2n_connection_new(S2N_CLIENT);
        EXPECT_NOT_NULL(conn);

        EXPECT_SUCCESS(s2n_connection_set_fd(conn, OLDFD));
        EXPECT_SUCCESS(s2n_connection_set_fd(conn, NEWFD));

        EXPECT_SUCCESS(s2n_connection_get_write_fd(conn, &getWriteFd));
        EXPECT_SUCCESS(s2n_connection_get_read_fd(conn, &getReadFd));
        EXPECT_EQUAL(getReadFd, NEWFD);
        EXPECT_EQUAL(getWriteFd, NEWFD);

        EXPECT_SUCCESS(s2n_connection_free(conn));
    };

    /* s2n_connection_set_read_fd and s2n_connection_set_write_fd can be called
     * after s2n_connection_set_fd */
    {
        static const int OLDFD = 1;
        static const int NEWFD = 2;
        static int getReadFd, getWriteFd;

        struct s2n_connection *conn = s2n_connection_new(S2N_CLIENT);
        EXPECT_NOT_NULL(conn);

        EXPECT_SUCCESS(s2n_connection_set_fd(conn, OLDFD));
        EXPECT_SUCCESS(s2n_connection_set_read_fd(conn, NEWFD));
        EXPECT_SUCCESS(s2n_connection_set_write_fd(conn, NEWFD));

        EXPECT_SUCCESS(s2n_connection_get_write_fd(conn, &getWriteFd));
        EXPECT_SUCCESS(s2n_connection_get_read_fd(conn, &getReadFd));
        EXPECT_EQUAL(getReadFd, NEWFD);
        EXPECT_EQUAL(getWriteFd, NEWFD);

        EXPECT_SUCCESS(s2n_connection_free(conn));
    };

    /* The default s2n socket read/write setup can be used with a user-defined send/recv setup */
    {
        static const int READFD = 1;
        static const int WRITEFD = 2;
        uint8_t socket_ctx[] = { "Some test context" };

        struct s2n_connection *conn = s2n_connection_new(S2N_CLIENT);
        EXPECT_NOT_NULL(conn);

        EXPECT_SUCCESS(s2n_connection_set_read_fd(conn, READFD));
        EXPECT_SUCCESS(s2n_connection_set_send_cb(conn, s2n_noop_send_cb));
        EXPECT_SUCCESS(s2n_connection_set_send_ctx(conn, socket_ctx));

        EXPECT_SUCCESS(s2n_connection_wipe(conn));

        EXPECT_SUCCESS(s2n_connection_set_write_fd(conn, WRITEFD));
        EXPECT_SUCCESS(s2n_connection_set_recv_cb(conn, s2n_noop_recv_cb));
        EXPECT_SUCCESS(s2n_connection_set_recv_ctx(conn, socket_ctx));

        EXPECT_SUCCESS(s2n_connection_free(conn));
    };

    /* The default s2n socket read/write setup can be overwritten by custom socket setup */
    {
        static const int READFD = 1;
        uint8_t socket_ctx[] = { "Some test context" };

        struct s2n_connection *conn = s2n_connection_new(S2N_CLIENT);
        EXPECT_NOT_NULL(conn);

        /* Connection sets up the default socket functions */
        EXPECT_SUCCESS(s2n_connection_set_fd(conn, READFD));
        EXPECT_NOT_NULL(conn->send);
        EXPECT_NOT_NULL(conn->recv);

        /* Setting up custom socket contexts will remove default socket functions */
        EXPECT_SUCCESS(s2n_connection_set_send_ctx(conn, socket_ctx));
        EXPECT_SUCCESS(s2n_connection_set_recv_ctx(conn, socket_ctx));
        EXPECT_NULL(conn->send);
        EXPECT_NULL(conn->recv);

        /* Setup default socket functions again */
        EXPECT_SUCCESS(s2n_connection_set_fd(conn, READFD));
        EXPECT_NOT_NULL(conn->send_io_context);
        EXPECT_NOT_NULL(conn->recv_io_context);

        /* Setting up custom socket functions will remove default socket contexts */
        EXPECT_SUCCESS(s2n_connection_set_send_cb(conn, s2n_noop_send_cb));
        EXPECT_SUCCESS(s2n_connection_set_recv_cb(conn, s2n_noop_recv_cb));
        EXPECT_NULL(conn->send_io_context);
        EXPECT_NULL(conn->recv_io_context);

        EXPECT_SUCCESS(s2n_connection_free(conn));
    };

    /* Test s2n_connection_get_config */
    {
        struct s2n_config *returned_config = NULL;
        struct s2n_config *config = s2n_config_new();
        EXPECT_NOT_NULL(config);

        struct s2n_connection *conn = s2n_connection_new(S2N_CLIENT);
        EXPECT_FAILURE_WITH_ERRNO(s2n_connection_get_config(conn, &returned_config), S2N_ERR_NULL);

        EXPECT_SUCCESS(s2n_connection_set_config(conn, config));
        EXPECT_SUCCESS(s2n_connection_get_config(conn, &returned_config));
        EXPECT_EQUAL(returned_config, config);

        EXPECT_SUCCESS(s2n_connection_free(conn));
        EXPECT_SUCCESS(s2n_config_free(config));
    };

    /* Test s2n_connection_get_wire_bytes_out */
    {
        DEFER_CLEANUP(struct s2n_connection *conn = s2n_connection_new(S2N_CLIENT),
                s2n_connection_ptr_free);
        EXPECT_NOT_NULL(conn);
        EXPECT_EQUAL(0, s2n_connection_get_wire_bytes_out(conn));

        uint64_t magic_number = 123456;
        conn->wire_bytes_out = magic_number;
        EXPECT_EQUAL(magic_number, s2n_connection_get_wire_bytes_out(conn));
    };

    /* Test connection reuse when memory freed */
    {
        DEFER_CLEANUP(struct s2n_config *config = s2n_config_new(), s2n_config_ptr_free);
        EXPECT_NOT_NULL(config);
        EXPECT_SUCCESS(s2n_config_set_cipher_preferences(config, "default_tls13"));
        EXPECT_SUCCESS(s2n_config_set_unsafe_for_testing(config));
        EXPECT_SUCCESS(s2n_config_add_cert_chain_and_key_to_store(config, ecdsa_chain_and_key));

        DEFER_CLEANUP(struct s2n_connection *client_conn = s2n_connection_new(S2N_CLIENT),
                s2n_connection_ptr_free);
        EXPECT_NOT_NULL(client_conn);
        EXPECT_SUCCESS(s2n_connection_set_config(client_conn, config));

        DEFER_CLEANUP(struct s2n_connection *server_conn = s2n_connection_new(S2N_SERVER),
                s2n_connection_ptr_free);
        EXPECT_NOT_NULL(server_conn);
        EXPECT_SUCCESS(s2n_connection_set_config(server_conn, config));

        uint8_t app_data[100] = "hello world";
        s2n_blocked_status blocked = S2N_NOT_BLOCKED;

        for (size_t i = 0; i < 10; i++) {
            DEFER_CLEANUP(struct s2n_test_io_pair io_pair = { 0 }, s2n_io_pair_close);
            EXPECT_SUCCESS(s2n_io_pair_init_non_blocking(&io_pair));
            EXPECT_SUCCESS(s2n_connections_set_io_pair(client_conn, server_conn, &io_pair));

            /* Handshake */
            EXPECT_SUCCESS(s2n_negotiate_test_server_and_client(server_conn, client_conn));

            /* Free handshake memory */
            EXPECT_SUCCESS(s2n_connection_free_handshake(client_conn));
            EXPECT_SUCCESS(s2n_connection_free_handshake(server_conn));

            /* Send and recv data */
            EXPECT_EQUAL(s2n_send(client_conn, app_data, sizeof(app_data), &blocked), sizeof(app_data));
            EXPECT_EQUAL(s2n_recv(server_conn, app_data, sizeof(app_data), &blocked), sizeof(app_data));
            EXPECT_EQUAL(s2n_send(server_conn, app_data, sizeof(app_data), &blocked), sizeof(app_data));
            EXPECT_EQUAL(s2n_recv(client_conn, app_data, sizeof(app_data), &blocked), sizeof(app_data));

            /* Free io buffers */
            EXPECT_SUCCESS(s2n_connection_release_buffers(client_conn));
            EXPECT_SUCCESS(s2n_connection_release_buffers(server_conn));

            /* Reuse connections */
            EXPECT_SUCCESS(s2n_connection_wipe(client_conn));
            EXPECT_SUCCESS(s2n_connection_wipe(server_conn));
        }
    };

    /* Test post-handshake buffer lifecycle */
    {
        const uint32_t size = 10;

        /* Test s2n_connection_wipe */
        {
            DEFER_CLEANUP(struct s2n_connection *conn = s2n_connection_new(S2N_CLIENT),
                    s2n_connection_ptr_free);
            EXPECT_NOT_NULL(conn);

            /* Test uninitialized */
            for (size_t i = 0; i < 3; i++) {
                EXPECT_FALSE(conn->post_handshake.in.growable);
                EXPECT_FALSE(conn->post_handshake.in.alloced);
                EXPECT_EQUAL(conn->post_handshake.in.blob.size, 0);

                EXPECT_SUCCESS(s2n_connection_wipe(conn));
                EXPECT_EQUAL(conn->post_handshake.in.blob.size, 0);
            }

            /* Test with dynamic buffer */
            for (size_t i = 0; i < 3; i++) {
                EXPECT_SUCCESS(s2n_stuffer_growable_alloc(&conn->post_handshake.in, size));
                EXPECT_TRUE(conn->post_handshake.in.growable);
                EXPECT_TRUE(conn->post_handshake.in.alloced);
                EXPECT_EQUAL(conn->post_handshake.in.blob.size, size);

                EXPECT_SUCCESS(s2n_connection_wipe(conn));
                EXPECT_EQUAL(conn->post_handshake.in.blob.size, 0);
            }

            /* Test with static buffer */
            for (size_t i = 0; i < 3; i++) {
                struct s2n_blob static_blob = { 0 };
                EXPECT_SUCCESS(s2n_blob_init(&static_blob, conn->post_handshake.header_in,
                        sizeof(conn->post_handshake.header_in)));
                EXPECT_SUCCESS(s2n_stuffer_init(&conn->post_handshake.in, &static_blob));
                EXPECT_FALSE(conn->post_handshake.in.growable);
                EXPECT_FALSE(conn->post_handshake.in.alloced);
                EXPECT_NOT_EQUAL(conn->post_handshake.in.blob.size, 0);

                EXPECT_SUCCESS(s2n_connection_wipe(conn));
                EXPECT_EQUAL(conn->post_handshake.in.blob.size, 0);
            }
        };

        /* Test s2n_connection_release_buffers */
        {
            DEFER_CLEANUP(struct s2n_connection *conn = s2n_connection_new(S2N_CLIENT),
                    s2n_connection_ptr_free);
            EXPECT_NOT_NULL(conn);

            /* Test uninitialized */
            for (size_t i = 0; i < 3; i++) {
                EXPECT_FALSE(conn->post_handshake.in.growable);
                EXPECT_FALSE(conn->post_handshake.in.alloced);
                EXPECT_EQUAL(conn->post_handshake.in.blob.size, 0);

                EXPECT_SUCCESS(s2n_connection_release_buffers(conn));
                EXPECT_EQUAL(conn->post_handshake.in.blob.size, 0);
            }

            /* Test with dynamic buffer */
            for (size_t i = 0; i < 3; i++) {
                EXPECT_SUCCESS(s2n_stuffer_growable_alloc(&conn->post_handshake.in, size));
                EXPECT_TRUE(conn->post_handshake.in.growable);
                EXPECT_TRUE(conn->post_handshake.in.alloced);
                EXPECT_EQUAL(conn->post_handshake.in.blob.size, size);

                EXPECT_SUCCESS(s2n_connection_release_buffers(conn));
                EXPECT_EQUAL(conn->post_handshake.in.blob.size, 0);
            }

            /* Test with static memory */
            for (size_t i = 0; i < 3; i++) {
                struct s2n_blob static_blob = { 0 };
                EXPECT_SUCCESS(s2n_blob_init(&static_blob, conn->post_handshake.header_in,
                        sizeof(conn->post_handshake.header_in)));
                EXPECT_SUCCESS(s2n_stuffer_init(&conn->post_handshake.in, &static_blob));
                EXPECT_FALSE(conn->post_handshake.in.growable);
                EXPECT_FALSE(conn->post_handshake.in.alloced);
                EXPECT_NOT_EQUAL(conn->post_handshake.in.blob.size, 0);

                EXPECT_SUCCESS(s2n_connection_release_buffers(conn));
                EXPECT_EQUAL(conn->post_handshake.in.blob.size, 0);
            }

            /* Fails to release if in use */
            {
                EXPECT_SUCCESS(s2n_stuffer_growable_alloc(&conn->post_handshake.in, size));
                EXPECT_SUCCESS(s2n_stuffer_write_uint8(&conn->post_handshake.in, 1));
                EXPECT_FAILURE_WITH_ERRNO(s2n_connection_release_buffers(conn),
                        S2N_ERR_STUFFER_HAS_UNPROCESSED_DATA);
                EXPECT_NOT_EQUAL(conn->post_handshake.in.blob.size, 0);
            };
        };
    };

    /* Test: s2n_connection_check_io_status */
    {
        /* Safety */
        {
            DEFER_CLEANUP(struct s2n_connection *conn = s2n_connection_new(S2N_CLIENT),
                    s2n_connection_ptr_free);
            EXPECT_NOT_NULL(conn);

            EXPECT_FALSE(s2n_connection_check_io_status(NULL, S2N_IO_WRITABLE));
            EXPECT_FALSE(s2n_connection_check_io_status(NULL, S2N_IO_READABLE));
            EXPECT_FALSE(s2n_connection_check_io_status(NULL, S2N_IO_FULL_DUPLEX));
            EXPECT_FALSE(s2n_connection_check_io_status(NULL, S2N_IO_CLOSED));
            EXPECT_FALSE(s2n_connection_check_io_status(NULL, 10));
            EXPECT_FALSE(s2n_connection_check_io_status(conn, 10));

            EXPECT_TRUE(s2n_connection_check_io_status(conn, S2N_IO_WRITABLE));
            conn->write_closed = 10;
            EXPECT_FALSE(s2n_connection_check_io_status(conn, S2N_IO_WRITABLE));

            EXPECT_TRUE(s2n_connection_check_io_status(conn, S2N_IO_READABLE));
            conn->read_closed = 10;
            EXPECT_FALSE(s2n_connection_check_io_status(conn, S2N_IO_READABLE));
        }

        /* TLS1.2 */
        {
            DEFER_CLEANUP(struct s2n_connection *conn = s2n_connection_new(S2N_CLIENT),
                    s2n_connection_ptr_free);
            EXPECT_NOT_NULL(conn);
            conn->actual_protocol_version = S2N_TLS12;

            /* Full duplex by default */
            EXPECT_TRUE(s2n_connection_check_io_status(conn, S2N_IO_WRITABLE));
            EXPECT_TRUE(s2n_connection_check_io_status(conn, S2N_IO_READABLE));
            EXPECT_TRUE(s2n_connection_check_io_status(conn, S2N_IO_FULL_DUPLEX));
            EXPECT_FALSE(s2n_connection_check_io_status(conn, S2N_IO_CLOSED));

            /* Close write */
            conn->write_closed = 1;
            EXPECT_FALSE(s2n_connection_check_io_status(conn, S2N_IO_WRITABLE));
            EXPECT_FALSE(s2n_connection_check_io_status(conn, S2N_IO_READABLE));
            EXPECT_FALSE(s2n_connection_check_io_status(conn, S2N_IO_FULL_DUPLEX));
            EXPECT_TRUE(s2n_connection_check_io_status(conn, S2N_IO_CLOSED));
            conn->write_closed = 0;

            /* Close read */
            conn->read_closed = 1;
            EXPECT_FALSE(s2n_connection_check_io_status(conn, S2N_IO_WRITABLE));
            EXPECT_FALSE(s2n_connection_check_io_status(conn, S2N_IO_READABLE));
            EXPECT_FALSE(s2n_connection_check_io_status(conn, S2N_IO_FULL_DUPLEX));
            EXPECT_TRUE(s2n_connection_check_io_status(conn, S2N_IO_CLOSED));
            conn->read_closed = 0;

            /* Close both */
            conn->read_closed = 1;
            conn->write_closed = 1;
            EXPECT_FALSE(s2n_connection_check_io_status(conn, S2N_IO_WRITABLE));
            EXPECT_FALSE(s2n_connection_check_io_status(conn, S2N_IO_READABLE));
            EXPECT_FALSE(s2n_connection_check_io_status(conn, S2N_IO_FULL_DUPLEX));
            EXPECT_TRUE(s2n_connection_check_io_status(conn, S2N_IO_CLOSED));
        };

        /* TLS1.3 */
        {
            DEFER_CLEANUP(struct s2n_connection *conn = s2n_connection_new(S2N_CLIENT),
                    s2n_connection_ptr_free);
            EXPECT_NOT_NULL(conn);
            conn->actual_protocol_version = S2N_TLS13;

            /* Full duplex by default */
            EXPECT_TRUE(s2n_connection_check_io_status(conn, S2N_IO_WRITABLE));
            EXPECT_TRUE(s2n_connection_check_io_status(conn, S2N_IO_READABLE));
            EXPECT_TRUE(s2n_connection_check_io_status(conn, S2N_IO_FULL_DUPLEX));
            EXPECT_FALSE(s2n_connection_check_io_status(conn, S2N_IO_CLOSED));

            /* Close write */
            conn->write_closed = 1;
            EXPECT_FALSE(s2n_connection_check_io_status(conn, S2N_IO_WRITABLE));
            EXPECT_TRUE(s2n_connection_check_io_status(conn, S2N_IO_READABLE));
            EXPECT_FALSE(s2n_connection_check_io_status(conn, S2N_IO_FULL_DUPLEX));
            EXPECT_FALSE(s2n_connection_check_io_status(conn, S2N_IO_CLOSED));
            conn->write_closed = 0;

            /* Close read */
            conn->read_closed = 1;
            EXPECT_TRUE(s2n_connection_check_io_status(conn, S2N_IO_WRITABLE));
            EXPECT_FALSE(s2n_connection_check_io_status(conn, S2N_IO_READABLE));
            EXPECT_FALSE(s2n_connection_check_io_status(conn, S2N_IO_FULL_DUPLEX));
            EXPECT_FALSE(s2n_connection_check_io_status(conn, S2N_IO_CLOSED));
            conn->read_closed = 0;

            /* Close both */
            conn->read_closed = 1;
            conn->write_closed = 1;
            EXPECT_FALSE(s2n_connection_check_io_status(conn, S2N_IO_WRITABLE));
            EXPECT_FALSE(s2n_connection_check_io_status(conn, S2N_IO_READABLE));
            EXPECT_FALSE(s2n_connection_check_io_status(conn, S2N_IO_FULL_DUPLEX));
            EXPECT_TRUE(s2n_connection_check_io_status(conn, S2N_IO_CLOSED));
        };
    };

    EXPECT_SUCCESS(s2n_cert_chain_and_key_free(ecdsa_chain_and_key));
    EXPECT_SUCCESS(s2n_cert_chain_and_key_free(rsa_chain_and_key));
    END_TEST();
}<|MERGE_RESOLUTION|>--- conflicted
+++ resolved
@@ -113,36 +113,7 @@
     EXPECT_SUCCESS(s2n_test_cert_chain_and_key_new(&rsa_chain_and_key,
             S2N_DEFAULT_TEST_CERT_CHAIN, S2N_DEFAULT_TEST_PRIVATE_KEY));
 
-<<<<<<< HEAD
-=======
-    /* Test s2n_connection does not grow too much.
-     * s2n_connection is a very large structure. We should be working to reduce its
-     * size, not increasing it.
-     * This test documents changes to its size for reviewers so that we can
-     * make very deliberate choices about increasing memory usage.
-     *
-     * We can't easily enforce an exact size for s2n_connection because it varies
-     * based on some settings (like how many KEM groups are supported).
-     */
-    {
-        /* Carefully consider any increases to this number. */
-        const uint16_t max_connection_size = 4274;
-        const uint16_t min_connection_size = max_connection_size * 0.9;
-
-        size_t connection_size = sizeof(struct s2n_connection);
-
-        if (connection_size > max_connection_size || connection_size < min_connection_size) {
-            const char message[] = "s2n_connection size (%zu) no longer in (%i, %i). "
-                                   "Please verify that this change was intentional and then update this test.";
-            char message_buffer[sizeof(message) + 100] = { 0 };
-            int r = snprintf(message_buffer, sizeof(message_buffer), message,
-                    connection_size, min_connection_size, max_connection_size);
-            EXPECT_TRUE(r < sizeof(message_buffer));
-            FAIL_MSG(message_buffer);
-        }
-    };
-
->>>>>>> ca9691db
+
     /* s2n_get_server_name */
     {
         const char *test_server_name = "A server name";
