--- conflicted
+++ resolved
@@ -39,7 +39,6 @@
         0 /* AlertDescription = close_notify */
     };
 
-<<<<<<< HEAD
     const uint8_t alert_record_header[] = {
         /* record type */
         TLS_ALERT,
@@ -51,10 +50,7 @@
         S2N_ALERT_LENGTH,
     };
 
-    /* Test: Await close_notify if no close_notify received yet */
-=======
     /* Test: Do not wait for response close_notify if handshake not complete */
->>>>>>> 7c395a06
     {
         DEFER_CLEANUP(struct s2n_connection *conn = s2n_connection_new(S2N_SERVER),
                 s2n_connection_ptr_free);
@@ -67,21 +63,6 @@
         EXPECT_SUCCESS(s2n_connection_set_io_stuffers(&input, &output, conn));
 
         /* Verify state prior to alert */
-<<<<<<< HEAD
-        EXPECT_FALSE(conn->close_notify_received);
-        EXPECT_FALSE(conn->closed);
-
-        s2n_blocked_status blocked = S2N_NOT_BLOCKED;
-        EXPECT_FAILURE_WITH_ERRNO(s2n_shutdown(conn, &blocked), S2N_ERR_IO_BLOCKED);
-        EXPECT_EQUAL(blocked, S2N_BLOCKED_ON_READ);
-
-        /* Verify state after shutdown attempt */
-        EXPECT_FALSE(conn->close_notify_received);
-        EXPECT_TRUE(conn->closed);
-    };
-
-    /* Test: Do not await close_notify if close_notify already received */
-=======
         EXPECT_FALSE(s2n_handshake_is_complete(conn));
         EXPECT_FALSE(conn->close_notify_received);
         EXPECT_FALSE(conn->close_notify_queued);
@@ -98,15 +79,11 @@
     };
 
     /* Test: Await close_notify if no close_notify received yet */
->>>>>>> 7c395a06
-    {
-        DEFER_CLEANUP(struct s2n_connection *conn = s2n_connection_new(S2N_SERVER),
-                s2n_connection_ptr_free);
-        EXPECT_NOT_NULL(conn);
-<<<<<<< HEAD
-=======
+    {
+        DEFER_CLEANUP(struct s2n_connection *conn = s2n_connection_new(S2N_SERVER),
+                s2n_connection_ptr_free);
+        EXPECT_NOT_NULL(conn);
         EXPECT_OK(s2n_skip_handshake(conn));
->>>>>>> 7c395a06
 
         DEFER_CLEANUP(struct s2n_stuffer input = { 0 }, s2n_stuffer_free);
         EXPECT_SUCCESS(s2n_stuffer_growable_alloc(&input, 0));
@@ -118,7 +95,32 @@
         EXPECT_FALSE(conn->close_notify_received);
         EXPECT_FALSE(conn->closed);
 
-<<<<<<< HEAD
+        s2n_blocked_status blocked = S2N_NOT_BLOCKED;
+        EXPECT_FAILURE_WITH_ERRNO(s2n_shutdown(conn, &blocked), S2N_ERR_IO_BLOCKED);
+        EXPECT_EQUAL(blocked, S2N_BLOCKED_ON_READ);
+
+        /* Verify state after shutdown attempt */
+        EXPECT_FALSE(conn->close_notify_received);
+        EXPECT_TRUE(conn->closed);
+    };
+
+    /* Test: Do not await close_notify if close_notify already received */
+    {
+        DEFER_CLEANUP(struct s2n_connection *conn = s2n_connection_new(S2N_SERVER),
+                s2n_connection_ptr_free);
+        EXPECT_NOT_NULL(conn);
+        EXPECT_OK(s2n_skip_handshake(conn));
+
+        DEFER_CLEANUP(struct s2n_stuffer input = { 0 }, s2n_stuffer_free);
+        EXPECT_SUCCESS(s2n_stuffer_growable_alloc(&input, 0));
+        DEFER_CLEANUP(struct s2n_stuffer output = { 0 }, s2n_stuffer_free);
+        EXPECT_SUCCESS(s2n_stuffer_growable_alloc(&output, 0));
+        EXPECT_SUCCESS(s2n_connection_set_io_stuffers(&input, &output, conn));
+
+        /* Verify state prior to alert */
+        EXPECT_FALSE(conn->close_notify_received);
+        EXPECT_FALSE(conn->closed);
+
         /* Write and process the alert */
         EXPECT_SUCCESS(s2n_stuffer_write_bytes(&conn->in, close_notify_alert, sizeof(close_notify_alert)));
         EXPECT_SUCCESS(s2n_process_alert_fragment(conn));
@@ -137,34 +139,18 @@
     };
 
     /* Test: s2n_shutdown ignores data received after a close_notify */
-=======
-        s2n_blocked_status blocked = S2N_NOT_BLOCKED;
-        EXPECT_FAILURE_WITH_ERRNO(s2n_shutdown(conn, &blocked), S2N_ERR_IO_BLOCKED);
-        EXPECT_EQUAL(blocked, S2N_BLOCKED_ON_READ);
-
-        /* Verify state after shutdown attempt */
-        EXPECT_FALSE(conn->close_notify_received);
-        EXPECT_TRUE(conn->closed);
-    };
-
-    /* Test: Do not await close_notify if close_notify already received */
->>>>>>> 7c395a06
-    {
-        DEFER_CLEANUP(struct s2n_connection *conn = s2n_connection_new(S2N_SERVER),
-                s2n_connection_ptr_free);
-        EXPECT_NOT_NULL(conn);
-<<<<<<< HEAD
-=======
+    {
+        DEFER_CLEANUP(struct s2n_connection *conn = s2n_connection_new(S2N_SERVER),
+                s2n_connection_ptr_free);
+        EXPECT_NOT_NULL(conn);
         EXPECT_OK(s2n_skip_handshake(conn));
->>>>>>> 7c395a06
-
-        DEFER_CLEANUP(struct s2n_stuffer input = { 0 }, s2n_stuffer_free);
-        EXPECT_SUCCESS(s2n_stuffer_growable_alloc(&input, 0));
-        DEFER_CLEANUP(struct s2n_stuffer output = { 0 }, s2n_stuffer_free);
-        EXPECT_SUCCESS(s2n_stuffer_growable_alloc(&output, 0));
-        EXPECT_SUCCESS(s2n_connection_set_io_stuffers(&input, &output, conn));
-
-<<<<<<< HEAD
+
+        DEFER_CLEANUP(struct s2n_stuffer input = { 0 }, s2n_stuffer_free);
+        EXPECT_SUCCESS(s2n_stuffer_growable_alloc(&input, 0));
+        DEFER_CLEANUP(struct s2n_stuffer output = { 0 }, s2n_stuffer_free);
+        EXPECT_SUCCESS(s2n_stuffer_growable_alloc(&output, 0));
+        EXPECT_SUCCESS(s2n_connection_set_io_stuffers(&input, &output, conn));
+
         s2n_blocked_status blocked = S2N_NOT_BLOCKED;
         EXPECT_FAILURE_WITH_ERRNO(s2n_shutdown(conn, &blocked), S2N_ERR_IO_BLOCKED);
         EXPECT_EQUAL(blocked, S2N_BLOCKED_ON_READ);
@@ -197,10 +183,12 @@
         DEFER_CLEANUP(struct s2n_connection *server_conn = s2n_connection_new(S2N_SERVER),
                 s2n_connection_ptr_free);
         EXPECT_NOT_NULL(server_conn);
+        EXPECT_OK(s2n_skip_handshake(server_conn));
 
         DEFER_CLEANUP(struct s2n_connection *client_conn = s2n_connection_new(S2N_CLIENT),
                 s2n_connection_ptr_free);
         EXPECT_NOT_NULL(client_conn);
+        EXPECT_OK(s2n_skip_handshake(client_conn));
 
         struct s2n_test_io_pair io_pair = { 0 };
         EXPECT_SUCCESS(s2n_io_pair_init_non_blocking(&io_pair));
@@ -223,27 +211,6 @@
          */
         EXPECT_SUCCESS(s2n_shutdown(client_conn, &blocked));
         EXPECT_SUCCESS(s2n_io_pair_close_one_end(&io_pair, S2N_CLIENT));
-=======
-        /* Verify state prior to alert */
-        EXPECT_FALSE(conn->close_notify_received);
-        EXPECT_FALSE(conn->closed);
-
-        /* Write and process the alert */
-        EXPECT_SUCCESS(s2n_stuffer_write_bytes(&conn->in, close_notify_alert, sizeof(close_notify_alert)));
-        EXPECT_SUCCESS(s2n_process_alert_fragment(conn));
-
-        /* Verify state after alert */
-        EXPECT_TRUE(conn->close_notify_received);
-        EXPECT_TRUE(conn->closed);
-
-        s2n_blocked_status blocked = S2N_NOT_BLOCKED;
-        EXPECT_SUCCESS(s2n_shutdown(conn, &blocked));
-        EXPECT_EQUAL(blocked, S2N_NOT_BLOCKED);
-
-        /* Verify state after shutdown attempt */
-        EXPECT_TRUE(conn->close_notify_received);
-        EXPECT_TRUE(conn->closed);
->>>>>>> 7c395a06
     };
 
     END_TEST();
