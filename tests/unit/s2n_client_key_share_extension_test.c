/*
 * Copyright Amazon.com, Inc. or its affiliates. All Rights Reserved.
 *
 * Licensed under the Apache License, Version 2.0 (the "License").
 * You may not use this file except in compliance with the License.
 * A copy of the License is located at
 *
 *  http://aws.amazon.com/apache2.0
 *
 * or in the "license" file accompanying this file. This file is distributed
 * on an "AS IS" BASIS, WITHOUT WARRANTIES OR CONDITIONS OF ANY KIND, either
 * express or implied. See the License for the specific language governing
 * permissions and limitations under the License.
 */

#include "s2n_test.h"

#include <stdint.h>

#include "tls/s2n_alerts.h"
#include "tls/s2n_config.h"
#include "tls/s2n_connection.h"
#include "tls/s2n_tls.h"
#include "tls/s2n_tls13.h"
#include "tls/extensions/s2n_client_key_share.h"
#include "tls/extensions/s2n_key_share.h"
#include "tls/s2n_security_policies.h"

#include "testlib/s2n_testlib.h"
#include "stuffer/s2n_stuffer.h"
#include "utils/s2n_safety.h"

#define HELLO_RETRY_MSG_NO 1

#define S2N_SIZE_OF_CLIENT_SHARE_SIZE   2

#define S2N_PREPARE_DATA_LENGTH( stuffer )   \
    EXPECT_SUCCESS(s2n_stuffer_skip_write(stuffer, S2N_SIZE_OF_CLIENT_SHARE_SIZE))
#define S2N_WRITE_DATA_LENGTH( stuffer )     \
    EXPECT_SUCCESS(s2n_test_rewrite_length(stuffer))

static int s2n_test_rewrite_length(struct s2n_stuffer *stuffer);
static int s2n_write_named_curve(struct s2n_stuffer *out, const struct s2n_ecc_named_curve *existing_curve);
static int s2n_write_key_share(struct s2n_stuffer *out, uint16_t iana_value, uint16_t share_size,
        const struct s2n_ecc_named_curve *existing_curve);

int main(int argc, char **argv)
{
    BEGIN_TEST();
    EXPECT_SUCCESS(s2n_enable_tls13_in_test());

    /* Test that s2n_extensions_key_share_size produces the expected constant result */
    {
        struct s2n_stuffer key_share_extension;
        struct s2n_connection *conn;
        EXPECT_NOT_NULL(conn = s2n_connection_new(S2N_CLIENT));

        int key_share_size;
        EXPECT_SUCCESS(key_share_size = s2n_extensions_client_key_share_size(conn));

        /* should produce the same result if called twice */
        int key_share_size_again;
        EXPECT_SUCCESS(key_share_size_again = s2n_extensions_client_key_share_size(conn));
        EXPECT_EQUAL(key_share_size, key_share_size_again);

        /* should equal the size of the data written on send */
        EXPECT_SUCCESS(s2n_stuffer_alloc(&key_share_extension, key_share_size));
        EXPECT_SUCCESS(s2n_client_key_share_extension.send(conn, &key_share_extension));
        EXPECT_EQUAL(key_share_size - S2N_EXTENSION_TYPE_FIELD_LENGTH - S2N_EXTENSION_LENGTH_FIELD_LENGTH,
                s2n_stuffer_data_available(&key_share_extension));

        EXPECT_SUCCESS(s2n_stuffer_free(&key_share_extension));
        EXPECT_SUCCESS(s2n_connection_free(conn));
    }

    /* Test s2n_client_key_share_extension.send */
    {
        /* Test that s2n_client_key_share_extension.send initializes the client key share list */
        {
            struct s2n_stuffer key_share_extension;
            struct s2n_connection *conn;
            EXPECT_NOT_NULL(conn = s2n_connection_new(S2N_CLIENT));
            EXPECT_SUCCESS(s2n_stuffer_growable_alloc(&key_share_extension, 0));

            EXPECT_SUCCESS(s2n_client_key_share_extension.send(conn, &key_share_extension));

            const struct s2n_ecc_preferences *ecc_preferences = NULL;
            EXPECT_SUCCESS(s2n_connection_get_ecc_preferences(conn, &ecc_preferences));
            EXPECT_NOT_NULL(ecc_preferences);

            struct s2n_ecc_evp_params *ecc_evp_params = &conn->kex_params.client_ecc_evp_params;
            EXPECT_EQUAL(ecc_evp_params->negotiated_curve, ecc_preferences->ecc_curves[0]);
            EXPECT_NOT_NULL(ecc_evp_params->evp_pkey);

            EXPECT_SUCCESS(s2n_stuffer_free(&key_share_extension));
            EXPECT_SUCCESS(s2n_connection_free(conn));
        }

        /* Test that s2n_client_key_share_extension.send writes a well-formed list of key shares */
        {
            struct s2n_stuffer key_share_extension;
            struct s2n_connection *conn;
            EXPECT_NOT_NULL(conn = s2n_connection_new(S2N_CLIENT));
            EXPECT_SUCCESS(s2n_stuffer_growable_alloc(&key_share_extension, 0));
            EXPECT_SUCCESS(s2n_client_key_share_extension.send(conn, &key_share_extension));

            /* should have correct shares size */
            uint16_t key_shares_size;
            EXPECT_SUCCESS(s2n_stuffer_read_uint16(&key_share_extension, &key_shares_size));
            uint16_t actual_key_shares_size = s2n_stuffer_data_available(&key_share_extension);
            EXPECT_EQUAL(key_shares_size, actual_key_shares_size);
            EXPECT_EQUAL(key_shares_size, s2n_stuffer_data_available(&key_share_extension));

            const struct s2n_ecc_preferences *ecc_preferences = NULL;
            EXPECT_SUCCESS(s2n_connection_get_ecc_preferences(conn, &ecc_preferences));
            EXPECT_NOT_NULL(ecc_preferences);

            /* should contain only the default supported curve */
            uint16_t iana_value, share_size;
            EXPECT_SUCCESS(s2n_stuffer_read_uint16(&key_share_extension, &iana_value));
            EXPECT_EQUAL(iana_value, ecc_preferences->ecc_curves[0]->iana_id);
            EXPECT_SUCCESS(s2n_stuffer_read_uint16(&key_share_extension, &share_size));
            EXPECT_EQUAL(share_size, ecc_preferences->ecc_curves[0]->share_size);

            EXPECT_SUCCESS(s2n_stuffer_skip_read(&key_share_extension, share_size));

            EXPECT_SUCCESS(s2n_stuffer_free(&key_share_extension));
            EXPECT_SUCCESS(s2n_connection_free(conn));
        }

        /* Test s2n_client_key_share_extension.send for a supported curve present in s2n_all_supported_curves_list,
         * but not present in the ecc_preferences list selected */
        if (s2n_is_evp_apis_supported()) {
            struct s2n_stuffer key_share_extension;
            struct s2n_connection *conn;
            struct s2n_config *config;
            EXPECT_NOT_NULL(config = s2n_config_new());
            EXPECT_NOT_NULL(conn = s2n_connection_new(S2N_CLIENT));
            /* Explicitly set the ecc_preferences list to contain the curves p-256 and p-384 */
            EXPECT_SUCCESS(s2n_config_set_cipher_preferences(config, "20140601"));
            EXPECT_SUCCESS(s2n_connection_set_config(conn, config));

            const struct s2n_ecc_preferences *ecc_preferences = NULL;
            EXPECT_SUCCESS(s2n_connection_get_ecc_preferences(conn, &ecc_preferences));
            EXPECT_NOT_NULL(ecc_preferences);

            /* x25519 is present in s2n_all_supported_curves_list but not in the "default" list */
            const struct s2n_ecc_named_curve *test_curve = &s2n_ecc_curve_x25519;

            EXPECT_SUCCESS(s2n_stuffer_growable_alloc(&key_share_extension, 0));

            EXPECT_SUCCESS(s2n_client_key_share_extension.send(conn, &key_share_extension));

            struct s2n_ecc_evp_params *ecc_evp_params = &conn->kex_params.client_ecc_evp_params;
            EXPECT_NOT_EQUAL(ecc_evp_params->negotiated_curve, test_curve);

            EXPECT_SUCCESS(s2n_stuffer_free(&key_share_extension));
            EXPECT_SUCCESS(s2n_connection_free(conn));
            EXPECT_SUCCESS(s2n_config_free(config));
        }
    }

    /* Test s2n_client_key_share_extension.send with HelloRetryRequest */
    {
        /**
         * For HelloRetryRequests when a keyshare does not match, test that s2n_client_key_share_extension.send replaces
         * the list of keyshares with a list containing a single KeyShareEntry for the server selected group.
         *
<<<<<<< HEAD
         *= https://tools.ietf.org/rfc/rfc8446#4.1.2
         *= type=test
         *# -   If a "key_share" extension was supplied in the HelloRetryRequest,
         *#     replacing the list of shares with a list containing a single
         *#     KeyShareEntry from the indicated group.
=======
         *= https://tools.ietf.org/rfc/rfc8446#4.2.8
         *= type=test
         *# Otherwise, when sending the new ClientHello, the client MUST
         *# replace the original "key_share" extension with one containing only a
         *# new KeyShareEntry for the group indicated in the selected_group field
         *# of the triggering HelloRetryRequest.
>>>>>>> dea5dba6
         **/
        if (s2n_is_evp_apis_supported()) {
            struct s2n_connection *conn;
            struct s2n_config *config;
            struct s2n_stuffer key_share_extension;

            EXPECT_NOT_NULL(config = s2n_config_new());
            EXPECT_NOT_NULL(conn = s2n_connection_new(S2N_CLIENT));
            /* Security policy "20190801" contains x25519 */
            EXPECT_SUCCESS(s2n_config_set_cipher_preferences(config, "20190801"));
            EXPECT_SUCCESS(s2n_connection_set_config(conn, config));

            EXPECT_SUCCESS(s2n_stuffer_growable_alloc(&key_share_extension, 0));

            /* Force the client to send an unsupported curve in keyshare list */
            conn->security_policy_override = &security_policy_test_tls13_retry;

            const struct s2n_ecc_preferences *ecc_preferences = NULL;
            EXPECT_SUCCESS(s2n_connection_get_ecc_preferences(conn, &ecc_preferences));
            EXPECT_NOT_NULL(ecc_preferences);

            EXPECT_SUCCESS(s2n_client_key_share_extension.send(conn, &key_share_extension));

            /* Setup the client to have received a HelloRetryRequest with server negotiated curve as x25519 */
            EXPECT_MEMCPY_SUCCESS(conn->handshake_params.server_random, hello_retry_req_random, S2N_TLS_RANDOM_DATA_LEN);
            EXPECT_SUCCESS(s2n_connection_set_all_protocol_versions(conn, S2N_TLS13));
            EXPECT_SUCCESS(s2n_set_connection_hello_retry_flags(conn));
            conn->kex_params.server_ecc_evp_params.negotiated_curve = &s2n_ecc_curve_x25519;

            EXPECT_SUCCESS(s2n_stuffer_free(&key_share_extension));
            EXPECT_SUCCESS(s2n_stuffer_growable_alloc(&key_share_extension, 0));

            EXPECT_SUCCESS(s2n_client_key_share_extension.send(conn, &key_share_extension));

            uint16_t key_shares_size;
            EXPECT_SUCCESS(s2n_stuffer_read_uint16(&key_share_extension, &key_shares_size));
            EXPECT_EQUAL(s2n_stuffer_data_available(&key_share_extension), key_shares_size);

            /* should contain keyshare for only server negotiated curve */
            uint32_t bytes_processed = 0;
            EXPECT_EQUAL(key_shares_size, conn->kex_params.server_ecc_evp_params.negotiated_curve->share_size
                                            + S2N_SIZE_OF_NAMED_GROUP + S2N_SIZE_OF_KEY_SHARE_SIZE);

            uint16_t iana_value, share_size;
            EXPECT_SUCCESS(s2n_stuffer_read_uint16(&key_share_extension, &iana_value));
            EXPECT_SUCCESS(s2n_stuffer_read_uint16(&key_share_extension, &share_size));
            bytes_processed += conn->kex_params.server_ecc_evp_params.negotiated_curve->share_size + S2N_SIZE_OF_NAMED_GROUP
                            + S2N_SIZE_OF_KEY_SHARE_SIZE;

            EXPECT_EQUAL(iana_value, conn->kex_params.server_ecc_evp_params.negotiated_curve->iana_id);
            EXPECT_EQUAL(share_size, conn->kex_params.server_ecc_evp_params.negotiated_curve->share_size);
            EXPECT_SUCCESS(s2n_stuffer_skip_read(&key_share_extension, share_size));
            EXPECT_EQUAL(bytes_processed, key_shares_size);

            EXPECT_SUCCESS(s2n_stuffer_free(&key_share_extension));
            EXPECT_SUCCESS(s2n_config_free(config));
            EXPECT_SUCCESS(s2n_connection_free(conn));
        }

        /* For HelloRetryRequests, test that s2n_client_key_share_extension.recv can read and parse
         * the result of s2n_client_key_share_extension.send */
        {
            struct s2n_connection *client_conn;
            struct s2n_connection *server_conn;
            struct s2n_stuffer key_share_extension;

            EXPECT_NOT_NULL(client_conn = s2n_connection_new(S2N_CLIENT));
            EXPECT_NOT_NULL(server_conn = s2n_connection_new(S2N_SERVER));
            EXPECT_OK(s2n_set_all_mutually_supported_groups(server_conn));

            EXPECT_SUCCESS(s2n_stuffer_growable_alloc(&key_share_extension, 0));

            const struct s2n_ecc_preferences *ecc_preferences = NULL;
            EXPECT_SUCCESS(s2n_connection_get_ecc_preferences(server_conn, &ecc_preferences));
            EXPECT_NOT_NULL(ecc_preferences);

            /* Setup the client to have received a HelloRetryRequest */
            POSIX_CHECKED_MEMCPY(client_conn->handshake_params.server_random, hello_retry_req_random, S2N_TLS_RANDOM_DATA_LEN);
            EXPECT_SUCCESS(s2n_connection_set_all_protocol_versions(client_conn, S2N_TLS13));
            EXPECT_SUCCESS(s2n_set_connection_hello_retry_flags(client_conn));
            client_conn->kex_params.server_ecc_evp_params.negotiated_curve = ecc_preferences->ecc_curves[0];

            /* During HRR, A key_share list with a single key_share entry,
            * corresponding to the server negotiated curve is sent by the client */
            EXPECT_SUCCESS(s2n_client_key_share_extension.send(client_conn, &key_share_extension));

            /* should contain keyshare for only server negotiated curve */
            struct s2n_ecc_evp_params *client_ecc_evp_params = &client_conn->kex_params.client_ecc_evp_params;
            EXPECT_EQUAL(client_ecc_evp_params->negotiated_curve, client_conn->kex_params.server_ecc_evp_params.negotiated_curve);
            EXPECT_NOT_NULL(client_ecc_evp_params->negotiated_curve);
            EXPECT_NOT_NULL(client_ecc_evp_params->evp_pkey);

            server_conn->kex_params.server_ecc_evp_params.negotiated_curve = ecc_preferences->ecc_curves[0];
            EXPECT_SUCCESS(s2n_connection_set_all_protocol_versions(server_conn, S2N_TLS13));

            EXPECT_SUCCESS(s2n_client_key_share_extension.recv(server_conn, &key_share_extension));

            /* should read all data */
            EXPECT_EQUAL(s2n_stuffer_data_available(&key_share_extension), 0);

            /* Verify that a keyshare list with a single keyshare corresponding to the server negotiated curve is received */
            struct s2n_ecc_evp_params *server_ecc_evp_params = &server_conn->kex_params.client_ecc_evp_params;
            EXPECT_EQUAL(server_ecc_evp_params->negotiated_curve, server_conn->kex_params.server_ecc_evp_params.negotiated_curve);
            EXPECT_NOT_NULL(server_ecc_evp_params->negotiated_curve);
            EXPECT_NOT_NULL(server_ecc_evp_params->evp_pkey);

            EXPECT_SUCCESS(s2n_stuffer_free(&key_share_extension));
            EXPECT_SUCCESS(s2n_connection_free(client_conn));
            EXPECT_SUCCESS(s2n_connection_free(server_conn));
        }

        /* For HelloRetryRequests, test that s2n_client_key_share_extension.send fails,
         * if the server negotiated_curve is not set and is NULL. */
        {
            struct s2n_connection *conn;
            struct s2n_stuffer key_share_extension;

            EXPECT_NOT_NULL(conn = s2n_connection_new(S2N_CLIENT));

            EXPECT_SUCCESS(s2n_stuffer_growable_alloc(&key_share_extension, 0));

            /* Setup the client to have received a HelloRetryRequest */
            EXPECT_MEMCPY_SUCCESS(conn->handshake_params.server_random, hello_retry_req_random, S2N_TLS_RANDOM_DATA_LEN);
            EXPECT_SUCCESS(s2n_connection_set_all_protocol_versions(conn, S2N_TLS13));
            EXPECT_SUCCESS(s2n_set_connection_hello_retry_flags(conn));
            conn->kex_params.server_ecc_evp_params.negotiated_curve = NULL;
            conn->kex_params.server_kem_group_params.kem_group = NULL;

            EXPECT_FAILURE_WITH_ERRNO(s2n_client_key_share_extension.send(conn, &key_share_extension),
                                      S2N_ERR_BAD_KEY_SHARE);

            const struct s2n_ecc_preferences *ecc_preferences = NULL;
            EXPECT_SUCCESS(s2n_connection_get_ecc_preferences(conn, &ecc_preferences));
            EXPECT_NOT_NULL(ecc_preferences);

            struct s2n_ecc_evp_params *ecc_evp_params = &conn->kex_params.client_ecc_evp_params;
            EXPECT_NULL(ecc_evp_params->negotiated_curve);
            EXPECT_NULL(ecc_evp_params->evp_pkey);

            EXPECT_SUCCESS(s2n_stuffer_free(&key_share_extension));
            EXPECT_SUCCESS(s2n_connection_free(conn));
        }

        /* For HelloRetryRequests, verify that we cannot resend an existing share. */
        {
            struct s2n_connection *conn = s2n_connection_new(S2N_CLIENT);
            EXPECT_NOT_NULL(conn);

            const struct s2n_ecc_preferences *ecc_preferences = NULL;
            EXPECT_SUCCESS(s2n_connection_get_ecc_preferences(conn, &ecc_preferences));
            EXPECT_NOT_NULL(ecc_preferences);

            const struct s2n_ecc_named_curve *curve = ecc_preferences->ecc_curves[0];

            struct s2n_stuffer first_extension = { 0 }, second_extension = { 0 };
            EXPECT_SUCCESS(s2n_stuffer_growable_alloc(&first_extension, 0));
            EXPECT_SUCCESS(s2n_stuffer_growable_alloc(&second_extension, 0));

            EXPECT_SUCCESS(s2n_client_key_share_extension.send(conn, &first_extension));
            EXPECT_EQUAL(conn->kex_params.client_ecc_evp_params.negotiated_curve, curve);
            EXPECT_NOT_NULL(conn->kex_params.client_ecc_evp_params.evp_pkey);

            /* Setup the client to have received a HelloRetryRequest */
            EXPECT_MEMCPY_SUCCESS(conn->handshake_params.server_random, hello_retry_req_random, S2N_TLS_RANDOM_DATA_LEN);
            EXPECT_SUCCESS(s2n_connection_set_all_protocol_versions(conn, S2N_TLS13));
            EXPECT_SUCCESS(s2n_set_connection_hello_retry_flags(conn));
            conn->early_data_state = S2N_EARLY_DATA_REJECTED;
            conn->kex_params.server_ecc_evp_params.negotiated_curve = curve;

            EXPECT_FAILURE_WITH_ERRNO(s2n_client_key_share_extension.send(conn, &second_extension),
                    S2N_ERR_BAD_KEY_SHARE);

            EXPECT_SUCCESS(s2n_stuffer_free(&first_extension));
            EXPECT_SUCCESS(s2n_stuffer_free(&second_extension));
            EXPECT_SUCCESS(s2n_connection_free(conn));
        }
    }

    /* Test s2n_client_key_share_extension.recv */
    {
        /* Test that s2n_client_key_share_extension.recv is a no-op
         * if not using TLS1.3 */
        {
            struct s2n_connection *client_conn, *server_conn;
            EXPECT_NOT_NULL(client_conn = s2n_connection_new(S2N_CLIENT));
            EXPECT_NOT_NULL(server_conn = s2n_connection_new(S2N_SERVER));
            EXPECT_OK(s2n_set_all_mutually_supported_groups(server_conn));

            DEFER_CLEANUP(struct s2n_stuffer key_share_extension, s2n_stuffer_free);
            EXPECT_SUCCESS(s2n_stuffer_growable_alloc(&key_share_extension, 0));

            EXPECT_SUCCESS(s2n_client_key_share_extension.send(client_conn, &key_share_extension));
            uint16_t key_share_extension_size = s2n_stuffer_data_available(&key_share_extension);

            EXPECT_SUCCESS(s2n_enable_tls13_in_test());
            server_conn->actual_protocol_version = S2N_TLS12;
            EXPECT_SUCCESS(s2n_extension_recv(&s2n_client_key_share_extension, server_conn, &key_share_extension));
            EXPECT_EQUAL(s2n_stuffer_data_available(&key_share_extension), key_share_extension_size);

            EXPECT_SUCCESS(s2n_enable_tls13_in_test());
            server_conn->actual_protocol_version = S2N_TLS13;
            EXPECT_SUCCESS(s2n_client_key_share_extension.recv(server_conn, &key_share_extension));
            EXPECT_EQUAL(s2n_stuffer_data_available(&key_share_extension), 0);

            EXPECT_SUCCESS(s2n_connection_free(client_conn));
            EXPECT_SUCCESS(s2n_connection_free(server_conn));
        }

        /* Test that s2n_client_key_share_extension.recv can read and parse
         * the result of s2n_client_key_share_extension.send */
        {
            struct s2n_connection *client_conn, *server_conn;
            struct s2n_stuffer key_share_extension;

            EXPECT_NOT_NULL(client_conn = s2n_connection_new(S2N_CLIENT));
            EXPECT_NOT_NULL(server_conn = s2n_connection_new(S2N_SERVER));
            server_conn->actual_protocol_version = S2N_TLS13;
            EXPECT_SUCCESS(s2n_stuffer_growable_alloc(&key_share_extension, 0));
            EXPECT_OK(s2n_set_all_mutually_supported_groups(server_conn));

            EXPECT_SUCCESS(s2n_client_key_share_extension.send(client_conn, &key_share_extension));
            EXPECT_SUCCESS(s2n_client_key_share_extension.recv(server_conn, &key_share_extension));

            const struct s2n_ecc_preferences *ecc_pref = NULL;
            EXPECT_SUCCESS(s2n_connection_get_ecc_preferences(server_conn, &ecc_pref));
            EXPECT_NOT_NULL(ecc_pref);

            /* should read all data */
            EXPECT_EQUAL(s2n_stuffer_data_available(&key_share_extension), 0);

            /* should set internal state the same as the client */
            struct s2n_ecc_evp_params *server_ecc_evp_params = &server_conn->kex_params.client_ecc_evp_params;
            struct s2n_ecc_evp_params *client_ecc_evp_params = &client_conn->kex_params.client_ecc_evp_params;
            EXPECT_NOT_NULL(server_ecc_evp_params->negotiated_curve);
            EXPECT_NOT_NULL(server_ecc_evp_params->evp_pkey);
            EXPECT_TRUE(s2n_public_ecc_keys_are_equal(server_ecc_evp_params, client_ecc_evp_params));

            EXPECT_SUCCESS(s2n_stuffer_free(&key_share_extension));
            EXPECT_SUCCESS(s2n_connection_free(client_conn));
            EXPECT_SUCCESS(s2n_connection_free(server_conn));
        }

        /* Test that s2n_client_key_share_extension.recv can handle an empty keyshare list */
        {
            /* Just the uint16_t length as "0" */
            uint8_t empty_keyshare_extension[] = { 0x00, 0x00 };

            struct s2n_connection *server_conn = s2n_connection_new(S2N_SERVER);
            EXPECT_NOT_NULL(server_conn);
            server_conn->actual_protocol_version = S2N_TLS13;
            EXPECT_OK(s2n_set_all_mutually_supported_groups(server_conn));

            struct s2n_stuffer key_share_extension = { 0 };
            EXPECT_SUCCESS(s2n_stuffer_alloc(&key_share_extension, sizeof(empty_keyshare_extension)));
            EXPECT_SUCCESS(s2n_stuffer_write_bytes(&key_share_extension, empty_keyshare_extension, sizeof(empty_keyshare_extension)));

            EXPECT_SUCCESS(s2n_client_key_share_extension.recv(server_conn, &key_share_extension));
            EXPECT_EQUAL(s2n_stuffer_data_available(&key_share_extension), 0);

            /* Triggers retry */
            EXPECT_TRUE(IS_HELLO_RETRY_HANDSHAKE(server_conn));

            EXPECT_SUCCESS(s2n_stuffer_free(&key_share_extension));
            EXPECT_SUCCESS(s2n_connection_free(server_conn));
        }

        /* Test that s2n_client_key_share_extension.recv can handle a keyshare for
         * a supported curve that isn't its first choice curve. */
        {
            struct s2n_connection *server_conn = s2n_connection_new(S2N_SERVER);
            EXPECT_NOT_NULL(server_conn);
            server_conn->actual_protocol_version = S2N_TLS13;
            EXPECT_OK(s2n_set_all_mutually_supported_groups(server_conn));

            const struct s2n_ecc_preferences *ecc_pref = NULL;
            EXPECT_SUCCESS(s2n_connection_get_ecc_preferences(server_conn, &ecc_pref));
            EXPECT_NOT_NULL(ecc_pref);
            EXPECT_TRUE(ecc_pref->count >= 2);

            struct s2n_ecc_evp_params client_ecc_evp_params = { .negotiated_curve = ecc_pref->ecc_curves[1] };

            struct s2n_stuffer key_share_extension = { 0 };
            EXPECT_SUCCESS(s2n_stuffer_growable_alloc(&key_share_extension, 0));

            struct s2n_stuffer_reservation keyshare_list_size = { 0 };
            EXPECT_SUCCESS(s2n_stuffer_reserve_uint16(&key_share_extension, &keyshare_list_size));
            EXPECT_SUCCESS(s2n_ecdhe_parameters_send(&client_ecc_evp_params, &key_share_extension));
            EXPECT_SUCCESS(s2n_stuffer_write_vector_size(&keyshare_list_size));

            EXPECT_SUCCESS(s2n_client_key_share_extension.recv(server_conn, &key_share_extension));
            EXPECT_EQUAL(s2n_stuffer_data_available(&key_share_extension), 0);

            /* Does not trigger retries */
            EXPECT_FALSE(IS_HELLO_RETRY_HANDSHAKE(server_conn));

            /* Expected share present */
            struct s2n_ecc_evp_params *server_ecc_evp_params = &server_conn->kex_params.client_ecc_evp_params;
            EXPECT_NOT_NULL(server_ecc_evp_params->negotiated_curve);
            EXPECT_NOT_NULL(server_ecc_evp_params->evp_pkey);
            EXPECT_TRUE(s2n_public_ecc_keys_are_equal(server_ecc_evp_params, &client_ecc_evp_params));

            EXPECT_SUCCESS(s2n_ecc_evp_params_free(&client_ecc_evp_params));
            EXPECT_SUCCESS(s2n_stuffer_free(&key_share_extension));
            EXPECT_SUCCESS(s2n_connection_free(server_conn));
        }

        /* Test that s2n_client_key_share_extension.recv can handle multiple keyshares */
        {
            struct s2n_connection *server_conn = s2n_connection_new(S2N_SERVER);
            EXPECT_NOT_NULL(server_conn);
            server_conn->actual_protocol_version = S2N_TLS13;
            EXPECT_OK(s2n_set_all_mutually_supported_groups(server_conn));

            const struct s2n_ecc_preferences *ecc_pref = NULL;
            EXPECT_SUCCESS(s2n_connection_get_ecc_preferences(server_conn, &ecc_pref));
            EXPECT_NOT_NULL(ecc_pref);
            EXPECT_TRUE(ecc_pref->count >= 2);

            struct s2n_ecc_evp_params client_ecc_evp_params[] = {
                    { .negotiated_curve = ecc_pref->ecc_curves[0] },
                    { .negotiated_curve = ecc_pref->ecc_curves[1] }
            };

            struct s2n_stuffer key_share_extension = { 0 };
            EXPECT_SUCCESS(s2n_stuffer_growable_alloc(&key_share_extension, 0));

            struct s2n_stuffer_reservation keyshare_list_size = { 0 };
            EXPECT_SUCCESS(s2n_stuffer_reserve_uint16(&key_share_extension, &keyshare_list_size));
            EXPECT_SUCCESS(s2n_ecdhe_parameters_send(&client_ecc_evp_params[0], &key_share_extension));
            EXPECT_SUCCESS(s2n_ecdhe_parameters_send(&client_ecc_evp_params[1], &key_share_extension));
            EXPECT_SUCCESS(s2n_stuffer_write_vector_size(&keyshare_list_size));

            EXPECT_SUCCESS(s2n_client_key_share_extension.recv(server_conn, &key_share_extension));
            EXPECT_EQUAL(s2n_stuffer_data_available(&key_share_extension), 0);

            /* Does not trigger retries */
            EXPECT_FALSE(IS_HELLO_RETRY_HANDSHAKE(server_conn));

            /* Highest priority share (0) present */
            struct s2n_ecc_evp_params *server_ecc_evp_params = &server_conn->kex_params.client_ecc_evp_params;
            EXPECT_NOT_NULL(server_ecc_evp_params->negotiated_curve);
            EXPECT_NOT_NULL(server_ecc_evp_params->evp_pkey);
            EXPECT_TRUE(s2n_public_ecc_keys_are_equal(server_ecc_evp_params, &client_ecc_evp_params[0]));

            for (size_t i = 0; i < s2n_array_len(client_ecc_evp_params); i++) {
                EXPECT_SUCCESS(s2n_ecc_evp_params_free(&client_ecc_evp_params[i]));
            }
            EXPECT_SUCCESS(s2n_stuffer_free(&key_share_extension));
            EXPECT_SUCCESS(s2n_connection_free(server_conn));
        }

        /* Test that s2n_client_key_share_extension.recv selects the highest priority share,
         * even if it appears last in the client's list of shares. */
        {
            struct s2n_connection *server_conn = s2n_connection_new(S2N_SERVER);
            EXPECT_NOT_NULL(server_conn);
            server_conn->actual_protocol_version = S2N_TLS13;
            EXPECT_OK(s2n_set_all_mutually_supported_groups(server_conn));

            const struct s2n_ecc_preferences *ecc_pref = NULL;
            EXPECT_SUCCESS(s2n_connection_get_ecc_preferences(server_conn, &ecc_pref));
            EXPECT_NOT_NULL(ecc_pref);
            EXPECT_TRUE(ecc_pref->count >= 2);

            struct s2n_ecc_evp_params client_ecc_evp_params[] = {
                    { .negotiated_curve = ecc_pref->ecc_curves[0] },
                    { .negotiated_curve = ecc_pref->ecc_curves[1] }
            };

            struct s2n_stuffer key_share_extension = { 0 };
            EXPECT_SUCCESS(s2n_stuffer_growable_alloc(&key_share_extension, 0));

            struct s2n_stuffer_reservation keyshare_list_size = { 0 };
            EXPECT_SUCCESS(s2n_stuffer_reserve_uint16(&key_share_extension, &keyshare_list_size));
            EXPECT_SUCCESS(s2n_ecdhe_parameters_send(&client_ecc_evp_params[1], &key_share_extension));
            EXPECT_SUCCESS(s2n_ecdhe_parameters_send(&client_ecc_evp_params[1], &key_share_extension));
            EXPECT_SUCCESS(s2n_ecdhe_parameters_send(&client_ecc_evp_params[0], &key_share_extension));
            EXPECT_SUCCESS(s2n_stuffer_write_vector_size(&keyshare_list_size));

            EXPECT_SUCCESS(s2n_client_key_share_extension.recv(server_conn, &key_share_extension));
            EXPECT_EQUAL(s2n_stuffer_data_available(&key_share_extension), 0);

            /* Does not trigger retries */
            EXPECT_FALSE(IS_HELLO_RETRY_HANDSHAKE(server_conn));

            /* Highest priority curve (0) share present */
            struct s2n_ecc_evp_params *server_ecc_evp_params = &server_conn->kex_params.client_ecc_evp_params;
            EXPECT_EQUAL(server_ecc_evp_params->negotiated_curve, ecc_pref->ecc_curves[0]);
            EXPECT_NOT_NULL(server_ecc_evp_params->evp_pkey);
            EXPECT_TRUE(s2n_public_ecc_keys_are_equal(server_ecc_evp_params, &client_ecc_evp_params[0]));

            for (size_t i = 0; i < s2n_array_len(client_ecc_evp_params); i++) {
                EXPECT_SUCCESS(s2n_ecc_evp_params_free(&client_ecc_evp_params[i]));
            }
            EXPECT_SUCCESS(s2n_stuffer_free(&key_share_extension));
            EXPECT_SUCCESS(s2n_connection_free(server_conn));
        }

        /* Test that s2n_client_key_share_extension.recv ignores shares for curves not offered
         * by the client / "mutually supported", and triggers a retry instead.
         */
        {
            struct s2n_connection *server_conn = s2n_connection_new(S2N_SERVER);
            EXPECT_NOT_NULL(server_conn);
            server_conn->actual_protocol_version = S2N_TLS13;

            /* Do NOT mark curve 0 as mutually supported */
            EXPECT_OK(s2n_set_all_mutually_supported_groups(server_conn));
            server_conn->kex_params.mutually_supported_curves[0] = NULL;

            const struct s2n_ecc_preferences *ecc_pref = NULL;
            EXPECT_SUCCESS(s2n_connection_get_ecc_preferences(server_conn, &ecc_pref));
            EXPECT_NOT_NULL(ecc_pref);
            EXPECT_TRUE(ecc_pref->count >= 2);

            struct s2n_ecc_evp_params client_ecc_evp_params = { .negotiated_curve = ecc_pref->ecc_curves[0] };

            struct s2n_stuffer key_share_extension = { 0 };
            EXPECT_SUCCESS(s2n_stuffer_growable_alloc(&key_share_extension, 0));

            struct s2n_stuffer_reservation keyshare_list_size = { 0 };
            EXPECT_SUCCESS(s2n_stuffer_reserve_uint16(&key_share_extension, &keyshare_list_size));
            EXPECT_SUCCESS(s2n_ecdhe_parameters_send(&client_ecc_evp_params, &key_share_extension));
            EXPECT_SUCCESS(s2n_stuffer_write_vector_size(&keyshare_list_size));

            EXPECT_SUCCESS(s2n_client_key_share_extension.recv(server_conn, &key_share_extension));
            EXPECT_EQUAL(s2n_stuffer_data_available(&key_share_extension), 0);

            /* Client key share ignored, so retry triggered */
            EXPECT_TRUE(IS_HELLO_RETRY_HANDSHAKE(server_conn));

            /* No valid client key share present */
            struct s2n_ecc_evp_params *server_ecc_evp_params = &server_conn->kex_params.client_ecc_evp_params;
            EXPECT_NULL(server_ecc_evp_params->negotiated_curve);
            EXPECT_NULL(server_ecc_evp_params->evp_pkey);

            EXPECT_SUCCESS(s2n_ecc_evp_params_free(&client_ecc_evp_params));
            EXPECT_SUCCESS(s2n_stuffer_free(&key_share_extension));
            EXPECT_SUCCESS(s2n_connection_free(server_conn));
        }

        /* Test that s2n_client_key_share_extension.recv ignores shares for curves not offered
         * by the client / "mutually supported", and chooses a lower priority curve instead.
         */
        {
            struct s2n_connection *server_conn = s2n_connection_new(S2N_SERVER);
            EXPECT_NOT_NULL(server_conn);
            server_conn->actual_protocol_version = S2N_TLS13;

            /* Do NOT mark curve 0 as mutually supported */
            EXPECT_OK(s2n_set_all_mutually_supported_groups(server_conn));
            server_conn->kex_params.mutually_supported_curves[0] = NULL;

            const struct s2n_ecc_preferences *ecc_pref = NULL;
            EXPECT_SUCCESS(s2n_connection_get_ecc_preferences(server_conn, &ecc_pref));
            EXPECT_NOT_NULL(ecc_pref);
            EXPECT_TRUE(ecc_pref->count >= 2);

            struct s2n_ecc_evp_params client_ecc_evp_params[] = {
                    { .negotiated_curve = ecc_pref->ecc_curves[0] },
                    { .negotiated_curve = ecc_pref->ecc_curves[1] }
            };

            struct s2n_stuffer key_share_extension = { 0 };
            EXPECT_SUCCESS(s2n_stuffer_growable_alloc(&key_share_extension, 0));

            struct s2n_stuffer_reservation keyshare_list_size = { 0 };
            EXPECT_SUCCESS(s2n_stuffer_reserve_uint16(&key_share_extension, &keyshare_list_size));
            EXPECT_SUCCESS(s2n_ecdhe_parameters_send(&client_ecc_evp_params[0], &key_share_extension));
            EXPECT_SUCCESS(s2n_ecdhe_parameters_send(&client_ecc_evp_params[1], &key_share_extension));
            EXPECT_SUCCESS(s2n_stuffer_write_vector_size(&keyshare_list_size));

            EXPECT_SUCCESS(s2n_client_key_share_extension.recv(server_conn, &key_share_extension));
            EXPECT_EQUAL(s2n_stuffer_data_available(&key_share_extension), 0);

            /* Does not trigger a retry */
            EXPECT_FALSE(IS_HELLO_RETRY_HANDSHAKE(server_conn));

            /* Second highest priority curve (1) share present, because highest priority not "mutually supported" */
            struct s2n_ecc_evp_params *server_ecc_evp_params = &server_conn->kex_params.client_ecc_evp_params;
            EXPECT_EQUAL(server_ecc_evp_params->negotiated_curve, ecc_pref->ecc_curves[1]);
            EXPECT_NOT_NULL(server_ecc_evp_params->evp_pkey);
            EXPECT_TRUE(s2n_public_ecc_keys_are_equal(server_ecc_evp_params, &client_ecc_evp_params[1]));

            for (size_t i = 0; i < s2n_array_len(client_ecc_evp_params); i++) {
                EXPECT_SUCCESS(s2n_ecc_evp_params_free(&client_ecc_evp_params[i]));
            }
            EXPECT_SUCCESS(s2n_stuffer_free(&key_share_extension));
            EXPECT_SUCCESS(s2n_connection_free(server_conn));
        }

        /* Test that s2n_client_key_share_extension.recv errors on client shares size larger
         * than available data */
        {
            struct s2n_connection *conn;
            struct s2n_stuffer key_share_extension;
            EXPECT_NOT_NULL(conn = s2n_connection_new(S2N_SERVER));
            conn->actual_protocol_version = S2N_TLS13;
            EXPECT_OK(s2n_set_all_mutually_supported_groups(conn));
            EXPECT_SUCCESS(s2n_stuffer_growable_alloc(&key_share_extension, 0));

            const struct s2n_ecc_preferences *ecc_pref = NULL;
            EXPECT_SUCCESS(s2n_connection_get_ecc_preferences(conn, &ecc_pref));
            EXPECT_NOT_NULL(ecc_pref);

            EXPECT_SUCCESS(s2n_stuffer_write_uint16(&key_share_extension, ecc_pref->ecc_curves[0]->share_size * 10));
            EXPECT_SUCCESS(s2n_write_named_curve(&key_share_extension, ecc_pref->ecc_curves[0]));

            EXPECT_FAILURE(s2n_client_key_share_extension.recv(conn, &key_share_extension));

            EXPECT_SUCCESS(s2n_stuffer_free(&key_share_extension));
            EXPECT_SUCCESS(s2n_connection_free(conn));
        }

        /* Test that s2n_client_key_share_extension.recv errors on key share size longer than data */
        {
            struct s2n_connection *conn;
            struct s2n_stuffer key_share_extension;
            EXPECT_NOT_NULL(conn = s2n_connection_new(S2N_SERVER));
            conn->actual_protocol_version = S2N_TLS13;
            EXPECT_OK(s2n_set_all_mutually_supported_groups(conn));
            EXPECT_SUCCESS(s2n_stuffer_growable_alloc(&key_share_extension, 0));

            const struct s2n_ecc_preferences *ecc_pref = NULL;
            EXPECT_SUCCESS(s2n_connection_get_ecc_preferences(conn, &ecc_pref));
            EXPECT_NOT_NULL(ecc_pref);

            /* Write curve with huge length */
            S2N_PREPARE_DATA_LENGTH(&key_share_extension);
            EXPECT_SUCCESS(s2n_write_key_share(&key_share_extension,
                                               ecc_pref->ecc_curves[0]->iana_id, ecc_pref->ecc_curves[0]->share_size * 10, ecc_pref->ecc_curves[0]));
            S2N_WRITE_DATA_LENGTH(&key_share_extension);

            EXPECT_FAILURE(s2n_client_key_share_extension.recv(conn, &key_share_extension));

            EXPECT_SUCCESS(s2n_stuffer_free(&key_share_extension));
            EXPECT_SUCCESS(s2n_connection_free(conn));
        }

        /* Test that s2n_client_key_share_extension.recv accepts a subset of supported curves */
        {
            struct s2n_connection *conn;
            struct s2n_stuffer key_share_extension;
            EXPECT_NOT_NULL(conn = s2n_connection_new(S2N_SERVER));
            conn->actual_protocol_version = S2N_TLS13;
            EXPECT_OK(s2n_set_all_mutually_supported_groups(conn));
            EXPECT_SUCCESS(s2n_stuffer_growable_alloc(&key_share_extension, 0));

            const struct s2n_ecc_preferences *ecc_pref = NULL;
            EXPECT_SUCCESS(s2n_connection_get_ecc_preferences(conn, &ecc_pref));
            EXPECT_NOT_NULL(ecc_pref);

            /* Write only first curve */
            S2N_PREPARE_DATA_LENGTH(&key_share_extension);
            EXPECT_SUCCESS(s2n_write_named_curve(&key_share_extension, ecc_pref->ecc_curves[0]));
            S2N_WRITE_DATA_LENGTH(&key_share_extension);

            EXPECT_SUCCESS(s2n_client_key_share_extension.recv(conn, &key_share_extension));

            /* should read all data */
            EXPECT_EQUAL(s2n_stuffer_data_available(&key_share_extension), 0);

            /* should have initialized first curve */
            struct s2n_ecc_evp_params *ecc_evp_params = &conn->kex_params.client_ecc_evp_params;
            EXPECT_NOT_NULL(ecc_evp_params->negotiated_curve);
            EXPECT_NOT_NULL(ecc_evp_params->evp_pkey);
            EXPECT_EQUAL(ecc_evp_params->negotiated_curve, ecc_pref->ecc_curves[0]);

            EXPECT_SUCCESS(s2n_stuffer_free(&key_share_extension));
            EXPECT_SUCCESS(s2n_connection_free(conn));
        }

        /* Test that s2n_client_key_share_extension.recv handles empty client share list */
        {
            struct s2n_connection *server_conn;
            struct s2n_stuffer key_share_extension;
            EXPECT_NOT_NULL(server_conn = s2n_connection_new(S2N_SERVER));
            EXPECT_SUCCESS(s2n_connection_set_all_protocol_versions(server_conn, S2N_TLS13));
            EXPECT_OK(s2n_set_all_mutually_supported_groups(server_conn));
            EXPECT_SUCCESS(s2n_stuffer_growable_alloc(&key_share_extension, 0));

            const struct s2n_ecc_preferences *ecc_pref = NULL;
            EXPECT_SUCCESS(s2n_connection_get_ecc_preferences(server_conn, &ecc_pref));
            EXPECT_NOT_NULL(ecc_pref);

            EXPECT_SUCCESS(s2n_stuffer_write_uint16(&key_share_extension, 0));

            EXPECT_SUCCESS(s2n_client_key_share_extension.recv(server_conn, &key_share_extension));

            /* should not have initialized any curves */
            struct s2n_ecc_evp_params *ecc_evp_params = &server_conn->kex_params.client_ecc_evp_params;
            EXPECT_NULL(ecc_evp_params->negotiated_curve);
            EXPECT_NULL(ecc_evp_params->evp_pkey);

            EXPECT_SUCCESS(s2n_stuffer_free(&key_share_extension));
            EXPECT_SUCCESS(s2n_connection_free(server_conn));
        }

        /* Test that s2n_client_key_share_extension.recv ignores unsupported curves */
        {
            struct s2n_connection *conn;
            struct s2n_stuffer key_share_extension;
            EXPECT_NOT_NULL(conn = s2n_connection_new(S2N_SERVER));
            EXPECT_SUCCESS(s2n_connection_set_all_protocol_versions(conn, S2N_TLS13));
            EXPECT_OK(s2n_set_all_mutually_supported_groups(conn));
            EXPECT_SUCCESS(s2n_stuffer_growable_alloc(&key_share_extension, 0));

            const struct s2n_ecc_preferences *ecc_pref = NULL;
            EXPECT_SUCCESS(s2n_connection_get_ecc_preferences(conn, &ecc_pref));
            EXPECT_NOT_NULL(ecc_pref);

            S2N_PREPARE_DATA_LENGTH(&key_share_extension);

            /* Write unsupported curves */
            /* 0 -> unallocated_RESERVED */
            EXPECT_SUCCESS(s2n_write_key_share(&key_share_extension,
                                               0, ecc_pref->ecc_curves[0]->share_size, ecc_pref->ecc_curves[0]));
            /* 0xFF01 -> obsolete_RESERVED */
            EXPECT_SUCCESS(s2n_write_key_share(&key_share_extension,
                                               65281, ecc_pref->ecc_curves[0]->share_size, ecc_pref->ecc_curves[0]));

            S2N_WRITE_DATA_LENGTH(&key_share_extension);

            EXPECT_SUCCESS(s2n_client_key_share_extension.recv(conn, &key_share_extension));

            /* should read all data */
            EXPECT_EQUAL(s2n_stuffer_data_available(&key_share_extension), 0);

            /* should not have initialized any curves */
            struct s2n_ecc_evp_params *ecc_evp_params = &conn->kex_params.client_ecc_evp_params;
            EXPECT_NULL(ecc_evp_params->negotiated_curve);
            EXPECT_NULL(ecc_evp_params->evp_pkey);

            EXPECT_SUCCESS(s2n_stuffer_free(&key_share_extension));
            EXPECT_SUCCESS(s2n_connection_free(conn));
        }

        /* Test that s2n_client_key_share_extension.recv ignores curves with incorrect key size */
        {
            struct s2n_connection *conn;
            struct s2n_stuffer key_share_extension;
            EXPECT_NOT_NULL(conn = s2n_connection_new(S2N_SERVER));
            EXPECT_SUCCESS(s2n_connection_set_all_protocol_versions(conn, S2N_TLS13));
            EXPECT_OK(s2n_set_all_mutually_supported_groups(conn));
            EXPECT_SUCCESS(s2n_stuffer_growable_alloc(&key_share_extension, 0));

            const struct s2n_ecc_preferences *ecc_pref = NULL;
            EXPECT_SUCCESS(s2n_connection_get_ecc_preferences(conn, &ecc_pref));
            EXPECT_NOT_NULL(ecc_pref);

            /* Write supported curve, but with a different curve's size */
            S2N_PREPARE_DATA_LENGTH(&key_share_extension);
            EXPECT_SUCCESS(s2n_write_key_share(&key_share_extension,
                                               ecc_pref->ecc_curves[0]->iana_id, ecc_pref->ecc_curves[1]->share_size, ecc_pref->ecc_curves[1]));
            S2N_WRITE_DATA_LENGTH(&key_share_extension);

            EXPECT_SUCCESS(s2n_client_key_share_extension.recv(conn, &key_share_extension));

            /* should read all data */
            EXPECT_EQUAL(s2n_stuffer_data_available(&key_share_extension), 0);

            /* should not have initialized any curves */
            struct s2n_ecc_evp_params *ecc_evp_params = &conn->kex_params.client_ecc_evp_params;
            EXPECT_NULL(ecc_evp_params->negotiated_curve);
            EXPECT_NULL(ecc_evp_params->evp_pkey);

            EXPECT_SUCCESS(s2n_stuffer_free(&key_share_extension));
            EXPECT_SUCCESS(s2n_connection_free(conn));
        }

        /* Test that s2n_client_key_share_extension.recv uses first instance of duplicate curves */
        {
            struct s2n_connection *server_conn;
            struct s2n_stuffer key_share_extension;
            struct s2n_ecc_evp_params first_params, second_params;
            int supported_curve_index = 0;
            EXPECT_NOT_NULL(server_conn = s2n_connection_new(S2N_SERVER));
            EXPECT_SUCCESS(s2n_connection_set_all_protocol_versions(server_conn, S2N_TLS13));
            EXPECT_OK(s2n_set_all_mutually_supported_groups(server_conn));
            EXPECT_SUCCESS(s2n_stuffer_growable_alloc(&key_share_extension, 0));

            const struct s2n_ecc_preferences *ecc_pref = NULL;
            EXPECT_SUCCESS(s2n_connection_get_ecc_preferences(server_conn, &ecc_pref));
            EXPECT_NOT_NULL(ecc_pref);

            S2N_PREPARE_DATA_LENGTH(&key_share_extension);

            /* Write first curve once */
            first_params.negotiated_curve = ecc_pref->ecc_curves[supported_curve_index];
            first_params.evp_pkey = NULL;
            EXPECT_SUCCESS(s2n_ecdhe_parameters_send(&first_params, &key_share_extension));

            /* Write first curve again */
            second_params.negotiated_curve = ecc_pref->ecc_curves[supported_curve_index];
            second_params.evp_pkey = NULL;
            EXPECT_SUCCESS(s2n_ecdhe_parameters_send(&second_params, &key_share_extension));

            S2N_WRITE_DATA_LENGTH(&key_share_extension);

            EXPECT_SUCCESS(s2n_client_key_share_extension.recv(server_conn, &key_share_extension));

            /* should read all data */
            EXPECT_EQUAL(s2n_stuffer_data_available(&key_share_extension), 0);

            /* should have only copied the first set of params */
            EXPECT_TRUE(s2n_public_ecc_keys_are_equal(
                &server_conn->kex_params.client_ecc_evp_params, &first_params));

            EXPECT_SUCCESS(s2n_stuffer_free(&key_share_extension));
            EXPECT_SUCCESS(s2n_connection_free(server_conn));
            EXPECT_SUCCESS(s2n_ecc_evp_params_free(&first_params));
            EXPECT_SUCCESS(s2n_ecc_evp_params_free(&second_params));
        }

        /* Test that s2n_client_key_share_extension.recv ignores ECDHE points that can't be parsed */
        {
            struct s2n_connection *conn;
            struct s2n_stuffer key_share_extension;
            struct s2n_config *config;
            EXPECT_NOT_NULL(config = s2n_config_new());
            /* Explicitly set the ecc_preferences list to only contain the curves p-256 and p-384 */
            EXPECT_SUCCESS(s2n_config_set_cipher_preferences(config, "20140601"));

            EXPECT_NOT_NULL(conn = s2n_connection_new(S2N_SERVER));
            EXPECT_SUCCESS(s2n_connection_set_all_protocol_versions(conn, S2N_TLS13));
            EXPECT_OK(s2n_set_all_mutually_supported_groups(conn));
            EXPECT_SUCCESS(s2n_stuffer_growable_alloc(&key_share_extension, 0));
            EXPECT_SUCCESS(s2n_connection_set_config(conn, config));

            const struct s2n_ecc_preferences *ecc_pref = NULL;
            EXPECT_SUCCESS(s2n_connection_get_ecc_preferences(conn, &ecc_pref));
            EXPECT_NOT_NULL(ecc_pref);

            /* Write first curve */
            S2N_PREPARE_DATA_LENGTH(&key_share_extension);
            EXPECT_SUCCESS(s2n_write_named_curve(&key_share_extension, ecc_pref->ecc_curves[0]));
            S2N_WRITE_DATA_LENGTH(&key_share_extension);

            /* Mess up point by erasing most of it */
            int data_size = s2n_stuffer_data_available(&key_share_extension);
            EXPECT_SUCCESS(s2n_stuffer_wipe_n(&key_share_extension, data_size / 2));
            EXPECT_SUCCESS(s2n_stuffer_skip_write(&key_share_extension, data_size / 2));

            EXPECT_SUCCESS(s2n_client_key_share_extension.recv(conn, &key_share_extension));

            /* should read all data */
            EXPECT_EQUAL(s2n_stuffer_data_available(&key_share_extension), 0);

            /* should not have initialized any curves */
            struct s2n_ecc_evp_params *ecc_evp_params = &conn->kex_params.client_ecc_evp_params;
            EXPECT_NULL(ecc_evp_params->negotiated_curve);
            EXPECT_NULL(ecc_evp_params->evp_pkey);

            EXPECT_SUCCESS(s2n_stuffer_free(&key_share_extension));
            EXPECT_SUCCESS(s2n_connection_free(conn));
            EXPECT_SUCCESS(s2n_config_free(config));
        }

        /* Test that s2n_client_key_share_extension.recv ignores ECDHE points that can't be parsed,
         * and continues to parse valid key shares afterwards. */
        {
            struct s2n_config *config;
            EXPECT_NOT_NULL(config = s2n_config_new());
            /* Explicitly set the ecc_preferences list to only contain the curves p-256 and p-384 */
            EXPECT_SUCCESS(s2n_config_set_cipher_preferences(config, "20140601"));

            struct s2n_connection *server_conn = s2n_connection_new(S2N_SERVER);
            EXPECT_NOT_NULL(server_conn);
            EXPECT_SUCCESS(s2n_connection_set_all_protocol_versions(server_conn, S2N_TLS13));
            EXPECT_OK(s2n_set_all_mutually_supported_groups(server_conn));
            EXPECT_SUCCESS(s2n_connection_set_config(server_conn, config));

            struct s2n_stuffer key_share_extension = { 0 };
            EXPECT_SUCCESS(s2n_stuffer_growable_alloc(&key_share_extension, 0));

            const struct s2n_ecc_preferences *ecc_pref = NULL;
            EXPECT_SUCCESS(s2n_connection_get_ecc_preferences(server_conn, &ecc_pref));
            EXPECT_NOT_NULL(ecc_pref);
            EXPECT_TRUE(ecc_pref->count >= 2);

            struct s2n_ecc_evp_params client_ecc_evp_params[] = {
                    { .negotiated_curve = ecc_pref->ecc_curves[0] },
                    { .negotiated_curve = ecc_pref->ecc_curves[1] }
            };

            /* Write share list length */
            struct s2n_stuffer_reservation keyshare_list_size = { 0 };
            EXPECT_SUCCESS(s2n_stuffer_reserve_uint16(&key_share_extension, &keyshare_list_size));
            /* Write first share. Mess up point by erasing most of it */
            EXPECT_SUCCESS(s2n_ecdhe_parameters_send(&client_ecc_evp_params[0], &key_share_extension));
            int data_size = s2n_stuffer_data_available(&key_share_extension);
            EXPECT_SUCCESS(s2n_stuffer_wipe_n(&key_share_extension, data_size / 2));
            EXPECT_SUCCESS(s2n_stuffer_skip_write(&key_share_extension, data_size / 2));
            /* Write second, valid share */
            EXPECT_SUCCESS(s2n_ecdhe_parameters_send(&client_ecc_evp_params[1], &key_share_extension));
            /* Finish share list length */
            EXPECT_SUCCESS(s2n_stuffer_write_vector_size(&keyshare_list_size));

            EXPECT_SUCCESS(s2n_client_key_share_extension.recv(server_conn, &key_share_extension));
            EXPECT_EQUAL(s2n_stuffer_data_available(&key_share_extension), 0);

            /* Should have chosen curve 1, because curve 0 was malformed */
            struct s2n_ecc_evp_params *server_ecc_evp_params = &server_conn->kex_params.client_ecc_evp_params;
            EXPECT_EQUAL(server_ecc_evp_params->negotiated_curve, ecc_pref->ecc_curves[1]);
            EXPECT_NOT_NULL(server_ecc_evp_params->evp_pkey);
            EXPECT_TRUE(s2n_public_ecc_keys_are_equal(server_ecc_evp_params, &client_ecc_evp_params[1]));

            for (size_t i = 0; i < s2n_array_len(client_ecc_evp_params); i++) {
                EXPECT_SUCCESS(s2n_ecc_evp_params_free(&client_ecc_evp_params[i]));
            }
            EXPECT_SUCCESS(s2n_stuffer_free(&key_share_extension));
            EXPECT_SUCCESS(s2n_connection_free(server_conn));
            EXPECT_SUCCESS(s2n_config_free(config));
        }

        /* Test that s2n_client_key_share_extension.recv ignores ECDHE points that can't be parsed,
         * and doesn't ignore / forget / overwrite valid key shares already parsed. */
        {
            struct s2n_connection *server_conn = s2n_connection_new(S2N_SERVER);
            EXPECT_NOT_NULL(server_conn);
            EXPECT_SUCCESS(s2n_connection_set_all_protocol_versions(server_conn, S2N_TLS13));
            EXPECT_OK(s2n_set_all_mutually_supported_groups(server_conn));

            struct s2n_stuffer key_share_extension = { 0 };
            EXPECT_SUCCESS(s2n_stuffer_growable_alloc(&key_share_extension, 0));

            const struct s2n_ecc_preferences *ecc_pref = NULL;
            EXPECT_SUCCESS(s2n_connection_get_ecc_preferences(server_conn, &ecc_pref));
            EXPECT_NOT_NULL(ecc_pref);
            EXPECT_TRUE(ecc_pref->count >= 2);

            struct s2n_ecc_evp_params client_ecc_evp_params[] = {
                    { .negotiated_curve = ecc_pref->ecc_curves[0] },
                    { .negotiated_curve = ecc_pref->ecc_curves[1] }
            };

            /* Write share list length */
            struct s2n_stuffer_reservation keyshare_list_size = { 0 };
            EXPECT_SUCCESS(s2n_stuffer_reserve_uint16(&key_share_extension, &keyshare_list_size));
            /* Write first, valid share */
            EXPECT_SUCCESS(s2n_ecdhe_parameters_send(&client_ecc_evp_params[0], &key_share_extension));
            /* Write second share. Mess up point by erasing most of it */
            EXPECT_SUCCESS(s2n_ecdhe_parameters_send(&client_ecc_evp_params[1], &key_share_extension));
            EXPECT_SUCCESS(s2n_stuffer_wipe_n(&key_share_extension, ecc_pref->ecc_curves[1]->share_size / 2));
            EXPECT_SUCCESS(s2n_stuffer_skip_write(&key_share_extension, ecc_pref->ecc_curves[1]->share_size / 2));
            /* Finish share list length */
            EXPECT_SUCCESS(s2n_stuffer_write_vector_size(&keyshare_list_size));

            EXPECT_SUCCESS(s2n_client_key_share_extension.recv(server_conn, &key_share_extension));
            EXPECT_EQUAL(s2n_stuffer_data_available(&key_share_extension), 0);

            /* Should have chosen highest priority key share (0) */
            struct s2n_ecc_evp_params *server_ecc_evp_params = &server_conn->kex_params.client_ecc_evp_params;
            EXPECT_EQUAL(server_ecc_evp_params->negotiated_curve, ecc_pref->ecc_curves[0]);
            EXPECT_NOT_NULL(server_ecc_evp_params->evp_pkey);
            EXPECT_TRUE(s2n_public_ecc_keys_are_equal(server_ecc_evp_params, &client_ecc_evp_params[0]));

            for (size_t i = 0; i < s2n_array_len(client_ecc_evp_params); i++) {
                EXPECT_SUCCESS(s2n_ecc_evp_params_free(&client_ecc_evp_params[i]));
            }
            EXPECT_SUCCESS(s2n_stuffer_free(&key_share_extension));
            EXPECT_SUCCESS(s2n_connection_free(server_conn));
        }

        /* Test that s2n_client_key_share_extension.recv ignores a supported curve present in
         * s2n_all_supported_curves_list but not in s2n_ecc_preferences list selected
         */
        {
            if (s2n_is_evp_apis_supported()) {
                struct s2n_connection *conn;
                struct s2n_stuffer key_share_extension;
                struct s2n_config *config;
                EXPECT_NOT_NULL(config = s2n_config_new());
                EXPECT_NOT_NULL(conn = s2n_connection_new(S2N_SERVER));
                EXPECT_SUCCESS(s2n_connection_set_all_protocol_versions(conn, S2N_TLS13));
                EXPECT_OK(s2n_set_all_mutually_supported_groups(conn));
                EXPECT_SUCCESS(s2n_stuffer_growable_alloc(&key_share_extension, 0));

                /* Explicitly set the ecc_preferences list to contain the curves p-256 and p-384 */
                EXPECT_SUCCESS(s2n_config_set_cipher_preferences(config, "20140601"));
                EXPECT_SUCCESS(s2n_connection_set_config(conn, config));

                const struct s2n_ecc_preferences *ecc_pref = NULL;
                EXPECT_SUCCESS(s2n_connection_get_ecc_preferences(conn, &ecc_pref));
                EXPECT_NOT_NULL(ecc_pref);

                /* x25519 is present in s2n_all_supported_curves_list but not in the "default" list */
                const struct s2n_ecc_named_curve *test_curve = &s2n_ecc_curve_x25519;

                S2N_PREPARE_DATA_LENGTH(&key_share_extension);

                EXPECT_SUCCESS(s2n_write_key_share(&key_share_extension,
                                                   test_curve->iana_id, test_curve->share_size, test_curve));

                S2N_WRITE_DATA_LENGTH(&key_share_extension);

                EXPECT_SUCCESS(s2n_client_key_share_extension.recv(conn, &key_share_extension));

                /* should read all data */
                EXPECT_EQUAL(s2n_stuffer_data_available(&key_share_extension), 0);

                /* should not have initialized any curves */
                struct s2n_ecc_evp_params *ecc_evp_params = &conn->kex_params.client_ecc_evp_params;
                EXPECT_NULL(ecc_evp_params->negotiated_curve);
                EXPECT_NULL(ecc_evp_params->evp_pkey);

                EXPECT_SUCCESS(s2n_stuffer_free(&key_share_extension));
                EXPECT_SUCCESS(s2n_connection_free(conn));
                EXPECT_SUCCESS(s2n_config_free(config));
            }
        }
    }

    END_TEST();
    return 0;
}

static int s2n_test_rewrite_length(struct s2n_stuffer *stuffer)
{
    POSIX_ENSURE_REF(stuffer);

    int length = s2n_stuffer_data_available(stuffer) - S2N_SIZE_OF_CLIENT_SHARE_SIZE;
    POSIX_GUARD(s2n_stuffer_rewrite(stuffer));
    POSIX_GUARD(s2n_stuffer_write_uint16(stuffer, length));
    POSIX_GUARD(s2n_stuffer_skip_write(stuffer, length));
    return 0;
}

static int s2n_write_named_curve(struct s2n_stuffer *out,
        const struct s2n_ecc_named_curve *existing_curve)
{
    return s2n_write_key_share(out, existing_curve->iana_id, existing_curve->share_size, existing_curve);
}

static int s2n_write_key_share(struct s2n_stuffer *out,
        uint16_t iana_value, uint16_t share_size,
        const struct s2n_ecc_named_curve *existing_curve)
{
    POSIX_ENSURE_REF(out);
    POSIX_ENSURE_REF(existing_curve);

    struct s2n_ecc_evp_params ecc_evp_params;
    const struct s2n_ecc_named_curve test_curve = {
            .iana_id = iana_value,
            .libcrypto_nid = existing_curve->libcrypto_nid,
            .name = existing_curve->name,
            .share_size = share_size,
            .generate_key = existing_curve->generate_key
    };

    ecc_evp_params.negotiated_curve = &test_curve;
    ecc_evp_params.evp_pkey = NULL;
    if (s2n_ecdhe_parameters_send(&ecc_evp_params, out) < 0) {
        POSIX_GUARD(s2n_ecc_evp_params_free(&ecc_evp_params));
        return 1; 
    }

    POSIX_GUARD(s2n_ecc_evp_params_free(&ecc_evp_params));
    return 0;
}<|MERGE_RESOLUTION|>--- conflicted
+++ resolved
@@ -166,20 +166,18 @@
          * For HelloRetryRequests when a keyshare does not match, test that s2n_client_key_share_extension.send replaces
          * the list of keyshares with a list containing a single KeyShareEntry for the server selected group.
          *
-<<<<<<< HEAD
          *= https://tools.ietf.org/rfc/rfc8446#4.1.2
          *= type=test
          *# -   If a "key_share" extension was supplied in the HelloRetryRequest,
          *#     replacing the list of shares with a list containing a single
          *#     KeyShareEntry from the indicated group.
-=======
+         *
          *= https://tools.ietf.org/rfc/rfc8446#4.2.8
          *= type=test
          *# Otherwise, when sending the new ClientHello, the client MUST
          *# replace the original "key_share" extension with one containing only a
          *# new KeyShareEntry for the group indicated in the selected_group field
          *# of the triggering HelloRetryRequest.
->>>>>>> dea5dba6
          **/
         if (s2n_is_evp_apis_supported()) {
             struct s2n_connection *conn;
