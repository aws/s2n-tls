--- conflicted
+++ resolved
@@ -39,12 +39,7 @@
 int LLVMFuzzerInitialize(const uint8_t *buf, size_t len)
 {
     GUARD(s2n_init());
-<<<<<<< HEAD
-    GUARD(s2n_stuffer_alloc_ro_from_hex_string(&private_key_stuffer, valid_private_key));
     GUARD_POSIX_STRICT(atexit(s2n_fuzz_atexit));
-=======
-    GUARD_STRICT(atexit(s2n_fuzz_atexit));
->>>>>>> b99237eb
 
     GUARD(s2n_alloc(&server_kem_params.private_key, s2n_sike_p503_r1.private_key_length));
 
