/*
 * Copyright Amazon.com, Inc. or its affiliates. All Rights Reserved.
 *
 * Licensed under the Apache License, Version 2.0 (the "License").
 * You may not use this file except in compliance with the License.
 * A copy of the License is located at
 *
 *  http://aws.amazon.com/apache2.0
 *
 * or in the "license" file accompanying this file. This file is distributed
 * on an "AS IS" BASIS, WITHOUT WARRANTIES OR CONDITIONS OF ANY KIND, either
 * express or implied. See the License for the specific language governing
 * permissions and limitations under the License.
 */

#include <fcntl.h>
#include <stdio.h>
#include <sys/socket.h>
#include <sys/types.h>
#include <unistd.h>

#include "testlib/s2n_testlib.h"
#include "tls/s2n_connection.h"
#include "utils/s2n_safety.h"
#include "utils/s2n_socket.h"

int s2n_fd_set_blocking(int fd)
{
    return fcntl(fd, F_SETFL, fcntl(fd, F_GETFL) & ~O_NONBLOCK);
}

int s2n_fd_set_non_blocking(int fd)
{
    return fcntl(fd, F_SETFL, fcntl(fd, F_GETFL) | O_NONBLOCK);
}

static int buffer_read(void *io_context, uint8_t *buf, uint32_t len)
{
    struct s2n_stuffer *in_buf = NULL;
    int n_read = 0, n_avail = 0;
    errno = EIO;

    if (buf == NULL) {
        return 0;
    }

    in_buf = (struct s2n_stuffer *) io_context;
    if (in_buf == NULL) {
        errno = EINVAL;
        return -1;
    }

    /* read the number of bytes requested or less if it isn't available */
    n_avail = s2n_stuffer_data_available(in_buf);
    n_read = (len < n_avail) ? len : n_avail;

    if (n_read == 0) {
        errno = EAGAIN;
        return -1;
    }

    POSIX_GUARD(s2n_stuffer_read_bytes(in_buf, buf, n_read));
    return n_read;
}

static int buffer_write(void *io_context, const uint8_t *buf, uint32_t len)
{
    struct s2n_stuffer *out = NULL;

    if (buf == NULL) {
        return 0;
    }

    out = (struct s2n_stuffer *) io_context;
    if (out == NULL) {
        errno = EINVAL;
        return -1;
    }

    if (s2n_stuffer_write_bytes(out, buf, len) < 0) {
        errno = EAGAIN;
        return -1;
    }

    return len;
}

/* The connection will read/write to/from a stuffer, instead of sockets */
int s2n_connection_set_io_stuffers(struct s2n_stuffer *input, struct s2n_stuffer *output, struct s2n_connection *conn)
{
    POSIX_GUARD(s2n_connection_set_recv_io_stuffer(input, conn));
    POSIX_GUARD(s2n_connection_set_send_io_stuffer(output, conn));

    return S2N_SUCCESS;
}

int s2n_connection_set_recv_io_stuffer(struct s2n_stuffer *input, struct s2n_connection *conn)
{
    POSIX_GUARD(s2n_connection_set_recv_cb(conn, &buffer_read));
    POSIX_GUARD(s2n_connection_set_recv_ctx(conn, input));

    return S2N_SUCCESS;
}

int s2n_connection_set_send_io_stuffer(struct s2n_stuffer *output, struct s2n_connection *conn)
{
    POSIX_GUARD(s2n_connection_set_send_cb(conn, &buffer_write));
    POSIX_GUARD(s2n_connection_set_send_ctx(conn, output));

    return S2N_SUCCESS;
}

S2N_RESULT s2n_io_stuffer_pair_init(struct s2n_test_io_stuffer_pair *io_pair)
{
    RESULT_ENSURE_REF(io_pair);
    RESULT_GUARD_POSIX(s2n_stuffer_growable_alloc(&io_pair->client_in, 0));
    RESULT_GUARD_POSIX(s2n_stuffer_growable_alloc(&io_pair->server_in, 0));
    return S2N_RESULT_OK;
}

S2N_CLEANUP_RESULT s2n_io_stuffer_pair_free(struct s2n_test_io_stuffer_pair *io_pair)
{
    RESULT_ENSURE_REF(io_pair);
    RESULT_GUARD_POSIX(s2n_stuffer_free(&io_pair->client_in));
    RESULT_GUARD_POSIX(s2n_stuffer_free(&io_pair->server_in));
    return S2N_RESULT_OK;
}

S2N_RESULT s2n_connections_set_io_stuffer_pair(struct s2n_connection *client, struct s2n_connection *server,
        struct s2n_test_io_stuffer_pair *io_pair)
{
    RESULT_ENSURE_REF(io_pair);
    RESULT_GUARD_POSIX(s2n_connection_set_io_stuffers(&io_pair->client_in, &io_pair->server_in, client));
    RESULT_GUARD_POSIX(s2n_connection_set_io_stuffers(&io_pair->server_in, &io_pair->client_in, server));
    return S2N_RESULT_OK;
}

int s2n_io_pair_init(struct s2n_test_io_pair *io_pair)
{
    signal(SIGPIPE, SIG_IGN);

    int socket_pair[2];

    POSIX_GUARD(socketpair(AF_UNIX, SOCK_STREAM, 0, socket_pair));

    io_pair->client = socket_pair[0];
    io_pair->server = socket_pair[1];

    return 0;
}

int s2n_io_pair_init_non_blocking(struct s2n_test_io_pair *io_pair)
{
    POSIX_GUARD(s2n_io_pair_init(io_pair));

    POSIX_GUARD(s2n_fd_set_non_blocking(io_pair->client));
    POSIX_GUARD(s2n_fd_set_non_blocking(io_pair->server));

    return 0;
}

int s2n_connection_set_io_pair(struct s2n_connection *conn, struct s2n_test_io_pair *io_pair)
{
    if (conn->mode == S2N_CLIENT) {
        POSIX_GUARD(s2n_connection_set_fd(conn, io_pair->client));
    } else if (conn->mode == S2N_SERVER) {
        POSIX_GUARD(s2n_connection_set_fd(conn, io_pair->server));
    }

    return 0;
}

int s2n_connections_set_io_pair(struct s2n_connection *client, struct s2n_connection *server,
        struct s2n_test_io_pair *io_pair)
{
    POSIX_GUARD(s2n_connection_set_io_pair(client, io_pair));
    POSIX_GUARD(s2n_connection_set_io_pair(server, io_pair));
    return 0;
}

int s2n_io_pair_close(struct s2n_test_io_pair *io_pair)
{
    POSIX_GUARD(s2n_io_pair_close_one_end(io_pair, S2N_CLIENT));
    POSIX_GUARD(s2n_io_pair_close_one_end(io_pair, S2N_SERVER));
    return 0;
}

int s2n_io_pair_close_one_end(struct s2n_test_io_pair *io_pair, int mode_to_close)
{
    if (mode_to_close == S2N_CLIENT) {
        POSIX_GUARD(close(io_pair->client));
    } else if (mode_to_close == S2N_SERVER) {
        POSIX_GUARD(close(io_pair->server));
    }
    return 0;
}

int s2n_io_pair_shutdown_one_end(struct s2n_test_io_pair *io_pair, int mode_to_close, int how)
{
    if (mode_to_close == S2N_CLIENT) {
        POSIX_GUARD(shutdown(io_pair->client, how));
    } else if (mode_to_close == S2N_SERVER) {
        POSIX_GUARD(shutdown(io_pair->server, how));
    }
    return 0;
}

void s2n_print_connection(struct s2n_connection *conn, const char *marker)
{
    size_t i = 0;

    printf("marker: %s\n", marker);
    printf("HEADER IN Stuffer (write: %d, read: %d, size: %d)\n", conn->header_in.write_cursor, conn->header_in.read_cursor, conn->header_in.blob.size);
    for (i = 0; i < conn->header_in.blob.size; i++) {
        printf("%02x", conn->header_in.blob.data[i]);
        if ((i + 1) % 8 == 0) {
            printf(" ");
        }
        if ((i + 1) % 40 == 0) {
            printf("\n");
        }
    }
    printf("\n");

    printf("IN Stuffer (write: %d, read: %d, size: %d)\n", conn->in.write_cursor, conn->in.read_cursor, conn->in.blob.size);
    for (i = 0; i < conn->in.write_cursor; i++) {
        printf("%02x", conn->in.blob.data[i]);
        if ((i + 1) % 8 == 0) {
            printf(" ");
        }
        if ((i + 1) % 40 == 0) {
            printf("\n");
        }
    }
    printf("\n");

    printf("OUT Stuffer (write: %d, read: %d, size: %d)\n", conn->out.write_cursor, conn->out.read_cursor, conn->out.blob.size);
    for (i = 0; i < conn->out.write_cursor; i++) {
        printf("%02x", conn->out.blob.data[i]);
        if ((i + 1) % 8 == 0) {
            printf(" ");
        }
        if ((i + 1) % 40 == 0) {
            printf("\n");
        }
    }
    printf("\n");
}

int s2n_set_connection_hello_retry_flags(struct s2n_connection *conn)
{
    POSIX_ENSURE_REF(conn);

    conn->handshake.message_number = 1;
    conn->handshake.handshake_type = NEGOTIATED | HELLO_RETRY_REQUEST | FULL_HANDSHAKE;

    return S2N_SUCCESS;
}

int s2n_connection_set_all_protocol_versions(struct s2n_connection *conn, uint8_t version)
{
    POSIX_ENSURE_REF(conn);

    conn->server_protocol_version = version;
    conn->client_protocol_version = version;
    conn->actual_protocol_version = version;

    return S2N_SUCCESS;
}

static int mock_time(void *data, uint64_t *nanoseconds)
{
    POSIX_ENSURE_REF(data);
    POSIX_ENSURE_REF(nanoseconds);
    *nanoseconds = *((uint64_t *) data);
    return S2N_SUCCESS;
}

S2N_RESULT s2n_config_mock_wall_clock(struct s2n_config *config, uint64_t *test_time_in_ns)
{
    RESULT_ENSURE_REF(config);
    RESULT_GUARD_POSIX(s2n_config_set_wall_clock(config, mock_time, test_time_in_ns));
    return S2N_RESULT_OK;
}

/* Sets the encryption and decryption keys to enable sending and receiving encrypted data.
 * Basically, it bypasses the usual key exchange -> shared secret -> derive keys process
 * and just uses static mock keys.
 */
S2N_RESULT s2n_connection_set_secrets(struct s2n_connection *conn)
{
    RESULT_ENSURE_REF(conn);
    conn->secure->cipher_suite = &s2n_tls13_aes_256_gcm_sha384;
    const struct s2n_cipher *cipher = conn->secure->cipher_suite->record_alg->cipher;

    uint8_t client_key_bytes[S2N_TLS13_SECRET_MAX_LEN] = "client key";
    struct s2n_blob client_key = { 0 };
    RESULT_GUARD_POSIX(s2n_blob_init(&client_key, client_key_bytes, cipher->key_material_size));
<<<<<<< HEAD
    RESULT_GUARD(cipher->init(&conn->secure->client_key));
    RESULT_GUARD_POSIX(cipher->set_encryption_key(&conn->secure->client_key, &client_key));
=======
    RESULT_GUARD_POSIX(cipher->init(&conn->secure->client_key));
    RESULT_GUARD(cipher->set_encryption_key(&conn->secure->client_key, &client_key));
>>>>>>> ed4be6ef

    uint8_t server_key_bytes[S2N_TLS13_SECRET_MAX_LEN] = "server key";
    struct s2n_blob server_key = { 0 };
    RESULT_GUARD_POSIX(s2n_blob_init(&server_key, server_key_bytes, cipher->key_material_size));
<<<<<<< HEAD
    RESULT_GUARD(cipher->init(&conn->secure->server_key));
    RESULT_GUARD_POSIX(cipher->set_encryption_key(&conn->secure->server_key, &server_key));
=======
    RESULT_GUARD_POSIX(cipher->init(&conn->secure->server_key));
    RESULT_GUARD(cipher->set_encryption_key(&conn->secure->server_key, &server_key));
>>>>>>> ed4be6ef

    conn->client = conn->secure;
    conn->server = conn->secure;

    return S2N_RESULT_OK;
}

S2N_RESULT s2n_set_all_mutually_supported_groups(struct s2n_connection *conn)
{
    RESULT_ENSURE_REF(conn);

    const struct s2n_ecc_preferences *ecc_pref = NULL;
    RESULT_GUARD_POSIX(s2n_connection_get_ecc_preferences(conn, &ecc_pref));
    RESULT_ENSURE_REF(ecc_pref);

    for (size_t i = 0; i < ecc_pref->count; i++) {
        conn->kex_params.mutually_supported_curves[i] = ecc_pref->ecc_curves[i];
    }

    const struct s2n_kem_preferences *kem_pref = NULL;
    RESULT_GUARD_POSIX(s2n_connection_get_kem_preferences(conn, &kem_pref));
    RESULT_ENSURE_REF(kem_pref);

    for (size_t i = 0; i < kem_pref->tls13_kem_group_count; i++) {
        conn->kex_params.mutually_supported_kem_groups[i] = kem_pref->tls13_kem_groups[i];
    }

    return S2N_RESULT_OK;
}

S2N_RESULT s2n_skip_handshake(struct s2n_connection *conn)
{
    conn->handshake.handshake_type = NEGOTIATED | FULL_HANDSHAKE;
    while (!s2n_handshake_is_complete(conn)) {
        conn->handshake.message_number++;
    }
    return S2N_RESULT_OK;
}<|MERGE_RESOLUTION|>--- conflicted
+++ resolved
@@ -296,24 +296,14 @@
     uint8_t client_key_bytes[S2N_TLS13_SECRET_MAX_LEN] = "client key";
     struct s2n_blob client_key = { 0 };
     RESULT_GUARD_POSIX(s2n_blob_init(&client_key, client_key_bytes, cipher->key_material_size));
-<<<<<<< HEAD
     RESULT_GUARD(cipher->init(&conn->secure->client_key));
-    RESULT_GUARD_POSIX(cipher->set_encryption_key(&conn->secure->client_key, &client_key));
-=======
-    RESULT_GUARD_POSIX(cipher->init(&conn->secure->client_key));
     RESULT_GUARD(cipher->set_encryption_key(&conn->secure->client_key, &client_key));
->>>>>>> ed4be6ef
 
     uint8_t server_key_bytes[S2N_TLS13_SECRET_MAX_LEN] = "server key";
     struct s2n_blob server_key = { 0 };
     RESULT_GUARD_POSIX(s2n_blob_init(&server_key, server_key_bytes, cipher->key_material_size));
-<<<<<<< HEAD
     RESULT_GUARD(cipher->init(&conn->secure->server_key));
-    RESULT_GUARD_POSIX(cipher->set_encryption_key(&conn->secure->server_key, &server_key));
-=======
-    RESULT_GUARD_POSIX(cipher->init(&conn->secure->server_key));
     RESULT_GUARD(cipher->set_encryption_key(&conn->secure->server_key, &server_key));
->>>>>>> ed4be6ef
 
     conn->client = conn->secure;
     conn->server = conn->secure;
