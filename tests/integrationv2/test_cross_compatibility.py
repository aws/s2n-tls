import pytest
import copy
import os

from configuration import available_ports, ALL_TEST_CIPHERS, ALL_TEST_CURVES, ALL_TEST_CERTS, PROTOCOLS
from common import ProviderOptions, Protocols, data_bytes
from fixtures import managed_process
from providers import Provider, S2N, OpenSSL
from utils import invalid_test_parameters, get_parameter_name, to_bytes

S2N_RESUMPTION_MARKER = to_bytes("Resumed session")
CLOSE_MARKER_BYTES = data_bytes(10)

TICKET_FILE = 'ticket'
RESUMPTION_PROTOCOLS = [Protocols.TLS12, Protocols.TLS13]


"""
An old S2N server can resume a session with a new S2N server's session ticket. 
Tests that S2N tickets are backwards-compatible.
"""


@pytest.mark.uncollect_if(func=invalid_test_parameters)
@pytest.mark.parametrize("cipher", ALL_TEST_CIPHERS, ids=get_parameter_name)
@pytest.mark.parametrize("curve", ALL_TEST_CURVES, ids=get_parameter_name)
@pytest.mark.parametrize("certificate", ALL_TEST_CERTS, ids=get_parameter_name)
@pytest.mark.parametrize("protocol", RESUMPTION_PROTOCOLS, ids=get_parameter_name)
@pytest.mark.parametrize("provider", [OpenSSL], ids=get_parameter_name)
<<<<<<< HEAD
@pytest.mark.parametrize("other_provider", [S2N], ids=get_parameter_name)
def test_s2n_old_server_new_ticket(managed_process, tmp_path, cipher, curve, certificate, protocol, provider,
                                   other_provider):
=======
def test_s2n_old_server_new_ticket(managed_process, tmp_path, cipher, curve, protocol, provider, certificate):
>>>>>>> 0d41122b
    ticket_file = str(tmp_path / TICKET_FILE)
    assert not os.path.exists(ticket_file)

    options = ProviderOptions(
        port=next(available_ports),
        cipher=cipher,
        curve=curve,
        protocol=protocol,
        insecure=True,
        use_session_ticket=True,
    )

    client_options = copy.copy(options)
    client_options.mode = Provider.ClientMode
    client_options.extra_flags = ['-sess_out', ticket_file]

    server_options = copy.copy(options)
    server_options.mode = Provider.ServerMode
    server_options.key = certificate.key
    server_options.cert = certificate.cert
    server_options.data_to_send = CLOSE_MARKER_BYTES

    s2n_server = managed_process(
        S2N, server_options, send_marker=S2N.get_send_marker())
    client = managed_process(provider, client_options,
                             close_marker=str(CLOSE_MARKER_BYTES))

    for results in client.get_results():
        results.assert_success()

    for results in s2n_server.get_results():
        results.assert_success()

    assert os.path.exists(ticket_file)
    client_options.extra_flags = ['-sess_in', ticket_file]
    server_options.use_mainline_version = True

    s2n_server = managed_process(
        S2N, server_options, send_marker=S2N.get_send_marker())
    client = managed_process(provider, client_options,
                             close_marker=str(CLOSE_MARKER_BYTES))

    for results in client.get_results():
        results.assert_success()

    for results in s2n_server.get_results():
        results.assert_success()
        assert S2N_RESUMPTION_MARKER in results.stdout


"""
A new S2N server can resume a session with an old S2N server's session ticket. 
Tests that S2N tickets are forwards-compatible.
"""


@pytest.mark.uncollect_if(func=invalid_test_parameters)
@pytest.mark.parametrize("cipher", ALL_TEST_CIPHERS, ids=get_parameter_name)
@pytest.mark.parametrize("curve", ALL_TEST_CURVES, ids=get_parameter_name)
@pytest.mark.parametrize("certificate", ALL_TEST_CERTS, ids=get_parameter_name)
@pytest.mark.parametrize("protocol", RESUMPTION_PROTOCOLS, ids=get_parameter_name)
@pytest.mark.parametrize("provider", [OpenSSL], ids=get_parameter_name)
<<<<<<< HEAD
@pytest.mark.parametrize("other_provider", [S2N], ids=get_parameter_name)
def test_s2n_new_server_old_ticket(managed_process, tmp_path, cipher, curve, certificate, protocol, provider,
                                   other_provider):
=======
def test_s2n_new_server_old_ticket(managed_process, tmp_path, cipher, curve, protocol, provider, certificate):
>>>>>>> 0d41122b
    ticket_file = str(tmp_path / TICKET_FILE)
    assert not os.path.exists(ticket_file)

    options = ProviderOptions(
        port=next(available_ports),
        cipher=cipher,
        curve=curve,
        protocol=protocol,
        insecure=True,
        use_session_ticket=True,
    )

    client_options = copy.copy(options)
    client_options.mode = Provider.ClientMode
    client_options.extra_flags = ['-sess_out', ticket_file]

    server_options = copy.copy(options)
    server_options.mode = Provider.ServerMode
    server_options.use_mainline_version = True
    server_options.key = certificate.key
    server_options.cert = certificate.cert
    server_options.data_to_send = CLOSE_MARKER_BYTES

    s2n_server = managed_process(
        S2N, server_options, send_marker=S2N.get_send_marker())
    client = managed_process(provider, client_options,
                             close_marker=str(CLOSE_MARKER_BYTES))

    for results in client.get_results():
        results.assert_success()

    for results in s2n_server.get_results():
        results.assert_success()

    assert os.path.exists(ticket_file)
    client_options.extra_flags = ['-sess_in', ticket_file]
    server_options.use_mainline_version = False

    s2n_server = managed_process(
        S2N, server_options, send_marker=S2N.get_send_marker())
    client = managed_process(provider, client_options,
                             close_marker=str(CLOSE_MARKER_BYTES))

    for results in client.get_results():
        results.assert_success()

    for results in s2n_server.get_results():
        results.assert_success()
        assert S2N_RESUMPTION_MARKER in results.stdout


"""
An old S2N client can resume a session with an new S2N client's session ticket. 
Tests that S2N tickets are backwards-compatible. In our client tests we use an S2N
server because the Openssl server uses a different ticket key for each session.
"""


@pytest.mark.uncollect_if(func=invalid_test_parameters)
@pytest.mark.parametrize("cipher", ALL_TEST_CIPHERS, ids=get_parameter_name)
@pytest.mark.parametrize("curve", ALL_TEST_CURVES, ids=get_parameter_name)
@pytest.mark.parametrize("certificate", ALL_TEST_CERTS, ids=get_parameter_name)
@pytest.mark.parametrize("protocol", RESUMPTION_PROTOCOLS, ids=get_parameter_name)
@pytest.mark.parametrize("provider", [S2N], ids=get_parameter_name)
<<<<<<< HEAD
@pytest.mark.parametrize("other_provider", [S2N], ids=get_parameter_name)
def test_s2n_old_client_new_ticket(managed_process, tmp_path, cipher, curve, certificate, protocol, provider,
                                   other_provider):
=======
def test_s2n_old_client_new_ticket(managed_process, tmp_path, cipher, curve, protocol, provider, certificate):
>>>>>>> 0d41122b
    ticket_file = str(tmp_path / TICKET_FILE)
    assert not os.path.exists(ticket_file)

    options = ProviderOptions(
        port=next(available_ports),
        cipher=cipher,
        curve=curve,
        protocol=protocol,
        insecure=True,
        use_session_ticket=True,
    )

    client_options = copy.copy(options)
    client_options.mode = Provider.ClientMode
    client_options.extra_flags = ['--ticket-out', ticket_file]

    server_options = copy.copy(options)
    server_options.mode = Provider.ServerMode
    server_options.key = certificate.key
    server_options.cert = certificate.cert

    server = managed_process(provider, server_options)
    s2n_client = managed_process(S2N, client_options)

    for results in s2n_client.get_results():
        results.assert_success()

    for results in server.get_results():
        results.assert_success()

    assert os.path.exists(ticket_file)
    client_options.extra_flags = ['--ticket-in', ticket_file]
    client_options.use_mainline_version = True

    server = managed_process(provider, server_options)
    s2n_client = managed_process(other_provider, client_options)

    for results in s2n_client.get_results():
        results.assert_success()
        assert S2N_RESUMPTION_MARKER in results.stdout

    for results in server.get_results():
        results.assert_success()
        assert S2N_RESUMPTION_MARKER in results.stdout


"""
A new S2N client can resume a session with an old S2N client's session ticket. 
Tests that S2N tickets are forwards-compatible.
"""


@pytest.mark.uncollect_if(func=invalid_test_parameters)
@pytest.mark.parametrize("cipher", ALL_TEST_CIPHERS, ids=get_parameter_name)
@pytest.mark.parametrize("curve", ALL_TEST_CURVES, ids=get_parameter_name)
@pytest.mark.parametrize("certificate", ALL_TEST_CERTS, ids=get_parameter_name)
@pytest.mark.parametrize("protocol", RESUMPTION_PROTOCOLS, ids=get_parameter_name)
@pytest.mark.parametrize("provider", [S2N], ids=get_parameter_name)
<<<<<<< HEAD
@pytest.mark.parametrize("other_provider", [S2N], ids=get_parameter_name)
def test_s2n_new_client_old_ticket(managed_process, tmp_path, cipher, curve, certificate, protocol, provider,
                                   other_provider):
=======
def test_s2n_new_client_old_ticket(managed_process, tmp_path, cipher, curve, protocol, provider, certificate):
>>>>>>> 0d41122b
    ticket_file = str(tmp_path / TICKET_FILE)
    assert not os.path.exists(ticket_file)

    options = ProviderOptions(
        port=next(available_ports),
        cipher=cipher,
        curve=curve,
        protocol=protocol,
        insecure=True,
        use_session_ticket=True,
    )

    client_options = copy.copy(options)
    client_options.mode = Provider.ClientMode
    client_options.extra_flags = ['--ticket-out', ticket_file]
    client_options.use_mainline_version = True

    server_options = copy.copy(options)
    server_options.mode = Provider.ServerMode
    server_options.key = certificate.key
    server_options.cert = certificate.cert

    server = managed_process(provider, server_options)
    s2n_client = managed_process(S2N, client_options)

    for results in s2n_client.get_results():
        results.assert_success()

    for results in server.get_results():
        results.assert_success()

    assert os.path.exists(ticket_file)
    client_options.extra_flags = ['--ticket-in', ticket_file]
    client_options.use_mainline_version = False

    server = managed_process(provider, server_options)
    s2n_client = managed_process(S2N, client_options)

    for results in s2n_client.get_results():
        results.assert_success()
        assert S2N_RESUMPTION_MARKER in results.stdout

    for results in server.get_results():
        results.assert_success()
        assert S2N_RESUMPTION_MARKER in results.stdout<|MERGE_RESOLUTION|>--- conflicted
+++ resolved
@@ -27,13 +27,9 @@
 @pytest.mark.parametrize("certificate", ALL_TEST_CERTS, ids=get_parameter_name)
 @pytest.mark.parametrize("protocol", RESUMPTION_PROTOCOLS, ids=get_parameter_name)
 @pytest.mark.parametrize("provider", [OpenSSL], ids=get_parameter_name)
-<<<<<<< HEAD
 @pytest.mark.parametrize("other_provider", [S2N], ids=get_parameter_name)
 def test_s2n_old_server_new_ticket(managed_process, tmp_path, cipher, curve, certificate, protocol, provider,
                                    other_provider):
-=======
-def test_s2n_old_server_new_ticket(managed_process, tmp_path, cipher, curve, protocol, provider, certificate):
->>>>>>> 0d41122b
     ticket_file = str(tmp_path / TICKET_FILE)
     assert not os.path.exists(ticket_file)
 
@@ -96,13 +92,9 @@
 @pytest.mark.parametrize("certificate", ALL_TEST_CERTS, ids=get_parameter_name)
 @pytest.mark.parametrize("protocol", RESUMPTION_PROTOCOLS, ids=get_parameter_name)
 @pytest.mark.parametrize("provider", [OpenSSL], ids=get_parameter_name)
-<<<<<<< HEAD
 @pytest.mark.parametrize("other_provider", [S2N], ids=get_parameter_name)
 def test_s2n_new_server_old_ticket(managed_process, tmp_path, cipher, curve, certificate, protocol, provider,
                                    other_provider):
-=======
-def test_s2n_new_server_old_ticket(managed_process, tmp_path, cipher, curve, protocol, provider, certificate):
->>>>>>> 0d41122b
     ticket_file = str(tmp_path / TICKET_FILE)
     assert not os.path.exists(ticket_file)
 
@@ -167,13 +159,9 @@
 @pytest.mark.parametrize("certificate", ALL_TEST_CERTS, ids=get_parameter_name)
 @pytest.mark.parametrize("protocol", RESUMPTION_PROTOCOLS, ids=get_parameter_name)
 @pytest.mark.parametrize("provider", [S2N], ids=get_parameter_name)
-<<<<<<< HEAD
 @pytest.mark.parametrize("other_provider", [S2N], ids=get_parameter_name)
 def test_s2n_old_client_new_ticket(managed_process, tmp_path, cipher, curve, certificate, protocol, provider,
                                    other_provider):
-=======
-def test_s2n_old_client_new_ticket(managed_process, tmp_path, cipher, curve, protocol, provider, certificate):
->>>>>>> 0d41122b
     ticket_file = str(tmp_path / TICKET_FILE)
     assert not os.path.exists(ticket_file)
 
@@ -232,13 +220,9 @@
 @pytest.mark.parametrize("certificate", ALL_TEST_CERTS, ids=get_parameter_name)
 @pytest.mark.parametrize("protocol", RESUMPTION_PROTOCOLS, ids=get_parameter_name)
 @pytest.mark.parametrize("provider", [S2N], ids=get_parameter_name)
-<<<<<<< HEAD
 @pytest.mark.parametrize("other_provider", [S2N], ids=get_parameter_name)
 def test_s2n_new_client_old_ticket(managed_process, tmp_path, cipher, curve, certificate, protocol, provider,
                                    other_provider):
-=======
-def test_s2n_new_client_old_ticket(managed_process, tmp_path, cipher, curve, protocol, provider, certificate):
->>>>>>> 0d41122b
     ticket_file = str(tmp_path / TICKET_FILE)
     assert not os.path.exists(ticket_file)
 
