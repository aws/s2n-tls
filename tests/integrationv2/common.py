--- conflicted
+++ resolved
@@ -394,14 +394,9 @@
         return "Stdout: {}\nStderr: {}\nExit code: {}\nException: {}".format(self.stdout, self.stderr, self.exit_code, self.exception)
 
     def assert_success(self):
-<<<<<<< HEAD
         assert self.exception is None, self.exception
-        assert self.exit_code == 0, f"exit code: {self.exit_code}"
-=======
-        assert self.exception is None
         if not self.expect_nonzero_exit:
-            assert self.exit_code == 0
->>>>>>> 5b4ed5c8
+            assert self.exit_code == 0, f"exit code: {self.exit_code}"
         if not self.expect_stderr:
             assert not self.stderr, self.stderr
 
