--- conflicted
+++ resolved
@@ -146,14 +146,10 @@
         if self.options.client_certificate_file:
             cmd_line.extend(['--cert', self.options.client_certificate_file])
 
-<<<<<<< HEAD
+        if self.options.extra_flags is not None:
+            cmd_line.extend(self.options.extra_flags)
+
         cmd_line.extend([self.options.host, self.options.port])
-=======
-        if options.extra_flags is not None:
-            cmd_line.extend(options.extra_flags)
-
-        cmd_line.extend([options.host, options.port])
->>>>>>> 6b598a28
 
         # Clients are always ready to connect
         self.set_provider_ready()
@@ -268,13 +264,8 @@
         elif self.options.protocol == Protocols.TLS10:
             cmd_line.append('-tls1')
 
-<<<<<<< HEAD
         if self.options.cipher is not None:
             cmd_line.extend(self.cipher_to_cmdline(self.options.protocol, self.options.cipher))
-=======
-        if options.cipher is not None:
-            cmd_line.extend(self._cipher_to_cmdline(options.protocol, options.cipher))
->>>>>>> 6b598a28
 
         if self.options.curve is not None:
             cmd_line.extend(['-curves', str(self.options.curve)])
@@ -286,19 +277,13 @@
         if self.options.reconnect is True:
             cmd_line.append('-reconnect')
 
-<<<<<<< HEAD
         if self.options.extra_flags is not None:
             cmd_line.extend(self.options.extra_flags)
-=======
-        if options.server_name is not None:
-            cmd_line.extend(['-servername', options.server_name])
-            if options.verify_hostname is not None:
-                cmd_line.extend(['-verify_hostname', options.server_name])
-
-
-        if options.extra_flags is not None:
-            cmd_line.extend(options.extra_flags)
->>>>>>> 6b598a28
+
+        if self.options.server_name is not None:
+            cmd_line.extend(['-servername', self.options.server_name])
+            if self.options.verify_hostname is not None:
+                cmd_line.extend(['-verify_hostname', self.options.server_name])
 
         # Clients are always ready to connect
         self.set_provider_ready()
@@ -340,17 +325,10 @@
         elif self.options.protocol == Protocols.TLS10:
             cmd_line.append('-tls1')
 
-<<<<<<< HEAD
         if self.options.cipher is not None:
             cmd_line.extend(self.cipher_to_cmdline(self.options.protocol, self.options.cipher))
             if self.options.cipher.parameters is not None:
                 cmd_line.extend(['-dhparam', self.options.cipher.parameters])
-=======
-        if options.cipher is not None:
-            cmd_line.extend(self._cipher_to_cmdline(options.protocol, options.cipher))
-            if options.cipher.parameters is not None:
-                cmd_line.extend(['-dhparam', options.cipher.parameters])
->>>>>>> 6b598a28
 
         if self.options.curve is not None:
             cmd_line.extend(['-curves', str(self.options.curve)])
