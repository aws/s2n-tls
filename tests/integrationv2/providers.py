# Copyright Amazon.com, Inc. or its affiliates. All Rights Reserved.
# SPDX-License-Identifier: Apache-2.0
import os
import subprocess
import pytest
import threading

from common import ProviderOptions, Ciphers, Curves, Protocols, Signatures, Cert
from global_flags import get_flag, S2N_PROVIDER_VERSION, S2N_FIPS_MODE
from stat import S_IMODE


class Provider(object):
    """
    A provider defines a specific provider of TLS. This could be
    S2N, OpenSSL, BoringSSL, etc.
    """

    ClientMode = "client"
    ServerMode = "server"

    def __init__(self, options: ProviderOptions):
        # If the provider includes stderr output on a success, set this to True.
        self.expect_stderr = False

        # If the test should wait for a specific output message before beginning,
        # put that message in ready_to_test_marker
        self.ready_to_test_marker = None

        # If a newline character should be added to messages being sent. Required
        # with some providers to properly write to stdin.
        self.send_with_newline = False

        # By default, we expect clients to send, but not servers.
        if options.mode == Provider.ClientMode:
            self.ready_to_send_input_marker = self.get_send_marker()
        else:
            self.ready_to_send_input_marker = None

        # Allows users to determine if the provider is ready to begin testing
        self._provider_ready_condition = threading.Condition()
        self._provider_ready = False

        if type(options) is not ProviderOptions:
            raise TypeError

        self.options = options
        if self.options.mode == Provider.ServerMode:
            self.cmd_line = self.setup_server()  # lgtm [py/init-calls-subclass]
        elif self.options.mode == Provider.ClientMode:
            self.cmd_line = self.setup_client()  # lgtm [py/init-calls-subclass]

    def setup_client(self):
        """
        Provider specific setup code goes here.
        This will probably include creating the command line based on ProviderOptions.
        """
        raise NotImplementedError

    def setup_server(self):
        """
        Provider specific setup code goes here.
        This will probably include creating the command line based on ProviderOptions.
        """
        raise NotImplementedError

    @classmethod
    def get_send_marker(cls):
        """
        This should be the last message printed before the client/server can send data.
        """
        return None

    @classmethod
    def supports_protocol(cls, protocol):
        raise NotImplementedError

    @classmethod
    def supports_cipher(cls, cipher, with_curve=None):
        raise NotImplementedError

    @classmethod
    def supports_signature(cls, signature):
        return True

    def get_cmd_line(self):
        return self.cmd_line

    def is_provider_ready(self):
        return self._provider_ready is True

    def set_provider_ready(self):
        with self._provider_ready_condition:
            self._provider_ready = True
            self._provider_ready_condition.notify()

    @classmethod
    def supports_certificate(cls, cert: Cert):
        return True


class Tcpdump(Provider):
    """
    TcpDump is used by the dynamic record test. It only needs to watch
    a handful of packets before it can exit.

    This class still follows the provider setup, but all values are hardcoded
    because this isn't expected to be used outside of the dynamic record test.
    """

    def __init__(self, options: ProviderOptions):
        Provider.__init__(self, options)

    def setup_client(self):
        self.ready_to_test_marker = "listening on lo"
        tcpdump_filter = "dst port {}".format(self.options.port)

        cmd_line = [
            "tcpdump",
            # Line buffer the output
            "-l",
            # Only read 10 packets before exiting. This is enough to find a large
            # packet, and still exit before the timeout.
            "-c",
            "10",
            # Watch the loopback device
            "-i",
            "lo",
            # Don't resolve IP addresses
            "-nn",
            # Set the buffer size to 1k
            "-B",
            "1024",
            tcpdump_filter,
        ]

        return cmd_line


class S2N(Provider):
    """
    The S2N provider translates flags into s2nc/s2nd command line arguments.
    """

    def __init__(self, options: ProviderOptions):
        Provider.__init__(self, options)

        self.send_with_newline = True  # lgtm [py/overwritten-inherited-attribute]

    @classmethod
    def get_send_marker(cls):
        return "s2n is ready"

    @classmethod
    def _pss_supported(cls):
        # RSA-PSS is unsupported for openssl-1.0
        # libressl and boringssl are disabled because of configuration issues
        # see https://github.com/aws/s2n-tls/issues/3250
        PSS_UNSUPPORTED_LIBCRYPTOS = {"libressl", "boringssl", "openssl-1.0"}
        for libcrypto in PSS_UNSUPPORTED_LIBCRYPTOS:
            # e.g. "openssl-1.0" in "openssl-1.0.2-fips"
            if libcrypto in get_flag(S2N_PROVIDER_VERSION):
                return False
        return True

    @classmethod
    def supports_certificate(cls, cert: Cert):
        if not cls._pss_supported() and cert.algorithm == "RSAPSS":
            return False
        return True

    @classmethod
    def supports_protocol(cls, protocol):
        if not cls._pss_supported() and protocol == Protocols.TLS13:
            return False

        # SSLv3 cannot be negotiated in FIPS mode with libcryptos other than AWS-LC.
        if all(
            [
                protocol == Protocols.SSLv3,
                get_flag(S2N_FIPS_MODE),
                "awslc" not in get_flag(S2N_PROVIDER_VERSION),
            ]
        ):
            return False

        return True

    @classmethod
    def supports_cipher(cls, cipher, with_curve=None):
        # Disable chacha20 and RC4 tests in libcryptos that don't support those
        # algorithms
        unsupported_configurations = {
            "CHACHA20": ["openssl-1.0.2", "libressl"],
            "RC4": ["openssl-3"],
        }

        for (
            unsupported_cipher,
            unsupported_libcryptos,
        ) in unsupported_configurations.items():
            # the queried cipher has some libcrypto's that don't support it
            # e.g. "RC4" in "TLS_ECDHE_RSA_WITH_RC4_128_SHA"
            if unsupported_cipher in cipher.name:
                current_libcrypto = get_flag(S2N_PROVIDER_VERSION)
                for lc in unsupported_libcryptos:
                    # e.g. "openssl-3" in "openssl-3.0.7"
                    if lc in current_libcrypto:
                        return False
        return True

    @classmethod
    def supports_signature(cls, signature):
        # Disable RSA_PSS_RSAE_SHA256 in unsupported libcryptos
        if (
            any(
                [
                    libcrypto in get_flag(S2N_PROVIDER_VERSION)
                    for libcrypto in ["openssl-1.0.2", "libressl", "boringssl"]
                ]
            )
            and signature == Signatures.RSA_PSS_RSAE_SHA256
        ):
            return False

        return True

    def setup_client(self):
        """
        Using the passed ProviderOptions, create a command line.
        """
        cmd_line = []
        if self.options.use_mainline_version is True:
            cmd_line.append("s2nc_head")
        else:
            cmd_line.append("s2nc")
        cmd_line.append("--non-blocking")

        # Tests requiring reconnects can't wait on echo data,
        # but all other tests can.
        if self.options.reconnect is not True:
            cmd_line.append("-e")

        if self.options.use_session_ticket is False:
            cmd_line.append("-T")

        if self.options.insecure is True:
            cmd_line.append("--insecure")
        elif self.options.trust_store:
            cmd_line.extend(["-f", self.options.trust_store])
        elif self.options.cert:
            cmd_line.extend(["-f", self.options.cert])

        if self.options.reconnect is True:
            cmd_line.append("-r")

        # If the test provided a cipher (security policy) that is compatible with
        # s2n, we'll use it. Otherwise, default to the appropriate `test_all` policy.
        cipher_prefs = "test_all_tls12"
        if self.options.protocol is Protocols.TLS13:
            cipher_prefs = "test_all"
        if self.options.cipher and self.options.cipher.s2n:
            cipher_prefs = self.options.cipher.name

        cmd_line.extend(["-c", cipher_prefs])

        if self.options.use_client_auth:
            if self.options.key:
                cmd_line.extend(["--key", self.options.key])
            if self.options.cert:
                cmd_line.extend(["--cert", self.options.cert])

        if get_flag(S2N_FIPS_MODE):
            cmd_line.append("--enter-fips-mode")

        if self.options.enable_client_ocsp:
            cmd_line.extend(["--status"])

        if self.options.extra_flags is not None:
            cmd_line.extend(self.options.extra_flags)

        cmd_line.extend([self.options.host, self.options.port])

        # Clients are always ready to connect
        self.set_provider_ready()

        return cmd_line

    def setup_server(self):
        # s2nd prints this message after it begins listening for connections
        self.ready_to_test_marker = "Listening on"

        """
        Using the passed ProviderOptions, create a command line.
        """
        cmd_line = []
        if self.options.use_mainline_version is True:
            cmd_line.append("s2nd_head")
        else:
            cmd_line.append("s2nd")
        cmd_line.extend(["-X", "--self-service-blinding", "--non-blocking"])

        if self.options.key is not None:
            cmd_line.extend(["--key", self.options.key])
        if self.options.cert is not None:
            cmd_line.extend(["--cert", self.options.cert])

        if self.options.insecure is True:
            cmd_line.append("--insecure")
        elif self.options.trust_store:
            cmd_line.extend(["-t", self.options.trust_store])
        elif self.options.cert:
            cmd_line.extend(["-t", self.options.cert])

        # If the test provided a cipher (security policy) that is compatible with
        # s2n, we'll use it. Otherwise, default to the appropriate `test_all` policy.
        cipher_prefs = "test_all_tls12"
        if self.options.protocol is Protocols.TLS13:
            cipher_prefs = "test_all"
        if self.options.cipher and self.options.cipher.s2n:
            cipher_prefs = self.options.cipher.name

        cmd_line.extend(["-c", cipher_prefs])

        if self.options.use_client_auth is True:
            cmd_line.append("-m")

        if self.options.use_session_ticket is False:
            cmd_line.append("-T")

        if self.options.reconnects_before_exit is not None:
            cmd_line.append(
                "--max-conns={}".format(self.options.reconnects_before_exit)
            )

        if get_flag(S2N_FIPS_MODE):
            cmd_line.append("--enter-fips-mode")

        if self.options.ocsp_response is not None:
            cmd_line.extend(["--ocsp", self.options.ocsp_response])

        if self.options.extra_flags is not None:
            cmd_line.extend(self.options.extra_flags)

        cmd_line.extend([self.options.host, self.options.port])

        return cmd_line


class OpenSSL(Provider):
    def __init__(self, options: ProviderOptions):
        Provider.__init__(self, options)
        # We print some OpenSSL logging that includes stderr
        self.expect_stderr = True  # lgtm [py/overwritten-inherited-attribute]
        # Current provider needs 1.1.x https://github.com/aws/s2n-tls/issues/3963
        self._is_openssl_11()

    @classmethod
    def get_send_marker(cls):
        return "Verify return code"

    def _join_ciphers(self, ciphers):
        """
        Given a list of ciphers, join the names with a ':' like OpenSSL expects
        """
        assert type(ciphers) is list

        cipher_list = []
        for c in ciphers:
            cipher_list.append(c.name)

        ciphers = ":".join(cipher_list)

        return ciphers

    def _cipher_to_cmdline(self, cipher):
        cmdline = list()

        ciphers = []
        if type(cipher) is list:
            # In the case of a cipher list we need to be sure TLS13 specific ciphers aren't
            # mixed with ciphers from previous versions
            is_tls13_or_above = cipher[0].min_version >= Protocols.TLS13
            mismatch = [
                c
                for c in cipher
                if (c.min_version >= Protocols.TLS13) != is_tls13_or_above
            ]

            if len(mismatch) > 0:
                raise Exception(
                    "Cannot combine ciphers for TLS1.3 or above with older ciphers: {}".format(
                        [c.name for c in cipher]
                    )
                )

            ciphers.append(self._join_ciphers(cipher))
        else:
            is_tls13_or_above = cipher.min_version >= Protocols.TLS13
            ciphers.append(cipher.name)

        if is_tls13_or_above:
            cmdline.append("-ciphersuites")
        else:
            cmdline.append("-cipher")

        return cmdline + ciphers

    @classmethod
    def get_version(cls):
        return get_flag(S2N_PROVIDER_VERSION)

    @classmethod
    def supports_protocol(cls, protocol):
        if protocol is Protocols.SSLv3:
            return False

        return True

    @classmethod
    def supports_cipher(cls, cipher, with_curve=None):
        return True

    def _is_openssl_11(self) -> None:
        result = subprocess.run(
            ["openssl", "version"], shell=False, capture_output=True, text=True
        )
        version_str = result.stdout.split(" ")
        project = version_str[0]
        version = version_str[1]
        print(f"openssl version: {project} version: {version}")
        if project != "OpenSSL" or version[0:3] != "1.1":
            raise FileNotFoundError(
                f"Openssl version returned {version}, expected 1.1.x."
            )

    def setup_client(self):
        cmd_line = ["openssl", "s_client"]
        cmd_line.extend(
            ["-connect", "{}:{}".format(self.options.host, self.options.port)]
        )

        # Additional debugging that will be captured incase of failure
        if self.options.verbose:
            cmd_line.append("-debug")

        cmd_line.extend(["-tlsextdebug", "-state"])

        if self.options.key is not None:
            cmd_line.extend(["-key", self.options.key])

        # Unlike s2n, OpenSSL allows us to be much more specific about which TLS
        # protocol to use.
        if self.options.protocol == Protocols.TLS13:
            cmd_line.append("-tls1_3")
        elif self.options.protocol == Protocols.TLS12:
            cmd_line.append("-tls1_2")
        elif self.options.protocol == Protocols.TLS11:
            cmd_line.append("-tls1_1")
        elif self.options.protocol == Protocols.TLS10:
            cmd_line.append("-tls1")
        elif self.options.protocol == Protocols.SSLv3:
            cmd_line.append("-ssl3")

        if self.options.cipher is not None:
            cmd_line.extend(self._cipher_to_cmdline(self.options.cipher))

        if self.options.curve is not None:
            cmd_line.extend(["-curves", str(self.options.curve)])

        if self.options.use_client_auth:
            if self.options.key:
                cmd_line.extend(["-key", self.options.key])
            if self.options.cert:
                cmd_line.extend(["-cert", self.options.cert])

        if self.options.reconnect is True:
            cmd_line.append("-reconnect")

        if self.options.extra_flags is not None:
            cmd_line.extend(self.options.extra_flags)

        if self.options.server_name is not None:
            cmd_line.extend(["-servername", self.options.server_name])
            if self.options.verify_hostname is not None:
                cmd_line.extend(["-verify_hostname", self.options.server_name])

        if self.options.enable_client_ocsp:
            cmd_line.append("-status")

        if self.options.signature_algorithm is not None:
            cmd_line.extend(["-sigalgs", self.options.signature_algorithm.name])

        if self.options.record_size is not None:
            cmd_line.extend(["-max_send_frag", str(self.options.record_size)])

        # Clients are always ready to connect
        self.set_provider_ready()

        return cmd_line

    def setup_server(self):
        # s_server prints this message before it is ready to send/receive data
        self.ready_to_test_marker = "ACCEPT"

        cmd_line = ["openssl", "s_server"]
        cmd_line.extend(["-accept", "{}".format(self.options.port)])

        if self.options.reconnects_before_exit is not None:
            # If the user request a specific reconnection count, set it here
            cmd_line.extend(["-naccept", str(self.options.reconnects_before_exit)])
        else:
            # Exit after the first connection by default
            cmd_line.extend(["-naccept", "1"])

        # Additional debugging that will be captured incase of failure
        if self.options.verbose:
            cmd_line.append("-debug")

        cmd_line.extend(["-tlsextdebug", "-state"])

        if self.options.cert is not None:
            cmd_line.extend(["-cert", self.options.cert])
        if self.options.key is not None:
            cmd_line.extend(["-key", self.options.key])

        # Unlike s2n, OpenSSL allows us to be much more specific about which TLS
        # protocol to use.
        if self.options.protocol == Protocols.TLS13:
            cmd_line.append("-tls1_3")
        elif self.options.protocol == Protocols.TLS12:
            cmd_line.append("-tls1_2")
        elif self.options.protocol == Protocols.TLS11:
            cmd_line.append("-tls1_1")
        elif self.options.protocol == Protocols.TLS10:
            cmd_line.append("-tls1")
        elif self.options.protocol == Protocols.SSLv3:
            cmd_line.append("-ssl3")

        if self.options.cipher is not None:
            cmd_line.extend(self._cipher_to_cmdline(self.options.cipher))
            if self.options.cipher.parameters is not None:
                cmd_line.extend(["-dhparam", self.options.cipher.parameters])

        if self.options.curve is not None:
            cmd_line.extend(["-curves", str(self.options.curve)])
        if self.options.use_client_auth is True:
            # We use "Verify" instead of "verify" to require a client cert
            cmd_line.extend(["-Verify", "1"])

        if self.options.ocsp_response is not None:
            cmd_line.extend(["-status_file", self.options.ocsp_response])

        if self.options.signature_algorithm is not None:
            cmd_line.extend(["-sigalgs", self.options.signature_algorithm.name])

        if self.options.extra_flags is not None:
            cmd_line.extend(self.options.extra_flags)

        return cmd_line


class SSLv3Provider(OpenSSL):
    def __init__(self, options: ProviderOptions):
        OpenSSL.__init__(self, options)
        self._override_libssl(options)

    def _override_libssl(self, options: ProviderOptions):
        install_dir = os.environ["OPENSSL_1_0_2_INSTALL_DIR"]

        override_env_vars = dict()
        override_env_vars["PATH"] = install_dir + "/bin"
        override_env_vars["LD_LIBRARY_PATH"] = install_dir + "/lib"
        options.env_overrides = override_env_vars

    @classmethod
    def supports_protocol(cls, protocol):
        if protocol is Protocols.SSLv3:
            return True
        return False


class JavaSSL(Provider):
    """
    NOTE: Only a Java SSL client has been set up. The server has not been
    implemented yet.
    """

    def __init__(self, options: ProviderOptions):
        Provider.__init__(self, options)

    @classmethod
    def get_send_marker(cls):
        return "Starting handshake"

    @classmethod
    def supports_protocol(cls, protocol):
        # https://aws.amazon.com/blogs/opensource/tls-1-0-1-1-changes-in-openjdk-and-amazon-corretto/
        if (
            protocol is Protocols.SSLv3
            or protocol is Protocols.TLS10
            or protocol is Protocols.TLS11
        ):
            return False

        return True

    @classmethod
    def supports_cipher(cls, cipher, with_curve=None):
        # Java SSL does not support CHACHA20
        if "CHACHA20" in cipher.name:
            return False

        return True

    def setup_server(self):
        pytest.skip("JavaSSL does not support server mode at this time")

    def setup_client(self):
        cmd_line = ["java", "-classpath", "bin", "SSLSocketClient"]

        if self.options.port is not None:
            cmd_line.extend([self.options.port])

        if self.options.trust_store:
            cmd_line.extend([self.options.trust_store])
        elif self.options.cert:
            cmd_line.extend([self.options.cert])
        if self.options.cipher.iana_standard_name is not None:
            cmd_line.extend([self.options.cipher.iana_standard_name])

        if self.options.protocol is not None:
            cmd_line.extend([self.options.protocol.name])
        # SSLv2ClientHello is a "protocol" for Java TLS, so we append it next to
        # the existing protocol.
        if self.options.extra_flags is not None:
            cmd_line.extend(self.options.extra_flags)

        # Clients are always ready to connect
        self.set_provider_ready()

        return cmd_line


class BoringSSL(Provider):
    """
    NOTE: In order to focus on the general use of this framework, BoringSSL
    is not yet supported. The client works, the server has not yet been
    implemented, neither are in the default configuration.
    """

    def __init__(self, options: ProviderOptions):
        Provider.__init__(self, options)

    @classmethod
    def get_send_marker(cls):
        return "Cert issuer:"

    def setup_server(self):
        cmd_line = ["bssl", "s_server"]
        cmd_line.extend(["-accept", self.options.port])
        if self.options.cert is not None:
            cmd_line.extend(["-cert", self.options.cert])
        if self.options.key is not None:
            cmd_line.extend(["-key", self.options.key])
        if self.options.curve is not None:
            if self.options.curve == Curves.P256:
                cmd_line.extend(["-curves", "P-256"])
            elif self.options.curve == Curves.P384:
                cmd_line.extend(["-curves", "P-384"])
            elif self.options.curve == Curves.P521:
                cmd_line.extend(["-curves", "P-521"])
            elif self.options.curve == Curves.SecP256r1Kyber768Draft00:
                cmd_line.extend(["-curves", "SecP256r1Kyber768Draft00"])
            elif self.options.curve == Curves.X25519Kyber768Draft00:
                cmd_line.extend(["-curves", "X25519Kyber768Draft00"])
            elif self.options.curve == Curves.X25519:
                pytest.skip(
                    "BoringSSL does not support curve {}".format(self.options.curve)
                )

        if self.options.extra_flags is not None:
            cmd_line.extend(self.options.extra_flags)

        return cmd_line

    def setup_client(self):
        cmd_line = ["bssl", "s_client"]
        cmd_line.extend(
            ["-connect", "{}:{}".format(self.options.host, self.options.port)]
        )
        if self.options.cert is not None:
            cmd_line.extend(["-cert", self.options.cert])
        if self.options.key is not None:
            cmd_line.extend(["-key", self.options.key])
        if self.options.cipher is not None:
            if self.options.cipher == Ciphers.TLS_CHACHA20_POLY1305_SHA256:
                cmd_line.extend(
<<<<<<< HEAD
                    ['-cipher', 'TLS_ECDHE_ECDSA_WITH_CHACHA20_POLY1305_SHA256'])
            elif self.options.cipher == Ciphers.TLS_AES_128_GCM_256:
                pytest.skip('BoringSSL does not support Cipher {}'.format(
                    self.options.cipher))
            elif self.options.cipher == Ciphers.TLS_AES_256_GCM_384:
                pytest.skip('BoringSSL does not support Cipher {}'.format(
                    self.options.cipher))
=======
                    ["-cipher", "TLS_ECDHE_ECDSA_WITH_CHACHA20_POLY1305_SHA256"]
                )
            elif self.options.cipher == Ciphersuites.TLS_AES_128_GCM_256:
                pytest.skip(
                    "BoringSSL does not support Cipher {}".format(self.options.cipher)
                )
            elif self.options.cipher == Ciphersuites.TLS_AES_256_GCM_384:
                pytest.skip(
                    "BoringSSL does not support Cipher {}".format(self.options.cipher)
                )
>>>>>>> 3b1255cc
        if self.options.curve is not None:
            if self.options.curve == Curves.P256:
                cmd_line.extend(["-curves", "P-256"])
            elif self.options.curve == Curves.P384:
                cmd_line.extend(["-curves", "P-384"])
            elif self.options.curve == Curves.P521:
                cmd_line.extend(["-curves", "P-521"])
            elif self.options.curve == Curves.SecP256r1Kyber768Draft00:
                cmd_line.extend(["-curves", "SecP256r1Kyber768Draft00"])
            elif self.options.curve == Curves.X25519Kyber768Draft00:
                cmd_line.extend(["-curves", "X25519Kyber768Draft00"])
            elif self.options.curve == Curves.X25519:
                pytest.skip(
                    "BoringSSL does not support curve {}".format(self.options.curve)
                )

        if self.options.extra_flags is not None:
            cmd_line.extend(self.options.extra_flags)

        # Clients are always ready to connect
        self.set_provider_ready()

        return cmd_line


class GnuTLS(Provider):
    def __init__(self, options: ProviderOptions):
        Provider.__init__(self, options)

        self.expect_stderr = True  # lgtm [py/overwritten-inherited-attribute]
        self.send_with_newline = True  # lgtm [py/overwritten-inherited-attribute]

    @staticmethod
    def cipher_to_priority_str(cipher):
        return {
            Ciphers.DHE_RSA_AES128_SHA: "DHE-RSA:+AES-128-CBC:+SHA1",
            Ciphers.DHE_RSA_AES256_SHA: "DHE-RSA:+AES-256-CBC:+SHA1",
            Ciphers.DHE_RSA_AES128_SHA256: "DHE-RSA:+AES-128-CBC:+SHA256",
            Ciphers.DHE_RSA_AES256_SHA256: "DHE-RSA:+AES-256-CBC:+SHA256",
            Ciphers.DHE_RSA_AES128_GCM_SHA256: "DHE-RSA:+AES-128-GCM:+AEAD",
            Ciphers.DHE_RSA_AES256_GCM_SHA384: "DHE-RSA:+AES-256-GCM:+AEAD",
            Ciphers.DHE_RSA_CHACHA20_POLY1305: "DHE-RSA:+CHACHA20-POLY1305:+AEAD",
            Ciphers.AES128_SHA: "RSA:+AES-128-CBC:+SHA1",
            Ciphers.AES256_SHA: "RSA:+AES-256-CBC:+SHA1",
            Ciphers.AES128_SHA256: "RSA:+AES-128-CBC:+SHA256",
            Ciphers.AES256_SHA256: "RSA:+AES-256-CBC:+SHA256",
            Ciphers.AES128_GCM_SHA256: "RSA:+AES-128-GCM:+AEAD",
            Ciphers.AES256_GCM_SHA384: "RSA:+AES-256-GCM:+AEAD",
            Ciphers.ECDHE_ECDSA_AES128_SHA: "ECDHE-ECDSA:+AES-128-CBC:+SHA1",
            Ciphers.ECDHE_ECDSA_AES256_SHA: "ECDHE-ECDSA:+AES-256-CBC:+SHA1",
            Ciphers.ECDHE_ECDSA_AES128_SHA256: "ECDHE-ECDSA:+AES-128-CBC:+SHA256",
            Ciphers.ECDHE_ECDSA_AES256_SHA384: "ECDHE-ECDSA:+AES-256-CBC:+SHA384",
            Ciphers.ECDHE_ECDSA_AES128_GCM_SHA256: "ECDHE-ECDSA:+AES-128-GCM:+AEAD",
            Ciphers.ECDHE_ECDSA_AES256_GCM_SHA384: "ECDHE-ECDSA:+AES-256-GCM:+AEAD",
            Ciphers.ECDHE_RSA_AES128_SHA: "ECDHE-RSA:+AES-128-CBC:+SHA1",
            Ciphers.ECDHE_RSA_AES256_SHA: "ECDHE-RSA:+AES-256-CBC:+SHA1",
            Ciphers.ECDHE_RSA_AES128_SHA256: "ECDHE-RSA:+AES-128-CBC:+SHA256",
            Ciphers.ECDHE_RSA_AES256_SHA384: "ECDHE-RSA:+AES-256-CBC:+SHA384",
            Ciphers.ECDHE_RSA_AES128_GCM_SHA256: "ECDHE-RSA:+AES-128-GCM:+AEAD",
            Ciphers.ECDHE_RSA_AES256_GCM_SHA384: "ECDHE-RSA:+AES-256-GCM:+AEAD",
            Ciphers.ECDHE_RSA_CHACHA20_POLY1305: "ECDHE-RSA:+CHACHA20-POLY1305:+AEAD",
        }.get(cipher)

    @staticmethod
    def protocol_to_priority_str(protocol):
        if not protocol:
            return None
        return {
            Protocols.TLS10.value: "VERS-TLS1.0",
            Protocols.TLS11.value: "VERS-TLS1.1",
            Protocols.TLS12.value: "VERS-TLS1.2",
            Protocols.TLS13.value: "VERS-TLS1.3",
        }.get(protocol.value)

    @staticmethod
    def curve_to_priority_str(curve):
        return {
            Curves.P256: "CURVE-SECP256R1",
            Curves.P384: "CURVE-SECP384R1",
            Curves.P521: "CURVE-SECP521R1",
            Curves.X25519: "CURVE-X25519",
        }.get(curve)

    @staticmethod
    def sigalg_to_priority_str(sigalg):
        return {
            Signatures.RSA_SHA1: "SIGN-RSA-SHA1",
            Signatures.RSA_SHA256: "SIGN-RSA-SHA256",
            Signatures.RSA_SHA384: "SIGN-RSA-SHA384",
            Signatures.RSA_SHA512: "SIGN-RSA-SHA512",
        }.get(sigalg)

    @classmethod
    def get_send_marker(cls):
        return "Simple Client Mode:"

    def create_priority_str(self):
        priority_str = "NONE"

        protocol_to_priority_str = self.protocol_to_priority_str(self.options.protocol)
        if protocol_to_priority_str:
            priority_str += ":+" + protocol_to_priority_str
        else:
            priority_str += ":+VERS-ALL"

        cipher_to_priority_str = self.cipher_to_priority_str(self.options.cipher)
        if cipher_to_priority_str:
            priority_str += ":+" + cipher_to_priority_str
        else:
            priority_str += ":+KX-ALL:+CIPHER-ALL:+MAC-ALL"

        curve_to_priority_str = self.curve_to_priority_str(self.options.curve)
        if curve_to_priority_str:
            priority_str += ":+" + curve_to_priority_str
        else:
            priority_str += ":+GROUP-ALL"

        sigalg_to_priority_str = self.sigalg_to_priority_str(
            self.options.signature_algorithm
        )
        if sigalg_to_priority_str:
            priority_str += ":+" + sigalg_to_priority_str
        else:
            priority_str += ":+SIGN-ALL"

        priority_str += ":+COMP-NULL"

        # A digital signature option is not included for the test RSA certs, so GnuTLS must be
        # told to use these certs regardless. The %COMPAT priority string option enables this for
        # client certificates, and the undocumented %DEBUG_ALLOW_KEY_USAGE_VIOLATIONS priority
        # string option enables this for server certificates.
        priority_str += ":%COMPAT"
        priority_str += ":%DEBUG_ALLOW_KEY_USAGE_VIOLATIONS"

        return priority_str

    def setup_client(self):
        self.set_provider_ready()

        cmd_line = [
            "gnutls-cli",
            "--port",
            str(self.options.port),
            self.options.host,
            "--debug",
            "9999",
        ]

        if self.options.verbose:
            cmd_line.append("--verbose")

        if self.options.cert and self.options.key:
            cmd_line.extend(["--x509certfile", self.options.cert])
            cmd_line.extend(["--x509keyfile", self.options.key])

        priority_str = self.create_priority_str()
        cmd_line.extend(["--priority", priority_str])

        if self.options.insecure:
            cmd_line.extend(["--insecure"])

        if self.options.enable_client_ocsp:
            cmd_line.append("--ocsp")

        if self.options.record_size:
            cmd_line.extend(["--recordsize", str(self.options.record_size)])

        if self.options.extra_flags:
            cmd_line.extend(self.options.extra_flags)

        return cmd_line

    def setup_server(self):
        self.ready_to_test_marker = "Echo Server listening on"

        cmd_line = [
            "gnutls-serv",
            f"--port={self.options.port}",
            "--echo",
            "--debug=9999",
        ]

        if self.options.cert is not None:
            cmd_line.extend(["--x509certfile", self.options.cert])
        if self.options.key is not None:
            cmd_line.extend(["--x509keyfile", self.options.key])

        priority_str = self.create_priority_str()
        cmd_line.extend(["--priority", priority_str])

        if self.options.cipher:
            if self.options.cipher.parameters:
                cmd_line.extend(["--dhparams", self.options.cipher.parameters])

        if self.options.ocsp_response:
            cmd_line.extend(["--ocsp-response", self.options.ocsp_response])

        if self.options.use_client_auth:
            cmd_line.append("--require-client-cert")

        if self.options.extra_flags:
            cmd_line.extend(self.options.extra_flags)

        return cmd_line

    @classmethod
    def supports_protocol(cls, protocol):
        return GnuTLS.protocol_to_priority_str(protocol) is not None

    @classmethod
    def supports_cipher(cls, cipher, with_curve=None):
        return GnuTLS.cipher_to_priority_str(cipher) is not None

    @classmethod
    def supports_signature(cls, signature):
        return GnuTLS.sigalg_to_priority_str(signature) is not None


def find_files(file_glob, root_dir=".", modes=[]):
    """
    find util in python form.
    file_glob: a snippet of the filename, e.g. ".py"
    root_dir: starting point for search
    mode is an octal representation of owner/group/other, e.g.: '0o644'
    """
    result = []
    for root, dirs, files in os.walk(root_dir):
        for file in files:
            if file_glob in file:
                full_name = os.path.abspath(os.path.join(root, file))
                if len(modes) != 0:
                    try:
                        stat = oct(S_IMODE(os.stat(full_name).st_mode))
                        if stat in modes:
                            result.append(full_name)
                    except FileNotFoundError:
                        # symlinks
                        pass
                else:
                    result.append(full_name)

    return result<|MERGE_RESOLUTION|>--- conflicted
+++ resolved
@@ -696,15 +696,6 @@
         if self.options.cipher is not None:
             if self.options.cipher == Ciphers.TLS_CHACHA20_POLY1305_SHA256:
                 cmd_line.extend(
-<<<<<<< HEAD
-                    ['-cipher', 'TLS_ECDHE_ECDSA_WITH_CHACHA20_POLY1305_SHA256'])
-            elif self.options.cipher == Ciphers.TLS_AES_128_GCM_256:
-                pytest.skip('BoringSSL does not support Cipher {}'.format(
-                    self.options.cipher))
-            elif self.options.cipher == Ciphers.TLS_AES_256_GCM_384:
-                pytest.skip('BoringSSL does not support Cipher {}'.format(
-                    self.options.cipher))
-=======
                     ["-cipher", "TLS_ECDHE_ECDSA_WITH_CHACHA20_POLY1305_SHA256"]
                 )
             elif self.options.cipher == Ciphersuites.TLS_AES_128_GCM_256:
@@ -715,7 +706,6 @@
                 pytest.skip(
                     "BoringSSL does not support Cipher {}".format(self.options.cipher)
                 )
->>>>>>> 3b1255cc
         if self.options.curve is not None:
             if self.options.curve == Curves.P256:
                 cmd_line.extend(["-curves", "P-256"])
