import copy
import pytest

from configuration import available_ports, ALL_TEST_CIPHERS, ALL_TEST_CURVES, ALL_TEST_CERTS
from common import ProviderOptions, Protocols, data_bytes
from fixtures import managed_process
from providers import Provider, S2N, OpenSSL, GnuTLS
from utils import invalid_test_parameters, get_parameter_name, get_expected_s2n_version, get_expected_openssl_version, \
    to_bytes, get_expected_gnutls_version


def test_nothing():
    """
    Sometimes the version negotiation test parameters in combination with the s2n
    libcrypto results in no test cases existing. In this case, pass a nothing test to
    avoid marking the entire codebuild run as failed.
    """
    assert True


def invalid_version_negotiation_test_parameters(*args, **kwargs):
    # Since s2nd/s2nc will always be using TLS 1.3, make sure the libcrypto is compatible
    if invalid_test_parameters(**{
        "provider": S2N,
        "protocol": Protocols.TLS13
    }):
        return True

    return invalid_test_parameters(*args, **kwargs)


@pytest.mark.uncollect_if(func=invalid_version_negotiation_test_parameters)
@pytest.mark.parametrize("cipher", ALL_TEST_CIPHERS, ids=get_parameter_name)
@pytest.mark.parametrize("curve", ALL_TEST_CURVES, ids=get_parameter_name)
@pytest.mark.parametrize("certificate", ALL_TEST_CERTS, ids=get_parameter_name)
@pytest.mark.parametrize("protocol", [Protocols.TLS12, Protocols.TLS11, Protocols.TLS10], ids=get_parameter_name)
@pytest.mark.parametrize("provider", [S2N, OpenSSL, GnuTLS], ids=get_parameter_name)
@pytest.mark.parametrize("other_provider", [S2N], ids=get_parameter_name)
def test_s2nc_tls13_negotiates_tls12(managed_process, cipher, curve, certificate, protocol, provider, other_provider):
    port = next(available_ports)

    random_bytes = data_bytes(24)
    client_options = ProviderOptions(
        mode=Provider.ClientMode,
        port=port,
        cipher=cipher,
        curve=curve,
        data_to_send=random_bytes,
        insecure=True,
        protocol=Protocols.TLS13
    )

    server_options = copy.copy(client_options)
    server_options.data_to_send = None
    server_options.mode = Provider.ServerMode
    server_options.key = certificate.key
    server_options.cert = certificate.cert
    server_options.protocol = protocol

    kill_marker = None
    if provider == GnuTLS:
        kill_marker = random_bytes

    server = managed_process(provider, server_options,
                             timeout=5, kill_marker=kill_marker)
    client = managed_process(S2N, client_options, timeout=5)

    client_version = get_expected_s2n_version(Protocols.TLS13, provider)
    actual_version = get_expected_s2n_version(protocol, provider)

    for results in client.get_results():
        results.assert_success()
        assert to_bytes("Client protocol version: {}".format(
            client_version)) in results.stdout
        assert to_bytes("Actual protocol version: {}".format(
            actual_version)) in results.stdout

    for results in server.get_results():
        results.assert_success()
        if provider is S2N:
            # The server is only TLS12, so it reads the version from the CLIENT_HELLO, which is never above TLS12
            # This check only cares about S2N. Trying to maintain expected output of other providers doesn't
            # add benefit to whether the S2N client was able to negotiate a lower TLS version.
            assert to_bytes("Client protocol version: {}".format(
                actual_version)) in results.stdout
            assert to_bytes("Actual protocol version: {}".format(
                actual_version)) in results.stdout

<<<<<<< HEAD
        assert any([random_bytes[1:] in stream for stream in results.output_streams()])
=======
        assert any(
            [random_bytes in stream for stream in results.output_streams()])
>>>>>>> 0d41122b


@pytest.mark.uncollect_if(func=invalid_version_negotiation_test_parameters)
@pytest.mark.parametrize("cipher", ALL_TEST_CIPHERS, ids=get_parameter_name)
@pytest.mark.parametrize("curve", ALL_TEST_CURVES, ids=get_parameter_name)
@pytest.mark.parametrize("certificate", ALL_TEST_CERTS, ids=get_parameter_name)
@pytest.mark.parametrize("protocol", [Protocols.TLS12, Protocols.TLS11, Protocols.TLS10], ids=get_parameter_name)
@pytest.mark.parametrize("provider", [S2N, OpenSSL, GnuTLS], ids=get_parameter_name)
@pytest.mark.parametrize("other_provider", [S2N], ids=get_parameter_name)
def test_s2nd_tls13_negotiates_tls12(managed_process, cipher, curve, certificate, protocol, provider, other_provider):
    port = next(available_ports)

    random_bytes = data_bytes(24)
    client_options = ProviderOptions(
        mode=Provider.ClientMode,
        port=port,
        cipher=cipher,
        curve=curve,
        data_to_send=random_bytes,
        insecure=True,
        protocol=protocol
    )

    server_options = copy.copy(client_options)
    server_options.data_to_send = None
    server_options.mode = Provider.ServerMode
    server_options.key = certificate.key
    server_options.cert = certificate.cert
    # When the protocol is set to TLS13, the s2n server provider will default to using
    # all ciphers, not just the TLS13 ciphers. This is the desired behavior for this test.
    server_options.protocol = Protocols.TLS13

    server = managed_process(S2N, server_options, timeout=5)
    client = managed_process(provider, client_options, timeout=5)

    server_version = get_expected_s2n_version(Protocols.TLS13, provider)
    actual_version = get_expected_s2n_version(protocol, provider)

    for results in client.get_results():
        results.assert_success()
        if provider is S2N:
            # The client will get the server version from the SERVER HELLO, which will be the negotiated version
            assert to_bytes("Server protocol version: {}".format(
                actual_version)) in results.stdout
            assert to_bytes("Actual protocol version: {}".format(
                actual_version)) in results.stdout
        elif provider is OpenSSL:
            # This check cares about other providers because we want to know that they did negotiate the version
            # that our S2N server intended to negotiate.
            openssl_version = get_expected_openssl_version(protocol)
            assert to_bytes("Protocol  : {}".format(
                openssl_version)) in results.stdout
        elif provider is GnuTLS:
            gnutls_version = get_expected_gnutls_version(protocol)
            assert to_bytes(f"Version: {gnutls_version}") in results.stdout

    for results in server.get_results():
        results.assert_success()
<<<<<<< HEAD
        assert to_bytes("Server protocol version: {}".format(server_version)) in results.stdout
        assert to_bytes("Actual protocol version: {}".format(actual_version)) in results.stdout
        assert random_bytes[1:] in results.stdout
=======
        assert to_bytes("Server protocol version: {}".format(
            server_version)) in results.stdout
        assert to_bytes("Actual protocol version: {}".format(
            actual_version)) in results.stdout
        assert random_bytes in results.stdout
>>>>>>> 0d41122b
<|MERGE_RESOLUTION|>--- conflicted
+++ resolved
@@ -86,12 +86,10 @@
             assert to_bytes("Actual protocol version: {}".format(
                 actual_version)) in results.stdout
 
-<<<<<<< HEAD
-        assert any([random_bytes[1:] in stream for stream in results.output_streams()])
-=======
-        assert any(
-            [random_bytes in stream for stream in results.output_streams()])
->>>>>>> 0d41122b
+        assert any([
+            random_bytes[1:] in stream 
+            for stream in results.output_streams()
+        ])
 
 
 @pytest.mark.uncollect_if(func=invalid_version_negotiation_test_parameters)
@@ -150,14 +148,12 @@
 
     for results in server.get_results():
         results.assert_success()
-<<<<<<< HEAD
-        assert to_bytes("Server protocol version: {}".format(server_version)) in results.stdout
-        assert to_bytes("Actual protocol version: {}".format(actual_version)) in results.stdout
-        assert random_bytes[1:] in results.stdout
-=======
-        assert to_bytes("Server protocol version: {}".format(
-            server_version)) in results.stdout
-        assert to_bytes("Actual protocol version: {}".format(
-            actual_version)) in results.stdout
-        assert random_bytes in results.stdout
->>>>>>> 0d41122b
+        assert (
+            to_bytes("Server protocol version: {}".format(server_version)) 
+            in results.stdout
+        )
+        assert (
+            to_bytes("Actual protocol version: {}".format(actual_version)) 
+            in results.stdout
+        )
+        assert random_bytes[1:] in results.stdout