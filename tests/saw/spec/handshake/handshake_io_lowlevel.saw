////////////////////////////////////////////////////////////////
// Copyright 2019 Galois, Inc. All Rights Reserved
//
// Licensed under the Apache License, Version 2.0 (the "License").
// You may not use this file except in compliance with the License.
// A copy of the License is located at
//
//  http://aws.amazon.com/apache2.0
//
// or in the "license" file accompanying this file. This file is distributed
// on an "AS IS" BASIS, WITHOUT WARRANTIES OR CONDITIONS OF ANY KIND, either
// express or implied. See the License for the specific language governing
// permissions and limitations under the License.
//
////////////////////////////////////////////////////////////////
//
// This file describes the correspondence between the Cryptol
// specification of the TLS handshake and the C code in
// tls/s2n_handshake_io.c, allowing SAW to prove that the code
// corresponds to the specification.
//
////////////////////////////////////////////////////////////////

// Low level specifications for some of the functions and constants declared in
// tls/s2n_handshake_io.c
import "s2n_handshake_io.cry";

llvm <- llvm_load_module "../../bitcode/all_llvm.bc";
print "Loaded bitcode via Crucible";

// References to various components of the connection state:

//conn->corked_io
let conn_corked_io pconn = crucible_field pconn "corked_io";

//conn->mode
let conn_mode pconn = crucible_field pconn "mode";

//conn->secure.cipher_suite->key_exchange_alg->flags
let conn_secure_cipher_suite pconn =
    (crucible_field (crucible_field pconn "secure") "cipher_suite");

//let key_exchange_algorithm csuite = crucible_elem csuite 3;
let key_exchange_algorithm csuite = crucible_field csuite "key_exchange_alg";

let kea_is_ephemeral kea = crucible_elem kea 0;
//let kea_is_ephemeral kea = crucible_field kea "is_ephemeral";

//conn->status_type
let conn_status_type pconn = crucible_field pconn "status_type";

//let conn_config pconn = crucible_elem pconn 0;
let conn_config pconn = crucible_field pconn "config";

//conn->config -> client_cert_auth_type
let config_cca_type config = (crucible_field config "client_cert_auth_type");

//conn->handshake_params.our_chain_and_key->ocsp_status.size
let ocsp_status_size cert_and_key =
    crucible_field (crucible_field (cert_and_key) "ocsp_status") "size";

//conn->config->use_tickets
let config_use_tickets config = (crucible_field config "use_tickets");

//conn->session_ticket_status
let conn_session_ticket_status pconn = (crucible_field pconn "session_ticket_status");

//conn->client_cert_auth_type
let cca_type pconn = crucible_field pconn "client_cert_auth_type";

//conn->client_cert_auth_type_overridden
let cca_type_ov pconn = crucible_field pconn "client_cert_auth_type_overridden";

//conn->handshake.handshake_type
let conn_handshake_handshake_type pconn =
    crucible_field (crucible_field pconn "handshake") "handshake_type";

//conn->handshake.message_number
let conn_handshake_message_number pconn =
    crucible_field (crucible_field pconn "handshake") "message_number";

//conn->handshake_params.our_chain_and_key
let conn_chain_and_key pconn =
    crucible_field (crucible_field pconn "handshake_params") "our_chain_and_key";

// Ghost state that represents the number of times the connection write socket
// has been corked/uncorked. 
corked <- crucible_declare_ghost_state "corked";
crucible_ghost_value corked {{ 0 : [2] }};

// setup_handshake de-serializes parts of the s2n_handshake and s2n_connection
// structs into a Cryptol record. It also deserializes the ghost state.
let setup_connection = do {
   pconn <- crucible_alloc (llvm_struct "struct.s2n_connection");
   
   // we assume that corking/uncorking is managed by s2n
   let corked_io = {{1 : [8]}};
   crucible_points_to (conn_corked_io pconn) (crucible_term corked_io); 
   
   version <- crucible_fresh_var "version" (llvm_int 8);
   crucible_points_to (crucible_field pconn "actual_protocol_version") (crucible_term version);
   
   mode <- crucible_fresh_var "mode" (llvm_int 32);
   crucible_points_to (conn_mode pconn) (crucible_term mode);
   
   handshake_type <- crucible_fresh_var "handshake_type" (llvm_int 32);
   crucible_points_to (conn_handshake_handshake_type pconn)
                      (crucible_term handshake_type); 

   message_number <- crucible_fresh_var "message_number" (llvm_int 32);
   crucible_points_to (conn_handshake_message_number pconn)
                      (crucible_term message_number);

   cork_val <- crucible_fresh_var "corked" (llvm_int 2);
   crucible_ghost_value corked cork_val;

   cca_ov <- crucible_fresh_var "cca_ov" (llvm_int 8);
   crucible_points_to (cca_type_ov pconn) (crucible_term cca_ov);

   cca <- crucible_fresh_var "cca" (llvm_int 32);
   crucible_points_to (cca_type pconn) (crucible_term cca);

   cipher_suite <- crucible_alloc (llvm_struct "struct.s2n_cipher_suite");
   crucible_points_to (conn_secure_cipher_suite pconn)  cipher_suite;

   kea <- crucible_alloc (llvm_struct "struct.s2n_kex");
   crucible_points_to (key_exchange_algorithm cipher_suite) kea;

   eph_flag <- crucible_fresh_var "eph_flag" (llvm_int 8);
   crucible_points_to (kea_is_ephemeral kea) (crucible_term eph_flag);

   config <- crucible_alloc (llvm_struct "struct.s2n_config");
   crucible_points_to (conn_config pconn) config;

   config_cca <- crucible_fresh_var "config_cca" (llvm_int 32);
   crucible_points_to (config_cca_type config) (crucible_term config_cca);

   cak <- crucible_alloc (llvm_struct "struct.s2n_cert_chain_and_key");
   crucible_points_to (conn_chain_and_key pconn) cak;

   status_size <- crucible_fresh_var "status_size" (llvm_int 32);
   crucible_points_to (ocsp_status_size cak) (crucible_term status_size);
   crucible_equal (crucible_term status_size) (crucible_term {{zero : [32]}});

   use_tickets <- crucible_fresh_var "use_tickets" (llvm_int 8);
   crucible_points_to (config_use_tickets config) (crucible_term use_tickets);
   crucible_equal (crucible_term use_tickets) (crucible_term {{zero : [8]}});

   session_ticket_status <- crucible_fresh_var "session_ticket_status" (llvm_int 32);
   crucible_points_to (conn_session_ticket_status pconn) (crucible_term session_ticket_status);

   ocsp_flag <- crucible_fresh_var "ocsp_flag" (llvm_int 32);
   crucible_points_to (conn_status_type pconn) (crucible_term ocsp_flag);

   let client_cert_auth_type = {{ if cca_ov != 0 then cca else config_cca }};

   return (pconn, {{ {corked_io = corked_io
                     ,mode      = mode
                     ,handshake = {message_number = message_number
                                  ,handshake_type = handshake_type}
                     ,corked    = cork_val
                     ,is_caching_enabled = False
                     ,key_exchange_eph = eph_flag != zero
                     ,server_can_send_ocsp =
                            ((ocsp_flag == 1) && (status_size > 0)) ||
                            ((mode == 1) && (ocsp_flag == 1))
                     ,resume_from_cache = False
                     ,client_auth_flag = if mode == S2N_CLIENT then client_cert_auth_type == 1 else 
                                         if mode == S2N_SERVER then client_cert_auth_type != 0 else False
                     ,actual_protocol_version = version
                     }
                  }}); 
};



// This function checks that the values of the state_machine array are what we
// expect. 'sm' is the pointer to the beginning of the array, 'ixt' is the term
// representing the index in the array.
let verify_state_machine_elem state_machine state_machine_model index_term = do {
    let index = eval_int index_term;
    let abstract = {{ state_machine_model @ index_term }};

    crucible_points_to (crucible_elem (crucible_elem state_machine index) 0) (crucible_term {{ abstract.record_type }});

    crucible_points_to (crucible_elem (crucible_elem state_machine index) 1) (crucible_term {{ abstract.message_type }});

    crucible_points_to (crucible_elem (crucible_elem state_machine index) 2) (crucible_term {{ abstract.writer }});

};

// For now axiomitize this is always false and see if we can prove something
let s2n_allowed_to_cache_connection_spec = do {
    pconf <- crucible_alloc (llvm_struct "struct.s2n_connection");

    crucible_execute_func [pconf];
    crucible_return (crucible_term {{ 0 : [32] }});
};


let s2n_connection_get_client_auth_type_spec = do{

    pconn <- crucible_alloc (llvm_struct "struct.s2n_connection");
    auth_type <- crucible_alloc (llvm_int 32);

    cca_ov <- crucible_fresh_var "cca_ov" (llvm_int 8);
    crucible_points_to (cca_type_ov pconn) (crucible_term cca_ov);

    config <- crucible_alloc (llvm_struct "struct.s2n_config");
    crucible_points_to (conn_config pconn) config;

    config_cca <- crucible_fresh_var "config_cca" (llvm_int 32);
    crucible_points_to (config_cca_type config) (crucible_term config_cca);

    cca <- crucible_fresh_var "cca" (llvm_int 32);
    crucible_points_to (cca_type pconn) (crucible_term cca);

    crucible_execute_func [pconn, auth_type];

    crucible_points_to (auth_type) (crucible_term {{if cca_ov != zero then cca else config_cca}});

    crucible_return (crucible_term {{ 0 : [32] }});

};

// Specification for s2n_conn_set_handshake_type that sets up simulation of it
// by conn_set_handshake_type (low-level model function)
let s2n_conn_set_handshake_type_spec = do {
    (pconn, conn) <- setup_connection;
    // we assume that the handshake struct denotes a valid handshake state
    // (e.g. it will not index out of bounds in the state transition array
    // "handshakes")
    crucible_precond {{ valid_connection conn }};

    // symbolically execute s2n_conn_set_handshake_type
    crucible_execute_func [pconn];

    // Next we check that the changes to s2n_connection fields are
    // simulated by the low-level specification of the function. We do
    // this by running the model function conn_set_handshake_type on the
    // deserealized pre-state of the s2n_connection struct and checking
    // that values of the fields of the resulting struct match the fields
    // of the post-state of the s2n_connection struct. In this case only handshake
    // type should change
    let conn' = {{ conn_set_handshake_type conn }};
    crucible_ghost_value corked {{ conn'.corked }};
    crucible_points_to (conn_handshake_handshake_type pconn) (crucible_term {{ conn'.handshake.handshake_type }});

    // assert that s2n_conn_set_handshake_type returns 0 (true if the 4
    // functions it calls don't fail)
    crucible_return (crucible_term {{ 0 : [32] }});
};

// specification for s2n_advance_message that sets up simulation of it
// by advance_message (low-level model function)
let s2n_advance_message_spec = do {
    (pconn, conn) <- setup_connection;
    // we assume that the handshake struct denotes a valid handshake state
    // (e.g. it will not index out of bounds in the state transition array
    // "handshakes")
    crucible_precond {{ valid_connection conn }};

    // symbolically execute s2n_advance_message
    crucible_execute_func [pconn];

    // Next we check that the changes to s2n_connection fields are
    // simulated by the low-level specification of the function. We do
    // this by running the model function advance_message on the
    // deserealized pre-state of the s2n_connection struct and checking
    // that values of the fields of the resulting struct match the fields
    // of the post-state of the s2n_connection struct.
    let conn' = {{ advance_message conn }};
    crucible_ghost_value corked {{ conn'.corked }};
    crucible_points_to (conn_corked_io pconn) (crucible_term {{ conn'.corked_io }});
    crucible_points_to (conn_mode pconn) (crucible_term {{ conn'.mode }});
    crucible_points_to (conn_handshake_handshake_type pconn) (crucible_term {{ conn'.handshake.handshake_type }});
    crucible_points_to (conn_handshake_message_number pconn) (crucible_term {{ conn'.handshake.message_number }});

    // make sure the low-level spec representation of the declarative
    // handshake/cork-uncork state machine is equivalent to the one in
    // s2n
    crucible_points_to (crucible_global "handshakes") (crucible_term {{ handshakes }});
<<<<<<< HEAD
    let messages = [ {{CLIENT_HELLO : [5]}}, {{SERVER_SESSION_LOOKUP : [5]}}, {{SERVER_HELLO : [5]}}, {{SERVER_CERT : [5]}}, {{SERVER_NEW_SESSION_TICKET : [5]}}, {{SERVER_CERT_STATUS : [5]}},
      {{SERVER_KEY_EXTERNAL : [5]}}, {{SERVER_KEY : [5]}}, {{SERVER_CERT : [5]}}, {{SERVER_CERT_REQ : [5]}}, {{SERVER_HELLO_DONE : [5]}}, {{CLIENT_CERT : [5]}}, {{CLIENT_KEY : [5]}}, {{CLIENT_KEY_EXTERNAL : [5]}}, {{CLIENT_CERT_VERIFY : [5]}},
      {{CLIENT_CHANGE_CIPHER_SPEC : [5]}}, {{SERVER_FINISHED : [5]}}, {{APPLICATION_DATA : [5]}}];
=======
    crucible_points_to (crucible_global "tls13_handshakes") (crucible_term {{ tls13_handshakes }});
    
    let messages = [ {{CLIENT_HELLO : [5]}}, {{SERVER_SESSION_LOOKUP : [5]}}, {{SERVER_HELLO : [5]}}, {{SERVER_CERT : [5]}}, {{SERVER_NEW_SESSION_TICKET : [5]}}, {{SERVER_CERT_STATUS : [5]}}, 
      {{SERVER_KEY : [5]}}, {{SERVER_CERT : [5]}}, {{SERVER_CERT_REQ : [5]}}, {{SERVER_HELLO_DONE : [5]}}, {{CLIENT_CERT : [5]}}, {{CLIENT_KEY : [5]}}, {{CLIENT_CERT_VERIFY : [5]}}, 
      {{CLIENT_CHANGE_CIPHER_SPEC : [5]}}, {{SERVER_FINISHED : [5]}}, {{ENCRYPTED_EXTENSIONS : [5]}}, {{SERVER_CERT_VERIFY : [5]}}, {{APPLICATION_DATA : [5]}} ];

    for messages (verify_state_machine_elem (crucible_global "state_machine") {{ state_machine }} );
    for messages (verify_state_machine_elem (crucible_global "tls13_state_machine") {{ tls13_state_machine }} );
>>>>>>> 762994ba

    // assert that s2n_advance_message returns 0 (true if the 4
    // functions it calls don't fail)
    crucible_return (crucible_term {{ 0 : [32] }});
};

// Specs for the 5 functions that s2n_advance_message calls. Right now
// we just assume the specs and don't verify them. That's because we
// don't model the state that they depend on, instead, making assumptions
// about it: we use managed corking and the socket was initially uncorked.

// Specification for s2n_socket_write_uncork. The relevant part is
// that it decrements the 'corked' ghost variable to indicate that the socket
// has been uncorked.
let s2n_socket_write_uncork_spec = do {
    pconn <- crucible_alloc (llvm_struct "struct.s2n_connection");
    cork_val <- crucible_fresh_var "corked" (llvm_int 2);
    crucible_ghost_value corked cork_val;

    crucible_execute_func [pconn];

    crucible_ghost_value corked {{ cork_val - 1 }};

    crucible_return (crucible_term {{ 0 : [32] }});
};

// Specification for s2n_generate_new_client_session_id. This is essentially
// a noop function that returns 0 from the perspective of our current proof
let s2n_generate_new_client_session_id_spec = do {
    pconn <- crucible_alloc (llvm_struct "struct.s2n_connection");
   
    crucible_execute_func [pconn];

    crucible_return (crucible_term {{ 0 : [32] }});
};

// Specification for s2n_decrypt_session_ticket_spec. This is essentially
// a noop function that returns 0 from the perspective of our current proof
let s2n_decrypt_session_ticket_spec = do {
    pconn <- crucible_alloc (llvm_struct "struct.s2n_connection");

    crucible_execute_func [pconn];
    crucible_return (crucible_term {{ 0 : [32] }});
};

// Specification for s2n_socket_write_cork. The relevant part is
// that it increments the 'corked' ghost variable to 1 to
// indicate that the socket has been corked.
let s2n_socket_write_cork_spec = do {
    pconn <- crucible_alloc (llvm_struct "struct.s2n_connection");

    cork_val <- crucible_fresh_var "corked" (llvm_int 2);
    crucible_ghost_value corked cork_val;

    crucible_execute_func [pconn];

    crucible_ghost_value corked {{ cork_val + 1 }};

    crucible_return (crucible_term {{ 0 : [32] }});
};

// Specification for s2n_socket_was_corked.  We assume this function
// always returns 0 to indicate our assumption that the socket was
// uncorked initially. If it was corked, then the cork/uncork state
// machine would be bypassed, making verification moot.
let s2n_socket_was_corked_spec = do {
    pconn <- crucible_alloc (llvm_struct "struct.s2n_connection");

    crucible_execute_func [pconn];

    crucible_return (crucible_term {{ 0 : [32] }});
};


// Specification for s2n_socket_quickack. This is essentially
// a noop function that returns 0 from the perspective of our current proof
let s2n_socket_quickack_spec = do {
    pconn <- crucible_alloc (llvm_struct "struct.s2n_connection");

    crucible_execute_func [pconn];

    crucible_return (crucible_term {{ 0 : [32] }});
};


// Specification for s2n_connection_is_managed_corked. We assume it
// always returns 1 to reflect our assumption that the library is
// managing the corking and uncorking of the socket. Otherwise, the
//cork/uncork state machine would be bypassed making verification moot.
let s2n_connection_is_managed_corked_spec = do {
    pconn <- crucible_alloc (llvm_struct "struct.s2n_connection");

    crucible_execute_func [pconn];

    crucible_return (crucible_term {{ 1 : [32] }});
};

// Verification tactic: use the Yices prover and print detailed information in
// case of failure.
let yices_debug = do {yices;
                      print_goal;
                     };

// Workaround for If then else on nat
let equalNat_ite = core_axiom
  "\\(x y z : Nat) (b : Bool) -> eq Bool (equalNat x (ite Nat b y z)) (ite Bool b (equalNat x y) (equalNat x z))";<|MERGE_RESOLUTION|>--- conflicted
+++ resolved
@@ -230,7 +230,7 @@
     // we assume that the handshake struct denotes a valid handshake state
     // (e.g. it will not index out of bounds in the state transition array
     // "handshakes")
-    crucible_precond {{ valid_connection conn }};
+    crucible_precond {{ valid_handshake conn.handshake }};
 
     // symbolically execute s2n_conn_set_handshake_type
     crucible_execute_func [pconn];
@@ -280,20 +280,14 @@
     // handshake/cork-uncork state machine is equivalent to the one in
     // s2n
     crucible_points_to (crucible_global "handshakes") (crucible_term {{ handshakes }});
-<<<<<<< HEAD
-    let messages = [ {{CLIENT_HELLO : [5]}}, {{SERVER_SESSION_LOOKUP : [5]}}, {{SERVER_HELLO : [5]}}, {{SERVER_CERT : [5]}}, {{SERVER_NEW_SESSION_TICKET : [5]}}, {{SERVER_CERT_STATUS : [5]}},
-      {{SERVER_KEY_EXTERNAL : [5]}}, {{SERVER_KEY : [5]}}, {{SERVER_CERT : [5]}}, {{SERVER_CERT_REQ : [5]}}, {{SERVER_HELLO_DONE : [5]}}, {{CLIENT_CERT : [5]}}, {{CLIENT_KEY : [5]}}, {{CLIENT_KEY_EXTERNAL : [5]}}, {{CLIENT_CERT_VERIFY : [5]}},
-      {{CLIENT_CHANGE_CIPHER_SPEC : [5]}}, {{SERVER_FINISHED : [5]}}, {{APPLICATION_DATA : [5]}}];
-=======
     crucible_points_to (crucible_global "tls13_handshakes") (crucible_term {{ tls13_handshakes }});
     
     let messages = [ {{CLIENT_HELLO : [5]}}, {{SERVER_SESSION_LOOKUP : [5]}}, {{SERVER_HELLO : [5]}}, {{SERVER_CERT : [5]}}, {{SERVER_NEW_SESSION_TICKET : [5]}}, {{SERVER_CERT_STATUS : [5]}}, 
-      {{SERVER_KEY : [5]}}, {{SERVER_CERT : [5]}}, {{SERVER_CERT_REQ : [5]}}, {{SERVER_HELLO_DONE : [5]}}, {{CLIENT_CERT : [5]}}, {{CLIENT_KEY : [5]}}, {{CLIENT_CERT_VERIFY : [5]}}, 
+      {{SERVER_KEY_EXTERNAL : [5]}}, {{SERVER_KEY : [5]}}, {{SERVER_CERT : [5]}}, {{SERVER_CERT_REQ : [5]}}, {{SERVER_HELLO_DONE : [5]}}, {{CLIENT_CERT : [5]}}, {{CLIENT_KEY : [5]}}, {{CLIENT_KEY_EXTERNAL : [5]}}, {{CLIENT_CERT_VERIFY : [5]}},
       {{CLIENT_CHANGE_CIPHER_SPEC : [5]}}, {{SERVER_FINISHED : [5]}}, {{ENCRYPTED_EXTENSIONS : [5]}}, {{SERVER_CERT_VERIFY : [5]}}, {{APPLICATION_DATA : [5]}} ];
 
     for messages (verify_state_machine_elem (crucible_global "state_machine") {{ state_machine }} );
     for messages (verify_state_machine_elem (crucible_global "tls13_state_machine") {{ tls13_state_machine }} );
->>>>>>> 762994ba
 
     // assert that s2n_advance_message returns 0 (true if the 4
     // functions it calls don't fail)
