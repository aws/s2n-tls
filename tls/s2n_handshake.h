--- conflicted
+++ resolved
@@ -48,14 +48,9 @@
     SERVER_CHANGE_CIPHER_SPEC,
     SERVER_FINISHED,
     APPLICATION_DATA,
-<<<<<<< HEAD
-    SERVER_SESSION_LOOKUP
-=======
-
     /* TLS1.3 message types. Defined: https://tools.ietf.org/html/rfc8446#appendix-B.3 */
     ENCRYPTED_EXTENSIONS,
     SERVER_CERT_VERIFY,
->>>>>>> 711976a2
 } message_type_t;
 
 struct s2n_handshake_parameters {
