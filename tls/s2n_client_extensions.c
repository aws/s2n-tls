/*
 * Copyright 2014 Amazon.com, Inc. or its affiliates. All Rights Reserved.
 *
 * Licensed under the Apache License, Version 2.0 (the "License").
 * You may not use this file except in compliance with the License.
 * A copy of the License is located at
 *
 *  http://aws.amazon.com/apache2.0
 *
 * or in the "license" file accompanying this file. This file is distributed
 * on an "AS IS" BASIS, WITHOUT WARRANTIES OR CONDITIONS OF ANY KIND, either
 * express or implied. See the License for the specific language governing
 * permissions and limitations under the License.
 */

#include <stdint.h>
#include <string.h>

#include "error/s2n_errno.h"

#include "tls/s2n_tls_parameters.h"
#include "tls/s2n_connection.h"

#include "stuffer/s2n_stuffer.h"

#include "utils/s2n_safety.h"
#include "utils/s2n_blob.h"

static int s2n_server_name_rcv(struct s2n_connection *conn, struct s2n_stuffer *extension);
static int s2n_signature_algorithms_rcv(struct s2n_connection *conn, struct s2n_stuffer *extension);
static int s2n_alpn_rcv(struct s2n_connection *conn, struct s2n_stuffer *extension);

int s2n_client_extensions_send(struct s2n_connection *conn, struct s2n_stuffer *out)
{
    uint16_t total_size = 0;

    /* Signature algorithms */
    if (conn->actual_protocol_version == S2N_TLS12) {
        total_size += 8;
    }

    uint16_t application_protocols_len = conn->config->application_protocols.size;
    uint16_t server_name_len = strlen(conn->server_name);

    if (server_name_len) {
        total_size += 9 + server_name_len;
    }
    if (application_protocols_len) {
        total_size += 6 + application_protocols_len;
    }
    if (conn->config->status_request_type != S2N_STATUS_REQUEST_NONE) {
        total_size += 9;
    }

    GUARD(s2n_stuffer_write_uint16(out, total_size));

    if (conn->actual_protocol_version == S2N_TLS12) {
        /* The extension header */
        GUARD(s2n_stuffer_write_uint16(out, TLS_EXTENSION_SIGNATURE_ALGORITHMS));
        GUARD(s2n_stuffer_write_uint16(out, 4));

        /* Just one signature/hash pair, so 2 bytes */
        GUARD(s2n_stuffer_write_uint16(out, 2));
        GUARD(s2n_stuffer_write_uint8(out, TLS_SIGNATURE_ALGORITHM_SHA1));
        GUARD(s2n_stuffer_write_uint8(out, TLS_SIGNATURE_ALGORITHM_RSA));
    }

    if (server_name_len) {
        /* Write the server name */
        GUARD(s2n_stuffer_write_uint16(out, TLS_EXTENSION_SERVER_NAME));
        GUARD(s2n_stuffer_write_uint16(out, server_name_len + 5));

        /* Size of all of the server names */
        GUARD(s2n_stuffer_write_uint16(out, server_name_len + 3));

        /* Name type - host name, RFC3546 */
        GUARD(s2n_stuffer_write_uint8(out, 0));

        struct s2n_blob server_name;
        server_name.data = (uint8_t *) conn->server_name;
        server_name.size = server_name_len;
        GUARD(s2n_stuffer_write_uint16(out, server_name_len));
        GUARD(s2n_stuffer_write(out, &server_name));
    }

    /* Write ALPN extension */
    if (application_protocols_len) {
        GUARD(s2n_stuffer_write_uint16(out, TLS_EXTENSION_ALPN));
        GUARD(s2n_stuffer_write_uint16(out, application_protocols_len + 2));
        GUARD(s2n_stuffer_write_uint16(out, application_protocols_len));
        GUARD(s2n_stuffer_write(out, &conn->config->application_protocols));
    }

    if (conn->config->status_request_type != S2N_STATUS_REQUEST_NONE) {
        /* We only support OCSP */
        eq_check(conn->config->status_request_type, S2N_STATUS_REQUEST_OCSP);
        GUARD(s2n_stuffer_write_uint16(out, TLS_EXTENSION_STATUS_REQUEST));
        GUARD(s2n_stuffer_write_uint16(out, 5));
        GUARD(s2n_stuffer_write_uint8(out, (uint8_t)conn->config->status_request_type));
        GUARD(s2n_stuffer_write_uint16(out, 0));
        GUARD(s2n_stuffer_write_uint16(out, 0));
    }

    return 0;
}

int s2n_client_extensions_recv(struct s2n_connection *conn, struct s2n_blob *extensions)
{
    struct s2n_stuffer in;

    GUARD(s2n_stuffer_init(&in, extensions));
    GUARD(s2n_stuffer_write(&in, extensions));

    while (s2n_stuffer_data_available(&in)) {
        struct s2n_blob ext;
        uint16_t extension_type, extension_size;
        struct s2n_stuffer extension;

        GUARD(s2n_stuffer_read_uint16(&in, &extension_type));
        GUARD(s2n_stuffer_read_uint16(&in, &extension_size));

        ext.size = extension_size;
        lte_check(extension_size, s2n_stuffer_data_available(&in));
        ext.data = s2n_stuffer_raw_read(&in, ext.size);
        notnull_check(ext.data);

        GUARD(s2n_stuffer_init(&extension, &ext));
        GUARD(s2n_stuffer_write(&extension, &ext));

        switch (extension_type) {
        case TLS_EXTENSION_SERVER_NAME:
            GUARD(s2n_server_name_rcv(conn, &extension));
            break;
        case TLS_EXTENSION_SIGNATURE_ALGORITHMS:
            GUARD(s2n_signature_algorithms_rcv(conn, &extension));
            break;
        case TLS_EXTENSION_ALPN:
            GUARD(s2n_alpn_rcv(conn, &extension));
            break;
       }
    }

    return 0;
}

static int s2n_server_name_rcv(struct s2n_connection *conn, struct s2n_stuffer *extension)
{
    uint16_t size_of_all;
    uint8_t server_name_type;
    uint16_t server_name_len;
    uint8_t *server_name;

    GUARD(s2n_stuffer_read_uint16(extension, &size_of_all));
    if (size_of_all > s2n_stuffer_data_available(extension) || size_of_all < 3) {
        /* the size of all server names is incorrect, ignore the extension */
        return 0;
    }

    GUARD(s2n_stuffer_read_uint8(extension, &server_name_type));
    if (server_name_type != 0) {
        /* unknown server name type, ignore the extension */
        return 0;
    }

    GUARD(s2n_stuffer_read_uint16(extension, &server_name_len));
    if (server_name_len + 3 > size_of_all) {
        /* the server name length is incorrect, ignore the extension */
        return 0;
    }

    if (server_name_len > sizeof(conn->server_name) - 1) {
        /* the server name is too long, ignore the extension */
        return 0;
    }

<<<<<<< HEAD
            if (found_sha1_rsa == 0) {
                S2N_ERROR(S2N_ERR_INVALID_SIGNATURE_ALGORITHM);
            }
            break;
        case TLS_EXTENSION_ALPN:
            GUARD(s2n_stuffer_read_uint16(&extension, &size_of_all));
            if (size_of_all > s2n_stuffer_data_available(&extension) || size_of_all < 3) {
                continue;
            }
=======
    notnull_check(server_name = s2n_stuffer_raw_read(extension, server_name_len));
>>>>>>> 17dbcca7

    /* copy the first server name */
    memcpy_check(conn->server_name, server_name, server_name_len);
    return 0;
}

static int s2n_signature_algorithms_rcv(struct s2n_connection *conn, struct s2n_stuffer *extension)
{
    uint16_t length_of_all_pairs;
    GUARD(s2n_stuffer_read_uint16(extension, &length_of_all_pairs));
    if (length_of_all_pairs > s2n_stuffer_data_available(extension)) {
        /* Malformed length, ignore the extension */
        return 0;
    }

    if (length_of_all_pairs % 2 || s2n_stuffer_data_available(extension) % 2) {
        /* Pairs occur in two byte lengths. Malformed length, ignore the extension. */
        return 0;
    }

<<<<<<< HEAD
            break;
        case TLS_EXTENSION_STATUS_REQUEST:
            {
            GUARD(s2n_stuffer_read_uint16(&extension, &size_of_all));
            if (size_of_all > s2n_stuffer_data_available(&extension) || size_of_all < 5) {
                continue;
            }
            uint8_t type;
            GUARD(s2n_stuffer_read_uint8(&extension, &type));
            if (type != 1) {
                continue;
            }
            conn->status_type = S2N_STATUS_REQUEST_OCSP;
            break;
            }
=======
    while (s2n_stuffer_data_available(extension)) {
        uint8_t hash_alg;
        uint8_t sig_alg;

        GUARD(s2n_stuffer_read_uint8(extension, &hash_alg));
        GUARD(s2n_stuffer_read_uint8(extension, &sig_alg));

        if (hash_alg == TLS_SIGNATURE_ALGORITHM_SHA1 && sig_alg == TLS_SIGNATURE_ALGORITHM_RSA) {
            /* Supported pair found, return success */
            return 0;
>>>>>>> 17dbcca7
        }
    }

    /* No supported signature algorithms, fail the handshake */
    S2N_ERROR(S2N_ERR_INVALID_SIGNATURE_ALGORITHM);
}

static int s2n_alpn_rcv(struct s2n_connection *conn, struct s2n_stuffer *extension)
{
    uint16_t size_of_all;
    struct s2n_stuffer client_protos;
    struct s2n_stuffer server_protos;

    GUARD(s2n_stuffer_read_uint16(extension, &size_of_all));
    if (size_of_all > s2n_stuffer_data_available(extension) || size_of_all < 3) {
        /* Malformed length, ignore the extension */
        return 0;
    }

    GUARD(s2n_alloc(&conn->application_protocols, size_of_all));
    GUARD(s2n_stuffer_read(extension, &conn->application_protocols));

    if (!conn->config->application_protocols.size) {
        /* No protocols configured, nothing to do */
        return 0;
    }

    /* Find a matching protocol */
    GUARD(s2n_stuffer_init(&client_protos, &conn->application_protocols));
    GUARD(s2n_stuffer_write(&client_protos, &conn->application_protocols));
    GUARD(s2n_stuffer_init(&server_protos, &conn->config->application_protocols));
    GUARD(s2n_stuffer_write(&server_protos, &conn->config->application_protocols));

    while (s2n_stuffer_data_available(&server_protos)) {
        uint8_t length;
        uint8_t protocol[255];
        GUARD(s2n_stuffer_read_uint8(&server_protos, &length));
        GUARD(s2n_stuffer_read_bytes(&server_protos, protocol, length));

        while (s2n_stuffer_data_available(&client_protos)) {
            uint8_t client_length;
            uint8_t client_protocol[255];
            GUARD(s2n_stuffer_read_uint8(&client_protos, &client_length));
            if (client_length > s2n_stuffer_data_available(&client_protos)) {
                S2N_ERROR(S2N_ERR_BAD_MESSAGE);
            }
            if (client_length != length) {
                GUARD(s2n_stuffer_skip_read(&client_protos, client_length));
            }
            GUARD(s2n_stuffer_read_bytes(&client_protos, client_protocol, client_length));
            if (memcmp(client_protocol, protocol, client_length) == 0) {
                memcpy_check(conn->application_protocol, client_protocol, client_length);
                conn->application_protocol[client_length] = '\0';
                return 0;
            }
        }

        GUARD(s2n_stuffer_reread(&client_protos));
    }

    S2N_ERROR(S2N_ERR_NO_APPLICATION_PROTOCOL);
}
<|MERGE_RESOLUTION|>--- conflicted
+++ resolved
@@ -29,6 +29,7 @@
 static int s2n_server_name_rcv(struct s2n_connection *conn, struct s2n_stuffer *extension);
 static int s2n_signature_algorithms_rcv(struct s2n_connection *conn, struct s2n_stuffer *extension);
 static int s2n_alpn_rcv(struct s2n_connection *conn, struct s2n_stuffer *extension);
+static int s2n_status_request_rcv(struct s2n_connection *conn, struct s2n_stuffer *extension);
 
 int s2n_client_extensions_send(struct s2n_connection *conn, struct s2n_stuffer *out)
 {
@@ -137,6 +138,9 @@
         case TLS_EXTENSION_ALPN:
             GUARD(s2n_alpn_rcv(conn, &extension));
             break;
+        case TLS_EXTENSION_STATUS_REQUEST:
+            GUARD(s2n_status_request_rcv(conn, &extension));
+            break;
        }
     }
 
@@ -173,19 +177,7 @@
         return 0;
     }
 
-<<<<<<< HEAD
-            if (found_sha1_rsa == 0) {
-                S2N_ERROR(S2N_ERR_INVALID_SIGNATURE_ALGORITHM);
-            }
-            break;
-        case TLS_EXTENSION_ALPN:
-            GUARD(s2n_stuffer_read_uint16(&extension, &size_of_all));
-            if (size_of_all > s2n_stuffer_data_available(&extension) || size_of_all < 3) {
-                continue;
-            }
-=======
     notnull_check(server_name = s2n_stuffer_raw_read(extension, server_name_len));
->>>>>>> 17dbcca7
 
     /* copy the first server name */
     memcpy_check(conn->server_name, server_name, server_name_len);
@@ -206,23 +198,6 @@
         return 0;
     }
 
-<<<<<<< HEAD
-            break;
-        case TLS_EXTENSION_STATUS_REQUEST:
-            {
-            GUARD(s2n_stuffer_read_uint16(&extension, &size_of_all));
-            if (size_of_all > s2n_stuffer_data_available(&extension) || size_of_all < 5) {
-                continue;
-            }
-            uint8_t type;
-            GUARD(s2n_stuffer_read_uint8(&extension, &type));
-            if (type != 1) {
-                continue;
-            }
-            conn->status_type = S2N_STATUS_REQUEST_OCSP;
-            break;
-            }
-=======
     while (s2n_stuffer_data_available(extension)) {
         uint8_t hash_alg;
         uint8_t sig_alg;
@@ -233,7 +208,6 @@
         if (hash_alg == TLS_SIGNATURE_ALGORITHM_SHA1 && sig_alg == TLS_SIGNATURE_ALGORITHM_RSA) {
             /* Supported pair found, return success */
             return 0;
->>>>>>> 17dbcca7
         }
     }
 
@@ -296,3 +270,21 @@
 
     S2N_ERROR(S2N_ERR_NO_APPLICATION_PROTOCOL);
 }
+
+static int s2n_status_request_rcv(struct s2n_connection *conn, struct s2n_stuffer *extension)
+{
+    uint16_t size_of_all;
+    GUARD(s2n_stuffer_read_uint16(extension, &size_of_all));
+    if (size_of_all > s2n_stuffer_data_available(extension) || size_of_all < 5) {
+        /* Malformed length, ignore the extension */
+        return 0;
+    }
+    uint8_t type;
+    GUARD(s2n_stuffer_read_uint8(extension, &type));
+    if (type != 1) {
+        /* We only support OCSP (type 1), ignore the extension */
+        return 0;
+    }
+    conn->status_type = S2N_STATUS_REQUEST_OCSP;
+    return 0;
+}