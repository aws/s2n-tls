--- conflicted
+++ resolved
@@ -1282,12 +1282,8 @@
     { .version = "default", .security_policy = &security_policy_20240501, .ecc_extension_required = 0, .pq_kem_extension_required = 0 },
     { .version = "default_tls13", .security_policy = &security_policy_20240503, .ecc_extension_required = 0, .pq_kem_extension_required = 0 },
     { .version = "default_fips", .security_policy = &security_policy_20240502, .ecc_extension_required = 0, .pq_kem_extension_required = 0 },
-<<<<<<< HEAD
-    { .version = "default_pq", .security_policy = &security_policy_20241001, .ecc_extension_required = 0, .pq_kem_extension_required = 0 },
+    { .version = "default_pq", .security_policy = &security_policy_20250512, .ecc_extension_required = 0, .pq_kem_extension_required = 0 },
     { .version = "20250416", .security_policy = &security_policy_20250416, .ecc_extension_required = 0, .pq_kem_extension_required = 0 },
-=======
-    { .version = "default_pq", .security_policy = &security_policy_20250512, .ecc_extension_required = 0, .pq_kem_extension_required = 0 },
->>>>>>> 7d2102f3
     { .version = "20241106", .security_policy = &security_policy_20241106, .ecc_extension_required = 0, .pq_kem_extension_required = 0 },
     { .version = "20240501", .security_policy = &security_policy_20240501, .ecc_extension_required = 0, .pq_kem_extension_required = 0 },
     { .version = "20240502", .security_policy = &security_policy_20240502, .ecc_extension_required = 0, .pq_kem_extension_required = 0 },
