/*
 * Copyright Amazon.com, Inc. or its affiliates. All Rights Reserved.
 *
 * Licensed under the Apache License, Version 2.0 (the "License").
 * You may not use this file except in compliance with the License.
 * A copy of the License is located at
 *
 *  http://aws.amazon.com/apache2.0
 *
 * or in the "license" file accompanying this file. This file is distributed
 * on an "AS IS" BASIS, WITHOUT WARRANTIES OR CONDITIONS OF ANY KIND, either
 * express or implied. See the License for the specific language governing
 * permissions and limitations under the License.
 */

#include <sys/param.h>

#include <s2n.h>
#include <time.h>

#include "crypto/s2n_fips.h"

#include "error/s2n_errno.h"

#include "tls/s2n_cipher_preferences.h"
#include "tls/s2n_cipher_suites.h"
#include "tls/s2n_connection.h"
#include "tls/s2n_alerts.h"
#include "tls/s2n_tls.h"
#include "tls/s2n_tls13.h"
#include "tls/s2n_tls13_handshake.h"

#include "stuffer/s2n_stuffer.h"

#include "utils/s2n_safety.h"
#include "utils/s2n_random.h"

/* From RFC5246 7.4.1.2. */
#define S2N_TLS_COMPRESSION_METHOD_NULL 0

/* From RFC8446 4.1.3. */
#define S2N_DOWNGRADE_PROTECTION_SIZE   8
const uint8_t tls12_downgrade_protection_bytes[] = {
    0x44, 0x4F, 0x57, 0x4E, 0x47, 0x52, 0x44, 0x01
};

const uint8_t tls11_downgrade_protection_bytes[] = {
    0x44, 0x4F, 0x57, 0x4E, 0x47, 0x52, 0x44, 0x00
};

static int s2n_client_detect_downgrade_mechanism(struct s2n_connection *conn) {
    if (!s2n_is_tls13_enabled()) {
        return 0;
    }

    notnull_check(conn);
    uint8_t *downgrade_bytes = &conn->secure.server_random[S2N_TLS_RANDOM_DATA_LEN - S2N_DOWNGRADE_PROTECTION_SIZE];

    /* Detect downgrade attacks according to RFC 8446 section 4.1.3 */
    if (conn->client_protocol_version == S2N_TLS13 && conn->server_protocol_version == S2N_TLS12) {
        if (s2n_constant_time_equals(downgrade_bytes, tls12_downgrade_protection_bytes, S2N_DOWNGRADE_PROTECTION_SIZE)) {
            S2N_ERROR(S2N_ERR_PROTOCOL_DOWNGRADE_DETECTED);
        }
    } else if (conn->client_protocol_version == S2N_TLS13 && conn->server_protocol_version <= S2N_TLS11) {
        if (s2n_constant_time_equals(downgrade_bytes, tls11_downgrade_protection_bytes, S2N_DOWNGRADE_PROTECTION_SIZE)) {
            S2N_ERROR(S2N_ERR_PROTOCOL_DOWNGRADE_DETECTED);
        }
    }

    return 0;
}

static int s2n_server_add_downgrade_mechanism(struct s2n_connection *conn) {
    if (!s2n_is_tls13_enabled()) {
        return 0;
    }

    notnull_check(conn);
    uint8_t *downgrade_bytes = &conn->secure.server_random[S2N_TLS_RANDOM_DATA_LEN - S2N_DOWNGRADE_PROTECTION_SIZE];

    /* Protect against downgrade attacks according to RFC 8446 section 4.1.3 */
    if (conn->server_protocol_version >= S2N_TLS13 && conn->actual_protocol_version == S2N_TLS12) {
        /* TLS1.3 servers MUST use a special random value when negotiating TLS1.2 */
        memcpy_check(downgrade_bytes, tls12_downgrade_protection_bytes, S2N_DOWNGRADE_PROTECTION_SIZE);
    } else if (conn->server_protocol_version >= S2N_TLS13 && conn->actual_protocol_version <= S2N_TLS11) {
        /* TLS1.3 servers MUST, use a special random value when negotiating TLS1.1 or below */
        memcpy_check(downgrade_bytes, tls11_downgrade_protection_bytes, S2N_DOWNGRADE_PROTECTION_SIZE);
    }

    return 0;
}

int s2n_parse_server_hello(struct s2n_connection *conn)
{
    struct s2n_stuffer *in = &conn->handshake.io;
    uint8_t compression_method;
    uint8_t session_id_len;
    uint16_t extensions_size;
    uint8_t protocol_version[S2N_TLS_PROTOCOL_VERSION_LEN];
    uint8_t session_id[S2N_TLS_SESSION_ID_MAX_LEN];

    GUARD(s2n_stuffer_read_bytes(in, protocol_version, S2N_TLS_PROTOCOL_VERSION_LEN));
    GUARD(s2n_stuffer_read_bytes(in, conn->secure.server_random, S2N_TLS_RANDOM_DATA_LEN));

    GUARD(s2n_stuffer_read_uint8(in, &session_id_len));
    S2N_ERROR_IF(session_id_len > S2N_TLS_SESSION_ID_MAX_LEN, S2N_ERR_BAD_MESSAGE);
    GUARD(s2n_stuffer_read_bytes(in, session_id, session_id_len));

    uint8_t *cipher_suite_wire = s2n_stuffer_raw_read(in, S2N_TLS_CIPHER_SUITE_LEN);
    notnull_check(cipher_suite_wire);

    GUARD(s2n_stuffer_read_uint8(in, &compression_method));
    S2N_ERROR_IF(compression_method != S2N_TLS_COMPRESSION_METHOD_NULL, S2N_ERR_BAD_MESSAGE);

    if (s2n_stuffer_data_available(in) >= 2) {
        GUARD(s2n_stuffer_read_uint16(in, &extensions_size));

        S2N_ERROR_IF(extensions_size > s2n_stuffer_data_available(in), S2N_ERR_BAD_MESSAGE);

        struct s2n_blob extensions = {0};
        extensions.size = extensions_size;
        extensions.data = s2n_stuffer_raw_read(in, extensions.size);
        notnull_check(extensions.data);

        GUARD(s2n_server_extensions_recv(conn, &extensions));
    }

    if (conn->server_protocol_version >= S2N_TLS13) {
        S2N_ERROR_IF(session_id_len != conn->session_id_len || memcmp(session_id, conn->session_id, session_id_len), S2N_ERR_BAD_MESSAGE);
        conn->actual_protocol_version = conn->server_protocol_version;
        GUARD(s2n_set_cipher_as_client(conn, cipher_suite_wire));
    } else {
        uint8_t actual_protocol_version;
        conn->server_protocol_version = (uint8_t)(protocol_version[0] * 10) + protocol_version[1];

        S2N_ERROR_IF(s2n_client_detect_downgrade_mechanism(conn), S2N_ERR_PROTOCOL_DOWNGRADE_DETECTED);

        const struct s2n_cipher_preferences *cipher_preferences;
        GUARD(s2n_connection_get_cipher_preferences(conn, &cipher_preferences));

        if (conn->server_protocol_version < cipher_preferences->minimum_protocol_version
                || conn->server_protocol_version > conn->client_protocol_version) {
            GUARD(s2n_queue_reader_unsupported_protocol_version_alert(conn));
            S2N_ERROR(S2N_ERR_PROTOCOL_VERSION_UNSUPPORTED);
        }

        actual_protocol_version = MIN(conn->server_protocol_version, conn->client_protocol_version);

        /* Use the session state if server sent same session id as client sent in client hello */
        if (session_id_len != 0  && session_id_len == conn->session_id_len
                && !memcmp(session_id, conn->session_id, session_id_len)) {
            /* check if the resumed session state is valid */
            S2N_ERROR_IF(conn->actual_protocol_version != actual_protocol_version, S2N_ERR_BAD_MESSAGE);
            S2N_ERROR_IF(memcmp(conn->secure.cipher_suite->iana_value, cipher_suite_wire, S2N_TLS_CIPHER_SUITE_LEN) != 0, S2N_ERR_BAD_MESSAGE);

            /* Session is resumed */
            conn->client_session_resumed = 1;
        } else {
            conn->session_id_len = session_id_len;
            memcpy_check(conn->session_id, session_id, session_id_len);
            conn->actual_protocol_version = actual_protocol_version;
            GUARD(s2n_set_cipher_as_client(conn, cipher_suite_wire));
            /* Erase master secret which might have been set for session resumption */
            memset_check((uint8_t *)conn->secure.master_secret, 0, S2N_TLS_SECRET_LEN);

            /* Erase client session ticket which might have been set for session resumption */
            conn->client_ticket.size = 0;
        }
    }

    return 0;
}


int s2n_server_hello_recv(struct s2n_connection *conn)
{
    /* Read the message off the wire */
    GUARD(s2n_parse_server_hello(conn));

    /* If this is a retry request, we have to move forward a little differently */
    if (s2n_server_hello_retry_is_valid(conn)) {
        GUARD(s2n_server_hello_retry_recv(conn));
        conn->handshake.client_received_hrr = 1;
        return 0;
    }

    conn->actual_protocol_version_established = 1;

    GUARD(s2n_conn_set_handshake_type(conn));

    if (IS_RESUMPTION_HANDSHAKE(conn->handshake.handshake_type)) {
        GUARD(s2n_prf_key_expansion(conn));
    }

    /* Choose a default signature scheme */
    GUARD(s2n_choose_default_sig_scheme(conn, &conn->secure.conn_sig_scheme));

    /* Update the required hashes for this connection */
    GUARD(s2n_conn_update_required_handshake_hashes(conn));

    return 0;
}

int s2n_server_hello_send(struct s2n_connection *conn)
{
    /* If a curve was not negotiated we need to retry */
    if (s2n_server_requires_retry(conn)) {
        GUARD(s2n_server_hello_retry_send(conn));
        GUARD(s2n_server_hello_retry_recreate_transcript(conn));

        return 0;
    }

    struct s2n_stuffer *out = &conn->handshake.io;
    struct s2n_stuffer server_random = {0};
    struct s2n_blob b, rand_data = {0};
<<<<<<< HEAD
    uint8_t protocol_version[S2N_TLS_PROTOCOL_VERSION_LEN];
=======
>>>>>>> 172f6d90

    s2n_blob_init(&b, conn->secure.server_random, S2N_TLS_RANDOM_DATA_LEN);

    /* Create the server random data */
    GUARD(s2n_stuffer_init(&server_random, &b));

    rand_data.data = s2n_stuffer_raw_write(&server_random, S2N_TLS_RANDOM_DATA_LEN);
    rand_data.size = S2N_TLS_RANDOM_DATA_LEN;
    notnull_check(rand_data.data);
    GUARD(s2n_get_public_random_data(&rand_data));

    /* The actual_protocol_version is set while processing the CLIENT_HELLO message, so
     * it could be S2N_TLS13. SERVER_HELLO should always respond with the legacy version.
     * https://tools.ietf.org/html/rfc8446#section-4.1.3 */
    uint16_t legacy_protocol_version = MIN(conn->actual_protocol_version, S2N_TLS12);
    uint8_t protocol_version[S2N_TLS_PROTOCOL_VERSION_LEN];
    protocol_version[0] = (uint8_t)(legacy_protocol_version / 10);
    protocol_version[1] = (uint8_t)(legacy_protocol_version % 10);

    GUARD(s2n_server_add_downgrade_mechanism(conn));

    GUARD(s2n_stuffer_write_bytes(out, protocol_version, S2N_TLS_PROTOCOL_VERSION_LEN));
    GUARD(s2n_stuffer_write_bytes(out, conn->secure.server_random, S2N_TLS_RANDOM_DATA_LEN));
    GUARD(s2n_stuffer_write_uint8(out, conn->session_id_len));
    GUARD(s2n_stuffer_write_bytes(out, conn->session_id, conn->session_id_len));
    GUARD(s2n_stuffer_write_bytes(out, conn->secure.cipher_suite->iana_value, S2N_TLS_CIPHER_SUITE_LEN));
    GUARD(s2n_stuffer_write_uint8(out, S2N_TLS_COMPRESSION_METHOD_NULL));

    GUARD(s2n_server_extensions_send(conn, out));

    conn->actual_protocol_version_established = 1;

    return 0;
}<|MERGE_RESOLUTION|>--- conflicted
+++ resolved
@@ -214,10 +214,6 @@
     struct s2n_stuffer *out = &conn->handshake.io;
     struct s2n_stuffer server_random = {0};
     struct s2n_blob b, rand_data = {0};
-<<<<<<< HEAD
-    uint8_t protocol_version[S2N_TLS_PROTOCOL_VERSION_LEN];
-=======
->>>>>>> 172f6d90
 
     s2n_blob_init(&b, conn->secure.server_random, S2N_TLS_RANDOM_DATA_LEN);
 
