/*
 * Copyright Amazon.com, Inc. or its affiliates. All Rights Reserved.
 *
 * Licensed under the Apache License, Version 2.0 (the "License").
 * You may not use this file except in compliance with the License.
 * A copy of the License is located at
 *
 *  http://aws.amazon.com/apache2.0
 *
 * or in the "license" file accompanying this file. This file is distributed
 * on an "AS IS" BASIS, WITHOUT WARRANTIES OR CONDITIONS OF ANY KIND, either
 * express or implied. See the License for the specific language governing
 * permissions and limitations under the License.
 */

#include <sys/param.h>

#include <errno.h>
#include <s2n.h>

#include "error/s2n_errno.h"

#include "crypto/s2n_fips.h"

#include "tls/s2n_async_pkey.h"
#include "tls/s2n_cipher_suites.h"
#include "tls/s2n_connection.h"
#include "tls/s2n_record.h"
#include "tls/s2n_resume.h"
#include "tls/s2n_alerts.h"
#include "tls/s2n_tls.h"
#include "tls/s2n_tls13.h"
#include "tls/s2n_tls13_handshake.h"
#include "tls/s2n_kex.h"

#include "stuffer/s2n_stuffer.h"

#include "utils/s2n_safety.h"
#include "utils/s2n_socket.h"
#include "utils/s2n_random.h"
#include "utils/s2n_str.h"

/* clang-format off */
struct s2n_handshake_action {
    uint8_t record_type;
    uint8_t message_type;
    char writer;                /* 'S' or 'C' for server or client, 'B' for both */
    int (*handler[2]) (struct s2n_connection * conn);
};

/* Client and Server handlers for each message type we support.
 * See http://www.iana.org/assignments/tls-parameters/tls-parameters.xhtml#tls-parameters-7 for the list of handshake message types
 */
static struct s2n_handshake_action state_machine[] = {
    /* message_type_t           = {Record type   Message type     Writer S2N_SERVER                S2N_CLIENT }  */
    [CLIENT_HELLO]              = {TLS_HANDSHAKE, TLS_CLIENT_HELLO, 'C', {s2n_establish_session, s2n_client_hello_send}},
    [SERVER_HELLO]              = {TLS_HANDSHAKE, TLS_SERVER_HELLO, 'S', {s2n_server_hello_send, s2n_server_hello_recv}},
    [SERVER_NEW_SESSION_TICKET] = {TLS_HANDSHAKE, TLS_SERVER_NEW_SESSION_TICKET,'S', {s2n_server_nst_send, s2n_server_nst_recv}},
    [SERVER_CERT]               = {TLS_HANDSHAKE, TLS_CERTIFICATE, 'S', {s2n_server_cert_send, s2n_server_cert_recv}},
    [SERVER_CERT_STATUS]        = {TLS_HANDSHAKE, TLS_SERVER_CERT_STATUS, 'S', {s2n_server_status_send, s2n_server_status_recv}},
    [SERVER_KEY]                = {TLS_HANDSHAKE, TLS_SERVER_KEY, 'S', {s2n_server_key_send, s2n_server_key_recv}},
    [SERVER_CERT_REQ]           = {TLS_HANDSHAKE, TLS_CERT_REQ, 'S', {s2n_cert_req_send, s2n_cert_req_recv}},
    [SERVER_HELLO_DONE]         = {TLS_HANDSHAKE, TLS_SERVER_HELLO_DONE, 'S', {s2n_server_done_send, s2n_server_done_recv}},
    [CLIENT_CERT]               = {TLS_HANDSHAKE, TLS_CERTIFICATE, 'C', {s2n_client_cert_recv, s2n_client_cert_send}},
    [CLIENT_KEY]                = {TLS_HANDSHAKE, TLS_CLIENT_KEY, 'C', {s2n_client_key_recv, s2n_client_key_send}},
    [CLIENT_CERT_VERIFY]        = {TLS_HANDSHAKE, TLS_CERT_VERIFY, 'C', {s2n_client_cert_verify_recv, s2n_client_cert_verify_send}},
    [CLIENT_CHANGE_CIPHER_SPEC] = {TLS_CHANGE_CIPHER_SPEC, 0, 'C', {s2n_client_ccs_recv, s2n_ccs_send}},
    [CLIENT_FINISHED]           = {TLS_HANDSHAKE, TLS_FINISHED, 'C', {s2n_client_finished_recv, s2n_client_finished_send}},
    [SERVER_CHANGE_CIPHER_SPEC] = {TLS_CHANGE_CIPHER_SPEC, 0, 'S', {s2n_ccs_send, s2n_server_ccs_recv}},
    [SERVER_FINISHED]           = {TLS_HANDSHAKE, TLS_FINISHED, 'S', {s2n_server_finished_send, s2n_server_finished_recv}},
    [APPLICATION_DATA]          = {TLS_APPLICATION_DATA, 0, 'B', {NULL, NULL}}
};

/*
 * Client and Server handlers for TLS1.3.
 */
static struct s2n_handshake_action tls13_state_machine[] = {
    /* message_type_t           = {Record type, Message type, Writer, {Server handler, client handler} }  */
    [CLIENT_HELLO]              = {TLS_HANDSHAKE, TLS_CLIENT_HELLO, 'C', {s2n_establish_session, s2n_client_hello_send}},
    [SERVER_HELLO]              = {TLS_HANDSHAKE, TLS_SERVER_HELLO, 'S', {s2n_server_hello_send, s2n_server_hello_recv}},
    [HELLO_RETRY_MSG]           = {TLS_HANDSHAKE, TLS_SERVER_HELLO, 'S', {s2n_server_hello_retry_send, s2n_server_hello_retry_recv}},
    [ENCRYPTED_EXTENSIONS]      = {TLS_HANDSHAKE, TLS_ENCRYPTED_EXTENSIONS, 'S', {s2n_encrypted_extensions_send, s2n_encrypted_extensions_recv}},
    [SERVER_CERT_REQ]           = {TLS_HANDSHAKE, TLS_CERT_REQ, 'S', {s2n_tls13_cert_req_send, s2n_tls13_cert_req_recv}},
    [SERVER_CERT]               = {TLS_HANDSHAKE, TLS_CERTIFICATE, 'S', {s2n_server_cert_send, s2n_server_cert_recv}},
    [SERVER_CERT_VERIFY]        = {TLS_HANDSHAKE, TLS_CERT_VERIFY, 'S', {s2n_tls13_cert_verify_send, s2n_tls13_cert_verify_recv}},
    [SERVER_FINISHED]           = {TLS_HANDSHAKE, TLS_FINISHED, 'S', {s2n_tls13_server_finished_send, s2n_tls13_server_finished_recv}},

    [CLIENT_CERT]               = {TLS_HANDSHAKE, TLS_CERTIFICATE, 'C', {s2n_client_cert_recv, s2n_client_cert_send}},
    [CLIENT_CERT_VERIFY]        = {TLS_HANDSHAKE, TLS_CERT_VERIFY, 'C', {s2n_tls13_cert_verify_recv, s2n_tls13_cert_verify_send}},
    [CLIENT_FINISHED]           = {TLS_HANDSHAKE, TLS_FINISHED, 'C', {s2n_tls13_client_finished_recv, s2n_tls13_client_finished_send}},

    /* Not used by TLS1.3, except to maintain middlebox compatibility */
    [CLIENT_CHANGE_CIPHER_SPEC] = {TLS_CHANGE_CIPHER_SPEC, 0, 'C', {s2n_basic_ccs_recv, s2n_ccs_send}},
    [SERVER_CHANGE_CIPHER_SPEC] = {TLS_CHANGE_CIPHER_SPEC, 0, 'S', {s2n_ccs_send, s2n_basic_ccs_recv}},

    [APPLICATION_DATA]          = {TLS_APPLICATION_DATA, 0, 'B', {NULL, NULL}},
};

#define MESSAGE_NAME_ENTRY(msg) [msg] = #msg

static const char *message_names[] = {
    MESSAGE_NAME_ENTRY(CLIENT_HELLO),
    MESSAGE_NAME_ENTRY(SERVER_HELLO),
    MESSAGE_NAME_ENTRY(ENCRYPTED_EXTENSIONS),
    MESSAGE_NAME_ENTRY(SERVER_NEW_SESSION_TICKET),
    MESSAGE_NAME_ENTRY(SERVER_CERT),
    MESSAGE_NAME_ENTRY(SERVER_CERT_STATUS),
    MESSAGE_NAME_ENTRY(SERVER_CERT_VERIFY),
    MESSAGE_NAME_ENTRY(SERVER_KEY),
    MESSAGE_NAME_ENTRY(SERVER_CERT_REQ),
    MESSAGE_NAME_ENTRY(SERVER_HELLO_DONE),
    MESSAGE_NAME_ENTRY(CLIENT_CERT),
    MESSAGE_NAME_ENTRY(CLIENT_KEY),
    MESSAGE_NAME_ENTRY(CLIENT_CERT_VERIFY),
    MESSAGE_NAME_ENTRY(CLIENT_CHANGE_CIPHER_SPEC),
    MESSAGE_NAME_ENTRY(CLIENT_FINISHED),
    MESSAGE_NAME_ENTRY(SERVER_CHANGE_CIPHER_SPEC),
    MESSAGE_NAME_ENTRY(SERVER_FINISHED),
    MESSAGE_NAME_ENTRY(HELLO_RETRY_MSG),
    MESSAGE_NAME_ENTRY(APPLICATION_DATA),
};

/* Maximum number of valid handshakes */
#define S2N_HANDSHAKES_COUNT        256

/* Maximum number of messages in a handshake */
#define S2N_MAX_HANDSHAKE_LENGTH    32

/* We support different ordering of TLS Handshake messages, depending on what is being negotiated. There's also a dummy "INITIAL" handshake
 * that everything starts out as until we know better.
 */

static message_type_t handshakes[S2N_HANDSHAKES_COUNT][S2N_MAX_HANDSHAKE_LENGTH] = {
    [INITIAL] = {
            CLIENT_HELLO,
            SERVER_HELLO
    },

    [NEGOTIATED] = {
            CLIENT_HELLO,
            SERVER_HELLO, SERVER_CHANGE_CIPHER_SPEC, SERVER_FINISHED,
            CLIENT_CHANGE_CIPHER_SPEC, CLIENT_FINISHED,
            APPLICATION_DATA
    },

    [NEGOTIATED | WITH_SESSION_TICKET ] = {
            CLIENT_HELLO,
            SERVER_HELLO, SERVER_NEW_SESSION_TICKET, SERVER_CHANGE_CIPHER_SPEC, SERVER_FINISHED,
            CLIENT_CHANGE_CIPHER_SPEC, CLIENT_FINISHED,
            APPLICATION_DATA},

    [NEGOTIATED | FULL_HANDSHAKE ] = {
            CLIENT_HELLO,
            SERVER_HELLO, SERVER_CERT, SERVER_HELLO_DONE,
            CLIENT_KEY, CLIENT_CHANGE_CIPHER_SPEC, CLIENT_FINISHED,
            SERVER_CHANGE_CIPHER_SPEC, SERVER_FINISHED,
            APPLICATION_DATA
    },

    [NEGOTIATED | FULL_HANDSHAKE | WITH_SESSION_TICKET ] = {
            CLIENT_HELLO,
            SERVER_HELLO, SERVER_CERT, SERVER_HELLO_DONE,
            CLIENT_KEY, CLIENT_CHANGE_CIPHER_SPEC, CLIENT_FINISHED,
            SERVER_NEW_SESSION_TICKET, SERVER_CHANGE_CIPHER_SPEC, SERVER_FINISHED,
            APPLICATION_DATA
    },

    [NEGOTIATED | FULL_HANDSHAKE | TLS12_PERFECT_FORWARD_SECRECY ] = {
            CLIENT_HELLO,
            SERVER_HELLO, SERVER_CERT, SERVER_KEY, SERVER_HELLO_DONE,
            CLIENT_KEY, CLIENT_CHANGE_CIPHER_SPEC, CLIENT_FINISHED,
            SERVER_CHANGE_CIPHER_SPEC, SERVER_FINISHED,
            APPLICATION_DATA
    },

    [NEGOTIATED | FULL_HANDSHAKE | TLS12_PERFECT_FORWARD_SECRECY | WITH_SESSION_TICKET ] = {
            CLIENT_HELLO,
            SERVER_HELLO, SERVER_CERT, SERVER_KEY, SERVER_HELLO_DONE,
            CLIENT_KEY, CLIENT_CHANGE_CIPHER_SPEC, CLIENT_FINISHED,
            SERVER_NEW_SESSION_TICKET, SERVER_CHANGE_CIPHER_SPEC, SERVER_FINISHED,
            APPLICATION_DATA
    },

    [NEGOTIATED | FULL_HANDSHAKE | OCSP_STATUS ] ={
            CLIENT_HELLO,
            SERVER_HELLO, SERVER_CERT, SERVER_CERT_STATUS, SERVER_HELLO_DONE,
            CLIENT_KEY, CLIENT_CHANGE_CIPHER_SPEC, CLIENT_FINISHED,
            SERVER_CHANGE_CIPHER_SPEC, SERVER_FINISHED,
            APPLICATION_DATA
    },

    [NEGOTIATED | FULL_HANDSHAKE | OCSP_STATUS | WITH_SESSION_TICKET ] = {
            CLIENT_HELLO,
            SERVER_HELLO, SERVER_CERT, SERVER_CERT_STATUS, SERVER_HELLO_DONE,
            CLIENT_KEY, CLIENT_CHANGE_CIPHER_SPEC, CLIENT_FINISHED,
            SERVER_NEW_SESSION_TICKET, SERVER_CHANGE_CIPHER_SPEC, SERVER_FINISHED,
            APPLICATION_DATA
    },

    [NEGOTIATED | FULL_HANDSHAKE | TLS12_PERFECT_FORWARD_SECRECY | OCSP_STATUS ] = {
            CLIENT_HELLO,
            SERVER_HELLO, SERVER_CERT, SERVER_CERT_STATUS, SERVER_KEY, SERVER_HELLO_DONE,
            CLIENT_KEY, CLIENT_CHANGE_CIPHER_SPEC, CLIENT_FINISHED,
            SERVER_CHANGE_CIPHER_SPEC, SERVER_FINISHED,
            APPLICATION_DATA
    },

    [NEGOTIATED | FULL_HANDSHAKE | TLS12_PERFECT_FORWARD_SECRECY | OCSP_STATUS  | WITH_SESSION_TICKET ] ={
            CLIENT_HELLO,
            SERVER_HELLO, SERVER_CERT, SERVER_CERT_STATUS, SERVER_KEY, SERVER_HELLO_DONE,
            CLIENT_KEY, CLIENT_CHANGE_CIPHER_SPEC, CLIENT_FINISHED,
            SERVER_NEW_SESSION_TICKET, SERVER_CHANGE_CIPHER_SPEC, SERVER_FINISHED,
            APPLICATION_DATA
    },

    [NEGOTIATED | FULL_HANDSHAKE | CLIENT_AUTH] = {
            CLIENT_HELLO,
            SERVER_HELLO, SERVER_CERT, SERVER_CERT_REQ, SERVER_HELLO_DONE,
            CLIENT_CERT, CLIENT_KEY, CLIENT_CERT_VERIFY, CLIENT_CHANGE_CIPHER_SPEC, CLIENT_FINISHED,
            SERVER_CHANGE_CIPHER_SPEC, SERVER_FINISHED,
            APPLICATION_DATA
    },

    [NEGOTIATED | FULL_HANDSHAKE | CLIENT_AUTH | NO_CLIENT_CERT ] = {
            CLIENT_HELLO,
            SERVER_HELLO, SERVER_CERT, SERVER_CERT_REQ, SERVER_HELLO_DONE,
            CLIENT_CERT, CLIENT_KEY, CLIENT_CHANGE_CIPHER_SPEC, CLIENT_FINISHED,
            SERVER_CHANGE_CIPHER_SPEC, SERVER_FINISHED,
            APPLICATION_DATA
    },

    [NEGOTIATED | FULL_HANDSHAKE | CLIENT_AUTH | WITH_SESSION_TICKET] = {
            CLIENT_HELLO,
            SERVER_HELLO, SERVER_CERT, SERVER_CERT_REQ, SERVER_HELLO_DONE,
            CLIENT_CERT, CLIENT_KEY, CLIENT_CERT_VERIFY, CLIENT_CHANGE_CIPHER_SPEC, CLIENT_FINISHED,
            SERVER_NEW_SESSION_TICKET, SERVER_CHANGE_CIPHER_SPEC, SERVER_FINISHED,
            APPLICATION_DATA
    },

    [NEGOTIATED | FULL_HANDSHAKE | CLIENT_AUTH | NO_CLIENT_CERT | WITH_SESSION_TICKET ] = {
            CLIENT_HELLO,
            SERVER_HELLO, SERVER_CERT, SERVER_CERT_REQ, SERVER_HELLO_DONE,
            CLIENT_CERT, CLIENT_KEY, CLIENT_CHANGE_CIPHER_SPEC, CLIENT_FINISHED,
            SERVER_NEW_SESSION_TICKET, SERVER_CHANGE_CIPHER_SPEC, SERVER_FINISHED,
            APPLICATION_DATA
    },

    [NEGOTIATED | FULL_HANDSHAKE | TLS12_PERFECT_FORWARD_SECRECY | CLIENT_AUTH] = {
           CLIENT_HELLO,
           SERVER_HELLO, SERVER_CERT, SERVER_KEY, SERVER_CERT_REQ, SERVER_HELLO_DONE,
           CLIENT_CERT, CLIENT_KEY, CLIENT_CERT_VERIFY, CLIENT_CHANGE_CIPHER_SPEC, CLIENT_FINISHED,
           SERVER_CHANGE_CIPHER_SPEC, SERVER_FINISHED,
           APPLICATION_DATA
    },

    [NEGOTIATED | FULL_HANDSHAKE | TLS12_PERFECT_FORWARD_SECRECY | CLIENT_AUTH | NO_CLIENT_CERT ] = {
           CLIENT_HELLO,
           SERVER_HELLO, SERVER_CERT, SERVER_KEY, SERVER_CERT_REQ, SERVER_HELLO_DONE,
           CLIENT_CERT, CLIENT_KEY, CLIENT_CHANGE_CIPHER_SPEC, CLIENT_FINISHED,
           SERVER_CHANGE_CIPHER_SPEC, SERVER_FINISHED,
           APPLICATION_DATA
    },

    [NEGOTIATED | FULL_HANDSHAKE | TLS12_PERFECT_FORWARD_SECRECY | CLIENT_AUTH | WITH_SESSION_TICKET] = {
           CLIENT_HELLO,
           SERVER_HELLO, SERVER_CERT, SERVER_KEY, SERVER_CERT_REQ, SERVER_HELLO_DONE,
           CLIENT_CERT, CLIENT_KEY, CLIENT_CERT_VERIFY, CLIENT_CHANGE_CIPHER_SPEC, CLIENT_FINISHED,
           SERVER_NEW_SESSION_TICKET, SERVER_CHANGE_CIPHER_SPEC, SERVER_FINISHED,
           APPLICATION_DATA
    },

    [NEGOTIATED | FULL_HANDSHAKE | TLS12_PERFECT_FORWARD_SECRECY | CLIENT_AUTH | NO_CLIENT_CERT | WITH_SESSION_TICKET ] = {
           CLIENT_HELLO,
           SERVER_HELLO, SERVER_CERT, SERVER_KEY, SERVER_CERT_REQ, SERVER_HELLO_DONE,
           CLIENT_CERT, CLIENT_KEY, CLIENT_CHANGE_CIPHER_SPEC, CLIENT_FINISHED,
           SERVER_NEW_SESSION_TICKET, SERVER_CHANGE_CIPHER_SPEC, SERVER_FINISHED,
           APPLICATION_DATA
    },

    [NEGOTIATED | FULL_HANDSHAKE | OCSP_STATUS | CLIENT_AUTH] = {
           CLIENT_HELLO,
           SERVER_HELLO, SERVER_CERT, SERVER_CERT_STATUS, SERVER_CERT_REQ, SERVER_HELLO_DONE,
           CLIENT_CERT, CLIENT_KEY, CLIENT_CERT_VERIFY, CLIENT_CHANGE_CIPHER_SPEC, CLIENT_FINISHED,
           SERVER_CHANGE_CIPHER_SPEC, SERVER_FINISHED,
           APPLICATION_DATA
    },

    [NEGOTIATED | FULL_HANDSHAKE | OCSP_STATUS | CLIENT_AUTH | NO_CLIENT_CERT ] = {
           CLIENT_HELLO,
           SERVER_HELLO, SERVER_CERT, SERVER_CERT_STATUS, SERVER_CERT_REQ, SERVER_HELLO_DONE,
           CLIENT_CERT, CLIENT_KEY, CLIENT_CHANGE_CIPHER_SPEC, CLIENT_FINISHED,
           SERVER_CHANGE_CIPHER_SPEC, SERVER_FINISHED,
           APPLICATION_DATA
    },

    [NEGOTIATED | FULL_HANDSHAKE | OCSP_STATUS | CLIENT_AUTH | WITH_SESSION_TICKET] = {
           CLIENT_HELLO,
           SERVER_HELLO, SERVER_CERT, SERVER_CERT_STATUS, SERVER_CERT_REQ, SERVER_HELLO_DONE,
           CLIENT_CERT, CLIENT_KEY, CLIENT_CERT_VERIFY, CLIENT_CHANGE_CIPHER_SPEC, CLIENT_FINISHED,
           SERVER_NEW_SESSION_TICKET, SERVER_CHANGE_CIPHER_SPEC, SERVER_FINISHED,
           APPLICATION_DATA
    },

    [NEGOTIATED | FULL_HANDSHAKE | OCSP_STATUS | CLIENT_AUTH | NO_CLIENT_CERT | WITH_SESSION_TICKET ] = {
           CLIENT_HELLO,
           SERVER_HELLO, SERVER_CERT, SERVER_CERT_STATUS, SERVER_CERT_REQ, SERVER_HELLO_DONE,
           CLIENT_CERT, CLIENT_KEY, CLIENT_CHANGE_CIPHER_SPEC, CLIENT_FINISHED,
           SERVER_NEW_SESSION_TICKET, SERVER_CHANGE_CIPHER_SPEC, SERVER_FINISHED,
           APPLICATION_DATA
    },

    [NEGOTIATED | FULL_HANDSHAKE | TLS12_PERFECT_FORWARD_SECRECY | OCSP_STATUS | CLIENT_AUTH ] = {
            CLIENT_HELLO,
            SERVER_HELLO, SERVER_CERT, SERVER_CERT_STATUS, SERVER_KEY, SERVER_CERT_REQ, SERVER_HELLO_DONE,
            CLIENT_CERT, CLIENT_KEY, CLIENT_CERT_VERIFY, CLIENT_CHANGE_CIPHER_SPEC, CLIENT_FINISHED,
            SERVER_CHANGE_CIPHER_SPEC, SERVER_FINISHED,
            APPLICATION_DATA
    },

    [NEGOTIATED | FULL_HANDSHAKE | TLS12_PERFECT_FORWARD_SECRECY | OCSP_STATUS | CLIENT_AUTH | NO_CLIENT_CERT ] = {
            CLIENT_HELLO,
            SERVER_HELLO, SERVER_CERT, SERVER_CERT_STATUS, SERVER_KEY, SERVER_CERT_REQ, SERVER_HELLO_DONE,
            CLIENT_CERT, CLIENT_KEY, CLIENT_CHANGE_CIPHER_SPEC, CLIENT_FINISHED,
            SERVER_CHANGE_CIPHER_SPEC, SERVER_FINISHED,
            APPLICATION_DATA
    },

    [NEGOTIATED | FULL_HANDSHAKE | TLS12_PERFECT_FORWARD_SECRECY | OCSP_STATUS | CLIENT_AUTH | WITH_SESSION_TICKET ] = {
            CLIENT_HELLO,
            SERVER_HELLO, SERVER_CERT, SERVER_CERT_STATUS, SERVER_KEY, SERVER_CERT_REQ, SERVER_HELLO_DONE,
            CLIENT_CERT, CLIENT_KEY, CLIENT_CERT_VERIFY, CLIENT_CHANGE_CIPHER_SPEC, CLIENT_FINISHED,
            SERVER_NEW_SESSION_TICKET, SERVER_CHANGE_CIPHER_SPEC, SERVER_FINISHED,
            APPLICATION_DATA
    },

    [NEGOTIATED | FULL_HANDSHAKE | TLS12_PERFECT_FORWARD_SECRECY | OCSP_STATUS | CLIENT_AUTH | NO_CLIENT_CERT | WITH_SESSION_TICKET ] = {
            CLIENT_HELLO,
            SERVER_HELLO, SERVER_CERT, SERVER_CERT_STATUS, SERVER_KEY, SERVER_CERT_REQ, SERVER_HELLO_DONE,
            CLIENT_CERT, CLIENT_KEY, CLIENT_CHANGE_CIPHER_SPEC, CLIENT_FINISHED,
            SERVER_NEW_SESSION_TICKET, SERVER_CHANGE_CIPHER_SPEC, SERVER_FINISHED,
            APPLICATION_DATA
    },
};

/*
 * This selection of handshakes resembles the standard set, but with changes made to support tls1.3.
 *
 * These are just the basic handshakes. At the moment hello retries, session resumption, and early data are not supported.
 *
 * The CHANGE_CIPHER_SPEC messages are included only for middlebox compatibility.
 * See https://tools.ietf.org/html/rfc8446#appendix-D.4
 */
static message_type_t tls13_handshakes[S2N_HANDSHAKES_COUNT][S2N_MAX_HANDSHAKE_LENGTH] = {
    [INITIAL] = {
            CLIENT_HELLO,
            SERVER_HELLO
    },

    [NEGOTIATED | FULL_HANDSHAKE] = {
            CLIENT_HELLO,
            SERVER_HELLO, SERVER_CHANGE_CIPHER_SPEC, ENCRYPTED_EXTENSIONS, SERVER_CERT, SERVER_CERT_VERIFY, SERVER_FINISHED,
            CLIENT_CHANGE_CIPHER_SPEC, CLIENT_FINISHED,
            APPLICATION_DATA
    },

    [NEGOTIATED | FULL_HANDSHAKE | HELLO_RETRY_REQUEST] = {
            CLIENT_HELLO,
            HELLO_RETRY_MSG, SERVER_CHANGE_CIPHER_SPEC,
            CLIENT_CHANGE_CIPHER_SPEC, CLIENT_HELLO,
            SERVER_HELLO, ENCRYPTED_EXTENSIONS, SERVER_CERT, SERVER_CERT_VERIFY, SERVER_FINISHED,
            CLIENT_FINISHED,
            APPLICATION_DATA
    },

    [NEGOTIATED | FULL_HANDSHAKE | HELLO_RETRY_REQUEST | CLIENT_AUTH] = {
            CLIENT_HELLO,
            HELLO_RETRY_MSG, SERVER_CHANGE_CIPHER_SPEC,
            CLIENT_CHANGE_CIPHER_SPEC, CLIENT_HELLO,
            SERVER_HELLO, ENCRYPTED_EXTENSIONS, SERVER_CERT_REQ, SERVER_CERT, SERVER_CERT_VERIFY, SERVER_FINISHED,
            CLIENT_CERT, CLIENT_CERT_VERIFY, CLIENT_FINISHED,
            APPLICATION_DATA
    },

    [NEGOTIATED | FULL_HANDSHAKE | HELLO_RETRY_REQUEST | CLIENT_AUTH | NO_CLIENT_CERT ] = {
            CLIENT_HELLO,
            HELLO_RETRY_MSG, SERVER_CHANGE_CIPHER_SPEC,
            CLIENT_CHANGE_CIPHER_SPEC, CLIENT_HELLO,
            SERVER_HELLO, ENCRYPTED_EXTENSIONS, SERVER_CERT_REQ, SERVER_CERT, SERVER_CERT_VERIFY, SERVER_FINISHED,
            CLIENT_CERT, CLIENT_FINISHED,
            APPLICATION_DATA
    },

    [NEGOTIATED | FULL_HANDSHAKE | CLIENT_AUTH] = {
            CLIENT_HELLO,
            SERVER_HELLO, SERVER_CHANGE_CIPHER_SPEC, ENCRYPTED_EXTENSIONS, SERVER_CERT_REQ, SERVER_CERT, SERVER_CERT_VERIFY, SERVER_FINISHED,
            CLIENT_CHANGE_CIPHER_SPEC, CLIENT_CERT, CLIENT_CERT_VERIFY, CLIENT_FINISHED,
            APPLICATION_DATA
    },

    [NEGOTIATED | FULL_HANDSHAKE | CLIENT_AUTH | NO_CLIENT_CERT ] = {
            CLIENT_HELLO,
            SERVER_HELLO, SERVER_CHANGE_CIPHER_SPEC, ENCRYPTED_EXTENSIONS, SERVER_CERT_REQ, SERVER_CERT, SERVER_CERT_VERIFY, SERVER_FINISHED,
            CLIENT_CHANGE_CIPHER_SPEC, CLIENT_CERT, CLIENT_FINISHED,
            APPLICATION_DATA
    },

};
/* clang-format on */

#define MAX_HANDSHAKE_TYPE_LEN 128
static char handshake_type_str[S2N_HANDSHAKES_COUNT][MAX_HANDSHAKE_TYPE_LEN] = {0};

static const char* handshake_type_names[] = {
    "NEGOTIATED|",
    "FULL_HANDSHAKE|",
    "TLS12_PERFECT_FORWARD_SECRECY|",
    "OCSP_STATUS|",
    "CLIENT_AUTH|",
    "WITH_SESSION_TICKET|",
    "NO_CLIENT_CERT|",
    "HELLO_RETRY_REQUEST|"
};

#define IS_TLS13_HANDSHAKE( conn )    ((conn)->actual_protocol_version == S2N_TLS13)

#define ACTIVE_STATE_MACHINE( conn )  (IS_TLS13_HANDSHAKE(conn) ? tls13_state_machine : state_machine)
#define ACTIVE_HANDSHAKES( conn )     (IS_TLS13_HANDSHAKE(conn) ? tls13_handshakes : handshakes)

#define ACTIVE_MESSAGE( conn )        ACTIVE_HANDSHAKES(conn)[ (conn)->handshake.handshake_type ][ (conn)->handshake.message_number ]

#define ACTIVE_STATE( conn )          ACTIVE_STATE_MACHINE(conn)[ ACTIVE_MESSAGE( (conn) ) ]
#define CCS_STATE( conn )             (((conn)->mode == S2N_CLIENT) ? ACTIVE_STATE_MACHINE(conn)[SERVER_CHANGE_CIPHER_SPEC] \
                                                                    : ACTIVE_STATE_MACHINE(conn)[CLIENT_CHANGE_CIPHER_SPEC] )

#define EXPECTED_RECORD_TYPE( conn )  ACTIVE_STATE( conn ).record_type
#define EXPECTED_MESSAGE_TYPE( conn ) ACTIVE_STATE( conn ).message_type

/* Used in our test cases */
message_type_t s2n_conn_get_current_message_type(struct s2n_connection *conn)
{
    return ACTIVE_MESSAGE(conn);
}

static int s2n_advance_message(struct s2n_connection *conn)
{
    /* Get the mode: 'C'lient or 'S'erver */
    char previous_writer = ACTIVE_STATE(conn).writer;
    char this_mode = 'S';
    if (conn->mode == S2N_CLIENT) {
        this_mode = 'C';
    }

    /* Actually advance the message number */
    conn->handshake.message_number++;

    /* When reading and using TLS1.3, skip optional change_cipher_spec states. */
    if (ACTIVE_STATE(conn).writer != this_mode &&
            EXPECTED_RECORD_TYPE(conn) == TLS_CHANGE_CIPHER_SPEC &&
            IS_TLS13_HANDSHAKE(conn)) {
        conn->handshake.message_number++;
    }

    /* Set TCP_QUICKACK to avoid artificial delay during the handshake */
    GUARD(s2n_socket_quickack(conn));

    /* If optimized io hasn't been enabled or if the caller started out with a corked socket,
     * we don't mess with it
     */
    if (!conn->corked_io || s2n_socket_was_corked(conn)) {
        return 0;
    }

    /* Are we changing I/O directions */
    if (ACTIVE_STATE(conn).writer == previous_writer || ACTIVE_STATE(conn).writer == 'A') {
        return 0;
    }

    /* We're the new writer */
    if (ACTIVE_STATE(conn).writer == this_mode) {
        if (s2n_connection_is_managed_corked(conn)) {
            /* Set TCP_CORK/NOPUSH */
            GUARD(s2n_socket_write_cork(conn));
        }

        return 0;
    }

    /* We're the new reader, or we reached the "B" writer stage indicating that
       we're at the application data stage  - uncork the data */
    if (s2n_connection_is_managed_corked(conn)) {
        GUARD(s2n_socket_write_uncork(conn));
    }

    return 0;
}

int s2n_generate_new_client_session_id(struct s2n_connection *conn)
{
    if (conn->mode == S2N_SERVER) {
        struct s2n_blob session_id = { .data = conn->session_id, .size = S2N_TLS_SESSION_ID_MAX_LEN };

        /* Generate a new session id */
        GUARD_AS_POSIX(s2n_get_public_random_data(&session_id));
        conn->session_id_len = S2N_TLS_SESSION_ID_MAX_LEN;
    }

    return 0;
}

/* Lets the server flag whether a HelloRetryRequest is needed while processing extensions */
int s2n_set_hello_retry_required(struct s2n_connection *conn)
{
    conn->handshake.handshake_type |= HELLO_RETRY_REQUEST;

    return 0;
}

/* Lets the server determine whether a HelloRetryRequest should be sent.
 * A retry is only possible after the first ClientHello (HELLO_RETRY_MSG). */
bool s2n_is_hello_retry_required(struct s2n_connection *conn)
{
    return ACTIVE_MESSAGE(conn) == HELLO_RETRY_MSG;
}

bool s2n_is_hello_retry_handshake(struct s2n_connection *conn)
{
    return conn->handshake.handshake_type & HELLO_RETRY_REQUEST;
}

int s2n_conn_set_handshake_type(struct s2n_connection *conn)
{
    if (conn->handshake.handshake_type & HELLO_RETRY_REQUEST) {
        conn->handshake.handshake_type = HELLO_RETRY_REQUEST;
    } else {
        conn->handshake.handshake_type = INITIAL;
    }

    /* A handshake type has been negotiated */
    conn->handshake.handshake_type |= NEGOTIATED;

    s2n_cert_auth_type client_cert_auth_type;
    GUARD(s2n_connection_get_client_auth_type(conn, &client_cert_auth_type));

    if (conn->mode == S2N_CLIENT && client_cert_auth_type == S2N_CERT_AUTH_REQUIRED) {
        /* If we're a client, and Client Auth is REQUIRED, then the Client must expect the CLIENT_CERT_REQ Message */
        conn->handshake.handshake_type |= CLIENT_AUTH;
    } else if (conn->mode == S2N_SERVER && client_cert_auth_type != S2N_CERT_AUTH_NONE) {
        /* If we're a server, and Client Auth is REQUIRED or OPTIONAL, then the server must send the CLIENT_CERT_REQ Message*/
        conn->handshake.handshake_type |= CLIENT_AUTH;
    }

    if (IS_TLS13_HANDSHAKE(conn)) {
        conn->handshake.handshake_type |= FULL_HANDSHAKE;

        return 0;
    }

    if (conn->config->use_tickets) {
        if (conn->session_ticket_status == S2N_DECRYPT_TICKET) {
            if (!s2n_decrypt_session_ticket(conn)) {
                return 0;
            }

            if (s2n_config_is_encrypt_decrypt_key_available(conn->config) == 1) {
                conn->session_ticket_status = S2N_NEW_TICKET;
                conn->handshake.handshake_type |= WITH_SESSION_TICKET;
            }

            /* If a session ticket is presented by the client, then skip lookup in Session ID server cache */
            goto skip_cache_lookup;
        }

        if (conn->session_ticket_status == S2N_NEW_TICKET) {
            conn->handshake.handshake_type |= WITH_SESSION_TICKET;
        }
    }

    /* If a TLS session is resumed, the Server should respond in its ServerHello with the same SessionId the
     * Client sent in the ClientHello. */
    if (conn->actual_protocol_version <= S2N_TLS12 && conn->mode == S2N_SERVER && s2n_allowed_to_cache_connection(conn)) {
        int r = s2n_resume_from_cache(conn);
        if (r == S2N_SUCCESS || (r < 0 && S2N_ERROR_IS_BLOCKING(s2n_errno))) {
            return r;
        }
    }

skip_cache_lookup:
    if (conn->mode == S2N_CLIENT && conn->client_session_resumed == 1) {
        return 0;
    }

    /* If we're doing full handshake, generate a new session id. */
    GUARD(s2n_generate_new_client_session_id(conn));

    /* If we get this far, it's a full handshake */
    conn->handshake.handshake_type |= FULL_HANDSHAKE;

    if (s2n_kex_is_ephemeral(conn->secure.cipher_suite->key_exchange_alg)) {
        conn->handshake.handshake_type |= TLS12_PERFECT_FORWARD_SECRECY;
    }

    if (s2n_server_can_send_ocsp(conn) || s2n_server_sent_ocsp(conn)) {
        conn->handshake.handshake_type |= OCSP_STATUS;
    }

    return 0;
}

int s2n_conn_set_handshake_no_client_cert(struct s2n_connection *conn)
{
    s2n_cert_auth_type client_cert_auth_type;
    GUARD(s2n_connection_get_client_auth_type(conn, &client_cert_auth_type));
    S2N_ERROR_IF(client_cert_auth_type != S2N_CERT_AUTH_OPTIONAL, S2N_ERR_BAD_MESSAGE);

    conn->handshake.handshake_type |= NO_CLIENT_CERT;

    return 0;
}

int s2n_conn_set_handshake_read_block(struct s2n_connection *conn)
{
    notnull_check(conn);

    conn->handshake.paused = 1;

    return 0;
}

int s2n_conn_clear_handshake_read_block(struct s2n_connection *conn)
{
    notnull_check(conn);

    conn->handshake.paused = 0;

    return 0;
}

const char *s2n_connection_get_last_message_name(struct s2n_connection *conn)
{
    notnull_check_ptr(conn);

    return message_names[ACTIVE_MESSAGE(conn)];
}

const char *s2n_connection_get_handshake_type_name(struct s2n_connection *conn)
{
    notnull_check_ptr(conn);

    int handshake_type = conn->handshake.handshake_type;

    if (handshake_type == INITIAL) {
        return "INITIAL";
    }

    if (handshake_type_str[handshake_type][0] != '\0') {
        return handshake_type_str[handshake_type];
    }

    /* Compute handshake_type_str[handshake_type] */
    char *p = handshake_type_str[handshake_type];
    char *end = p + sizeof(handshake_type_str[0]);

    for (int i = 0; i < s2n_array_len(handshake_type_names); ++i) {
        if (handshake_type & (1 << i)) {
            p = s2n_strcpy(p, end, handshake_type_names[i]);
        }
    }

    if (p != handshake_type_str[handshake_type] && '|' == *(p - 1)) {
        *(p - 1) = '\0';
    }

    return handshake_type_str[handshake_type];
}

/* Writing is relatively straight forward, simply write each message out as a record,
 * we may fragment a message across multiple records, but we never coalesce multiple
 * messages into single records.
 * Precondition: secure outbound I/O has already been flushed
 */
static int s2n_handshake_write_io(struct s2n_connection *conn)
{
    uint8_t record_type = EXPECTED_RECORD_TYPE(conn);
    s2n_blocked_status blocked = S2N_NOT_BLOCKED;

    /* Populate handshake.io with header/payload for the current state, once.
     * Check wiped instead of s2n_stuffer_data_available to differentiate between the initial call
     * to s2n_handshake_write_io and a repeated call after an EWOULDBLOCK.
     */
    if (s2n_stuffer_is_wiped(&conn->handshake.io)) {
        if (record_type == TLS_HANDSHAKE) {
            GUARD(s2n_handshake_write_header(&conn->handshake.io, ACTIVE_STATE(conn).message_type));
        }
        GUARD(ACTIVE_STATE(conn).handler[conn->mode] (conn));
        if (record_type == TLS_HANDSHAKE) {
            GUARD(s2n_handshake_finish_header(&conn->handshake.io));
        }
    }

    /* Write the handshake data to records in fragment sized chunks */
    struct s2n_blob out = {0};
    while (s2n_stuffer_data_available(&conn->handshake.io) > 0) {
        int max_payload_size;
        GUARD((max_payload_size = s2n_record_max_write_payload_size(conn)));
        out.size = MIN(s2n_stuffer_data_available(&conn->handshake.io), max_payload_size);

        out.data = s2n_stuffer_raw_read(&conn->handshake.io, out.size);
        notnull_check(out.data);

        /* Make the actual record */
        GUARD(s2n_record_write(conn, record_type, &out));

        /* MD5 and SHA sum the handshake data too */
        if (record_type == TLS_HANDSHAKE) {
            GUARD(s2n_conn_pre_handshake_hashes_update(conn));
            GUARD(s2n_conn_update_handshake_hashes(conn, &out));
            GUARD(s2n_conn_post_handshake_hashes_update(conn));
        }

        /* Actually send the record. We could block here. Assume the caller will call flush before coming back. */
        GUARD(s2n_flush(conn, &blocked));
    }

    /* We're done sending the last record, reset everything */
    GUARD(s2n_stuffer_wipe(&conn->out));
    GUARD(s2n_stuffer_wipe(&conn->handshake.io));

    /* Advance the state machine */
    GUARD(s2n_advance_message(conn));

    return 0;
}

/*
 * Returns:
 *  1  - more data is needed to complete the handshake message.
 *  0  - we read the whole handshake message.
 * -1  - error processing the handshake message.
 */
static int s2n_read_full_handshake_message(struct s2n_connection *conn, uint8_t * message_type)
{
    uint32_t current_handshake_data = s2n_stuffer_data_available(&conn->handshake.io);
    if (current_handshake_data < TLS_HANDSHAKE_HEADER_LENGTH) {
        /* The message may be so badly fragmented that we don't even read the full header, take
         * what we can and then continue to the next record read iteration.
         */
        if (s2n_stuffer_data_available(&conn->in) < (TLS_HANDSHAKE_HEADER_LENGTH - current_handshake_data)) {
            GUARD(s2n_stuffer_copy(&conn->in, &conn->handshake.io, s2n_stuffer_data_available(&conn->in)));
            return 1;
        }

        /* Get the remainder of the header */
        GUARD(s2n_stuffer_copy(&conn->in, &conn->handshake.io, (TLS_HANDSHAKE_HEADER_LENGTH - current_handshake_data)));
    }

    uint32_t handshake_message_length;
    GUARD(s2n_handshake_parse_header(conn, message_type, &handshake_message_length));

    S2N_ERROR_IF(handshake_message_length > S2N_MAXIMUM_HANDSHAKE_MESSAGE_LENGTH, S2N_ERR_BAD_MESSAGE);

    uint32_t bytes_to_take = handshake_message_length - s2n_stuffer_data_available(&conn->handshake.io);
    bytes_to_take = MIN(bytes_to_take, s2n_stuffer_data_available(&conn->in));

    /* If the record is handshake data, add it to the handshake buffer */
    GUARD(s2n_stuffer_copy(&conn->in, &conn->handshake.io, bytes_to_take));

    /* If we have the whole handshake message, then success */
    if (s2n_stuffer_data_available(&conn->handshake.io) == handshake_message_length) {
        return 0;
    }

    /* We don't have the whole message, so we'll need to go again */
    GUARD(s2n_stuffer_reread(&conn->handshake.io));

    return 1;
}

static int s2n_handshake_conn_update_hashes(struct s2n_connection *conn)
{
    uint8_t message_type;
    uint32_t handshake_message_length;

    GUARD(s2n_stuffer_reread(&conn->handshake.io));
    GUARD(s2n_handshake_parse_header(conn, &message_type, &handshake_message_length));

    struct s2n_blob handshake_record = {0};
    handshake_record.data = conn->handshake.io.blob.data;
    handshake_record.size = TLS_HANDSHAKE_HEADER_LENGTH + handshake_message_length;
    notnull_check(handshake_record.data);

    GUARD(s2n_conn_pre_handshake_hashes_update(conn));
    /* MD5 and SHA sum the handshake data too */
    GUARD(s2n_conn_update_handshake_hashes(conn, &handshake_record));
    GUARD(s2n_conn_post_handshake_hashes_update(conn));

    return 0;
}

static int s2n_handshake_handle_sslv2(struct s2n_connection *conn)
{
    S2N_ERROR_IF(ACTIVE_MESSAGE(conn) != CLIENT_HELLO, S2N_ERR_BAD_MESSAGE);

    /* Add the message to our handshake hashes */
    struct s2n_blob hashed = {.data = conn->header_in.blob.data + 2,.size = 3 };
    GUARD(s2n_conn_update_handshake_hashes(conn, &hashed));

    hashed.data = conn->in.blob.data;
    hashed.size = s2n_stuffer_data_available(&conn->in);
    GUARD(s2n_conn_update_handshake_hashes(conn, &hashed));

    /* Handle an SSLv2 client hello */
    GUARD(s2n_stuffer_copy(&conn->in, &conn->handshake.io, s2n_stuffer_data_available(&conn->in)));
    /* Set the client hello version */
    conn->client_hello_version = S2N_SSLv2;
    /* Execute the state machine handler */
    int r = ACTIVE_STATE(conn).handler[conn->mode](conn);
    GUARD(s2n_stuffer_wipe(&conn->handshake.io));

    /* We're done with the record, wipe it */
    GUARD(s2n_stuffer_wipe(&conn->header_in));
    GUARD(s2n_stuffer_wipe(&conn->in));
    if (r < 0) {
        /* Don't invoke blinding on some of the common errors */
        switch (s2n_errno) {
            case S2N_ERR_CANCELLED:
            case S2N_ERR_CIPHER_NOT_SUPPORTED:
            case S2N_ERR_PROTOCOL_VERSION_UNSUPPORTED:
                conn->closed = 1;
                break;
            case S2N_ERR_IO_BLOCKED:
            case S2N_ERR_ASYNC_BLOCKED:
                /* A blocking condition is retryable, so we should return without killing the connection. */
                S2N_ERROR_PRESERVE_ERRNO();
                break;
            default:
                GUARD(s2n_connection_kill(conn));
        }

        return r;
    }

    conn->in_status = ENCRYPTED;

    /* Advance the state machine */
    GUARD(s2n_advance_message(conn));

    return 0;
}

static int s2n_try_delete_session_cache(struct s2n_connection *conn)
{
    notnull_check(conn);

    if (s2n_allowed_to_cache_connection(conn) > 0) {
        conn->config->cache_delete(conn, conn->config->cache_delete_data, conn->session_id, conn->session_id_len);
    }

    return 0;
}

/* Reading is a little more complicated than writing as the TLS RFCs allow content
 * types to be interleaved at the record layer. We may get an alert message
 * during the handshake phase, or messages of types that we don't support (e.g.
 * HEARTBEAT messages), or during renegotiations we may even get application
 * data messages that need to be handled by the application. The latter is punted
 * for now (s2n does not support renegotiations).
 */
static int s2n_handshake_read_io(struct s2n_connection *conn)
{
    uint8_t record_type;
    int isSSLv2;

    /* Fill conn->in stuffer necessary for the handshake */
    GUARD(s2n_read_full_record(conn, &record_type, &isSSLv2));

    if (isSSLv2) {
        S2N_ERROR_IF(record_type != SSLv2_CLIENT_HELLO, S2N_ERR_BAD_MESSAGE);
        GUARD(s2n_handshake_handle_sslv2(conn));
    }

    /* Now we have a record, but it could be a partial fragment of a message, or it might
     * contain several messages.
     */
    S2N_ERROR_IF(record_type == TLS_APPLICATION_DATA, S2N_ERR_BAD_MESSAGE);
    if (record_type == TLS_CHANGE_CIPHER_SPEC) {
        /* TLS1.2 should not receive unexpected change cipher spec messages, but TLS1.3 might. */
        if (!IS_TLS13_HANDSHAKE(conn)) {
            S2N_ERROR_IF(EXPECTED_RECORD_TYPE(conn) != TLS_CHANGE_CIPHER_SPEC, S2N_ERR_BAD_MESSAGE);
        }

        S2N_ERROR_IF(s2n_stuffer_data_available(&conn->in) != 1, S2N_ERR_BAD_MESSAGE);

        GUARD(s2n_stuffer_copy(&conn->in, &conn->handshake.io, s2n_stuffer_data_available(&conn->in)));
        GUARD(CCS_STATE(conn).handler[conn->mode] (conn));
        GUARD(s2n_stuffer_wipe(&conn->handshake.io));

        /* We're done with the record, wipe it */
        GUARD(s2n_stuffer_wipe(&conn->header_in));
        GUARD(s2n_stuffer_wipe(&conn->in));
        conn->in_status = ENCRYPTED;

        /* Advance the state machine if this was an expected message */
        if (EXPECTED_RECORD_TYPE(conn) == TLS_CHANGE_CIPHER_SPEC) {
            GUARD(s2n_advance_message(conn));
        }

        return 0;
    } else if (record_type != TLS_HANDSHAKE) {
        if (record_type == TLS_ALERT) {
            GUARD(s2n_process_alert_fragment(conn));
        }

        /* Ignore record types that we don't support */

        /* We're done with the record, wipe it */
        GUARD(s2n_stuffer_wipe(&conn->header_in));
        GUARD(s2n_stuffer_wipe(&conn->in));
        conn->in_status = ENCRYPTED;
        return 0;
    }

    /* Record is a handshake message */
    S2N_ERROR_IF(s2n_stuffer_data_available(&conn->in) == 0, S2N_ERR_BAD_MESSAGE);

    while (s2n_stuffer_data_available(&conn->in)) {
        int r;
        uint8_t actual_handshake_message_type;
        GUARD((r = s2n_read_full_handshake_message(conn, &actual_handshake_message_type)));

        /* Do we need more data? This happens for message fragmentation */
        if (r == 1) {
            /* Break out of this inner loop, but since we're not changing the state, the
             * outer loop in s2n_handshake_io() will read another record.
             */
            GUARD(s2n_stuffer_wipe(&conn->header_in));
            GUARD(s2n_stuffer_wipe(&conn->in));
            conn->in_status = ENCRYPTED;
            return 0;
        }

        s2n_cert_auth_type client_cert_auth_type;
        GUARD(s2n_connection_get_client_auth_type(conn, &client_cert_auth_type));

        /* If we're a Client, and received a ClientCertRequest message, and ClientAuth
         * is set to optional, then switch the State Machine that we're using to expect the ClientCertRequest. */
        if (conn->mode == S2N_CLIENT
                && client_cert_auth_type == S2N_CERT_AUTH_OPTIONAL
                && actual_handshake_message_type == TLS_CERT_REQ) {
            conn->handshake.handshake_type |= CLIENT_AUTH;
        }

        /* According to rfc6066 section 8, server may choose not to send "CertificateStatus" message even if it has
         * sent "status_request" extension in the ServerHello message. */
        if (conn->mode == S2N_CLIENT
                && EXPECTED_MESSAGE_TYPE(conn) == TLS_SERVER_CERT_STATUS
                && actual_handshake_message_type != TLS_SERVER_CERT_STATUS) {
            conn->handshake.handshake_type &= ~OCSP_STATUS;
        }

        S2N_ERROR_IF(actual_handshake_message_type != EXPECTED_MESSAGE_TYPE(conn), S2N_ERR_BAD_MESSAGE);

        /* Call the relevant handler */
        r = ACTIVE_STATE(conn).handler[conn->mode] (conn);

        /* Don't update handshake hashes until after the handler has executed since some handlers need to read the
         * hash values before they are updated. */
        GUARD(s2n_handshake_conn_update_hashes(conn));

        GUARD(s2n_stuffer_wipe(&conn->handshake.io));

        if (r < 0) {
            /* Don't invoke blinding on some of the common errors */
            switch (s2n_errno) {
                case S2N_ERR_CANCELLED:
                case S2N_ERR_CIPHER_NOT_SUPPORTED:
                case S2N_ERR_PROTOCOL_VERSION_UNSUPPORTED:
                    conn->closed = 1;
                    break;
                case S2N_ERR_IO_BLOCKED:
                case S2N_ERR_ASYNC_BLOCKED:
                    /* A blocking condition is retryable, so we should return without killing the connection. */
                    S2N_ERROR_PRESERVE_ERRNO();
                    break;
                default:
                    GUARD(s2n_connection_kill(conn));
            }

            return r;
        }

        /* Advance the state machine */
        GUARD(s2n_advance_message(conn));
    }

    /* We're done with the record, wipe it */
    GUARD(s2n_stuffer_wipe(&conn->header_in));
    GUARD(s2n_stuffer_wipe(&conn->in));
    conn->in_status = ENCRYPTED;

    return 0;
}

static int s2n_handle_retry_state(struct s2n_connection *conn)
{
    /* If we were blocked reading or writing a record, then the handler is waiting on
     * external data. The handler will know how to continue, so we should call the
     * handler right away. We aren't going to read more handshake data yet or proceed
     * to the next handler because the current message has not finished processing. */
    s2n_errno = S2N_ERR_OK;
    const int r = ACTIVE_STATE(conn).handler[conn->mode] (conn);

    if (r < 0 && S2N_ERROR_IS_BLOCKING(s2n_errno)) {
        /* If the handler is still waiting for data, return control to the caller. */
        S2N_ERROR_PRESERVE_ERRNO();
    }

    const char connection_mode = conn->mode == S2N_CLIENT ? 'C' : 'S';

    if (ACTIVE_STATE(conn).writer != connection_mode) {
        /* We're done parsing the record, reset everything */
        GUARD(s2n_stuffer_wipe(&conn->header_in));
        GUARD(s2n_stuffer_wipe(&conn->in));
        conn->in_status = ENCRYPTED;
    }

    if (r < 0) {
        /* There is some other problem and we should kill the connection. */
        if (conn->session_id_len) {
            s2n_try_delete_session_cache(conn);
        }

        GUARD(s2n_connection_kill(conn));
        S2N_ERROR_PRESERVE_ERRNO();
    }

    if (ACTIVE_STATE(conn).writer == connection_mode) {
        /* If we're the writer and handler just finished, update the record header if
         * needed and let the s2n_handshake_write_io write the data to the socket */
        if (EXPECTED_RECORD_TYPE(conn) == TLS_HANDSHAKE) {
            GUARD(s2n_handshake_finish_header(&conn->handshake.io));
        }
    } else {
        /* The read handler processed the record successfully, we are done with this
         * record. Advance the state machine. */
        GUARD(s2n_advance_message(conn));
    }

    return 0;
}

int s2n_negotiate(struct s2n_connection *conn, s2n_blocked_status *blocked)
{
    notnull_check(conn);
    notnull_check(blocked);
<<<<<<< HEAD
=======

    errno = 0;
    s2n_errno = S2N_ERR_OK;
>>>>>>> 14113b6c

    const char connection_mode = conn->mode == S2N_CLIENT ? 'C' : 'S';

    while (ACTIVE_STATE(conn).writer != 'B') {
        errno = 0;
        s2n_errno = S2N_ERR_OK;

        /* Flush any pending I/O or alert messages */
        GUARD(s2n_flush(conn, blocked));

        /* If the handshake was paused, retry the current message */
        if (conn->handshake.paused) {
            *blocked = S2N_BLOCKED_ON_APPLICATION_INPUT;
            GUARD(s2n_handle_retry_state(conn));
        }

        if (ACTIVE_STATE(conn).writer == connection_mode) {
            *blocked = S2N_BLOCKED_ON_WRITE;
            const int write_result = s2n_handshake_write_io(conn);

            if (write_result < 0) {
                if (!S2N_ERROR_IS_BLOCKING(s2n_errno)) {
                    /* Non-retryable write error. The peer might have sent an alert. Try and read it. */
                    const int write_errno = errno;
                    const int write_s2n_errno = s2n_errno;
                    const char *write_s2n_debug_str = s2n_debug_str;

                    if (s2n_handshake_read_io(conn) < 0 && s2n_errno == S2N_ERR_ALERT) {
                        /* s2n_handshake_read_io has set s2n_errno */
                        S2N_ERROR_PRESERVE_ERRNO();
                    } else {
                        /* Let the write error take precedence if we didn't read an alert. */
                        errno = write_errno;
                        s2n_errno = write_s2n_errno;
                        s2n_debug_str = write_s2n_debug_str;
                        S2N_ERROR_PRESERVE_ERRNO();
                    }
                }

                if (s2n_errno == S2N_ERR_ASYNC_BLOCKED) {
                    *blocked = S2N_BLOCKED_ON_APPLICATION_INPUT;
                }

                S2N_ERROR_PRESERVE_ERRNO();
            }
        } else {
            *blocked = S2N_BLOCKED_ON_READ;
            const int read_result = s2n_handshake_read_io(conn);

            if (read_result < 0) {
                /* One blocking condition is waiting on the session resumption cache. */
                /* So we don't want to delete anything if we are blocked. */
                if (!S2N_ERROR_IS_BLOCKING(s2n_errno) && conn->session_id_len) {
                    s2n_try_delete_session_cache(conn);
                }

                if (s2n_errno == S2N_ERR_ASYNC_BLOCKED) {
                    *blocked = S2N_BLOCKED_ON_APPLICATION_INPUT;
                }

                S2N_ERROR_PRESERVE_ERRNO();
            }
        }

        /* If the handshake has just ended, free up memory */
        if (ACTIVE_STATE(conn).writer == 'B') {
            GUARD(s2n_stuffer_resize(&conn->handshake.io, 0));
        }
    }

    *blocked = S2N_NOT_BLOCKED;

    return 0;
}<|MERGE_RESOLUTION|>--- conflicted
+++ resolved
@@ -1052,12 +1052,6 @@
 {
     notnull_check(conn);
     notnull_check(blocked);
-<<<<<<< HEAD
-=======
-
-    errno = 0;
-    s2n_errno = S2N_ERR_OK;
->>>>>>> 14113b6c
 
     const char connection_mode = conn->mode == S2N_CLIENT ? 'C' : 'S';
 
