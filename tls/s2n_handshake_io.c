--- conflicted
+++ resolved
@@ -50,18 +50,11 @@
 #define TLS_SERVER_HELLO_DONE         14
 #define TLS_CERT_VERIFY               15
 #define TLS_CLIENT_KEY                16
-<<<<<<< HEAD
 #define TLS_CLIENT_KEY_EXTERNAL       17
-#define TLS_CLIENT_FINISHED           20
-#define TLS_SERVER_FINISHED           20  /* Same as CLIENT_FINISHED */
+#define TLS_FINISHED                  20
 #define TLS_SERVER_CERT_STATUS        22
 #define TLS_SERVER_SESSION_LOOKUP     23
 #define TLS_SERVER_KEY_EXTERNAL       24
-=======
-#define TLS_FINISHED                  20
-#define TLS_SERVER_CERT_STATUS        22
-#define TLS_SERVER_SESSION_LOOKUP     23
->>>>>>> 711976a2
 
 struct s2n_handshake_action {
     uint8_t record_type;
@@ -81,15 +74,9 @@
  */
 static struct s2n_handshake_action state_machine[] = {
     /* message_type_t           = {Record type   Message type     Writer S2N_SERVER                S2N_CLIENT }  */
-<<<<<<< HEAD
-    [CLIENT_HELLO]              = {TLS_HANDSHAKE, TLS_CLIENT_HELLO, 'C', {s2n_client_hello_recv, s2n_client_hello_send}},
-    [SERVER_SESSION_LOOKUP]     = {TLS_HANDSHAKE, TLS_SERVER_SESSION_LOOKUP, 'A', {s2n_process_client_hello, s2n_handshake_dummy_handler}},
-    [SERVER_HELLO]              = {TLS_HANDSHAKE, TLS_SERVER_HELLO, 'S', {s2n_server_hello_send, s2n_server_hello_recv}}, 
-=======
     [CLIENT_HELLO]              = {TLS_HANDSHAKE, TLS_CLIENT_HELLO, 'C', {s2n_client_hello_recv, s2n_client_hello_send}}, 
     [SERVER_SESSION_LOOKUP]     = {TLS_HANDSHAKE, TLS_SERVER_SESSION_LOOKUP, 'A', {s2n_handshake_status_handler, s2n_handshake_dummy_handler}}, 
     [SERVER_HELLO]              = {TLS_HANDSHAKE, TLS_SERVER_HELLO, 'S', {s2n_server_hello_send, s2n_server_hello_recv}},
->>>>>>> 711976a2
     [SERVER_NEW_SESSION_TICKET] = {TLS_HANDSHAKE, TLS_SERVER_NEW_SESSION_TICKET,'S', {s2n_server_nst_send, s2n_server_nst_recv}},
     [SERVER_CERT]               = {TLS_HANDSHAKE, TLS_CERTIFICATE, 'S', {s2n_server_cert_send, s2n_server_cert_recv}},
     [SERVER_CERT_STATUS]        = {TLS_HANDSHAKE, TLS_SERVER_CERT_STATUS, 'S', {s2n_server_status_send, s2n_server_status_recv}},
@@ -99,20 +86,12 @@
     [SERVER_HELLO_DONE]         = {TLS_HANDSHAKE, TLS_SERVER_HELLO_DONE, 'S', {s2n_server_done_send, s2n_server_done_recv}}, 
     [CLIENT_CERT]               = {TLS_HANDSHAKE, TLS_CERTIFICATE, 'C', {s2n_client_cert_recv, s2n_client_cert_send}},
     [CLIENT_KEY]                = {TLS_HANDSHAKE, TLS_CLIENT_KEY, 'C', {s2n_client_key_recv, s2n_client_key_send}},
-<<<<<<< HEAD
     [CLIENT_KEY_EXTERNAL]       = {TLS_HANDSHAKE, TLS_CLIENT_KEY_EXTERNAL, 'A', {s2n_client_key_external, s2n_handshake_dummy_handler}},
-    [CLIENT_CERT_VERIFY]        = {TLS_HANDSHAKE, TLS_CLIENT_CERT_VERIFY, 'C', {s2n_client_cert_verify_recv, s2n_client_cert_verify_send}},
-    [CLIENT_CHANGE_CIPHER_SPEC] = {TLS_CHANGE_CIPHER_SPEC, 0, 'C', {s2n_client_ccs_recv, s2n_client_ccs_send}},
-    [CLIENT_FINISHED]           = {TLS_HANDSHAKE, TLS_CLIENT_FINISHED, 'C', {s2n_client_finished_recv, s2n_client_finished_send}},
-    [SERVER_CHANGE_CIPHER_SPEC] = {TLS_CHANGE_CIPHER_SPEC, 0, 'S', {s2n_server_ccs_send, s2n_server_ccs_recv}}, 
-    [SERVER_FINISHED]           = {TLS_HANDSHAKE, TLS_SERVER_FINISHED, 'S', {s2n_server_finished_send, s2n_server_finished_recv}},
-=======
     [CLIENT_CERT_VERIFY]        = {TLS_HANDSHAKE, TLS_CERT_VERIFY, 'C', {s2n_client_cert_verify_recv, s2n_client_cert_verify_send}},
     [CLIENT_CHANGE_CIPHER_SPEC] = {TLS_CHANGE_CIPHER_SPEC, 0, 'C', {s2n_client_ccs_recv, s2n_ccs_send}},
     [CLIENT_FINISHED]           = {TLS_HANDSHAKE, TLS_FINISHED, 'C', {s2n_client_finished_recv, s2n_client_finished_send}},
     [SERVER_CHANGE_CIPHER_SPEC] = {TLS_CHANGE_CIPHER_SPEC, 0, 'S', {s2n_ccs_send, s2n_server_ccs_recv}},
     [SERVER_FINISHED]           = {TLS_HANDSHAKE, TLS_FINISHED, 'S', {s2n_server_finished_send, s2n_server_finished_recv}},
->>>>>>> 711976a2
     [APPLICATION_DATA]          = {TLS_APPLICATION_DATA, 0, 'B', {NULL, NULL}}
 };
 
@@ -174,18 +153,11 @@
 /* We support different ordering of TLS Handshake messages, depending on what is being negotiated. There's also a dummy "INITIAL" handshake
  * that everything starts out as until we know better.
  */
-<<<<<<< HEAD
-static message_type_t handshakes[128][32] = {
-    [INITIAL] = {
-            CLIENT_HELLO,
-            SERVER_SESSION_LOOKUP, 
-=======
 
 static message_type_t handshakes[S2N_HANDSHAKES_COUNT][S2N_MAX_HANDSHAKE_LENGTH] = {
     [INITIAL] = {
             CLIENT_HELLO,
             SERVER_SESSION_LOOKUP,
->>>>>>> 711976a2
             SERVER_HELLO
     },
 
@@ -218,32 +190,18 @@
             APPLICATION_DATA
     },
 
-<<<<<<< HEAD
-    [NEGOTIATED | FULL_HANDSHAKE | PERFECT_FORWARD_SECRECY ] = {
+    [NEGOTIATED | FULL_HANDSHAKE | TLS12_PERFECT_FORWARD_SECRECY ] = {
             CLIENT_HELLO, SERVER_SESSION_LOOKUP,
             SERVER_HELLO, SERVER_CERT, SERVER_KEY_EXTERNAL, SERVER_KEY, SERVER_HELLO_DONE,
             CLIENT_KEY, CLIENT_KEY_EXTERNAL, CLIENT_CHANGE_CIPHER_SPEC, CLIENT_FINISHED,
-=======
-    [NEGOTIATED | FULL_HANDSHAKE | TLS12_PERFECT_FORWARD_SECRECY ] = {
-            CLIENT_HELLO, SERVER_SESSION_LOOKUP,
-            SERVER_HELLO, SERVER_CERT, SERVER_KEY, SERVER_HELLO_DONE,
-            CLIENT_KEY, CLIENT_CHANGE_CIPHER_SPEC, CLIENT_FINISHED,
->>>>>>> 711976a2
             SERVER_CHANGE_CIPHER_SPEC, SERVER_FINISHED,
             APPLICATION_DATA
     },
 
-<<<<<<< HEAD
-    [NEGOTIATED | FULL_HANDSHAKE | PERFECT_FORWARD_SECRECY | WITH_SESSION_TICKET ] = {
+    [NEGOTIATED | FULL_HANDSHAKE | TLS12_PERFECT_FORWARD_SECRECY | WITH_SESSION_TICKET ] = {
             CLIENT_HELLO, SERVER_SESSION_LOOKUP,
             SERVER_HELLO, SERVER_CERT, SERVER_KEY_EXTERNAL, SERVER_KEY, SERVER_HELLO_DONE,
             CLIENT_KEY, CLIENT_KEY_EXTERNAL, CLIENT_CHANGE_CIPHER_SPEC, CLIENT_FINISHED,
-=======
-    [NEGOTIATED | FULL_HANDSHAKE | TLS12_PERFECT_FORWARD_SECRECY | WITH_SESSION_TICKET ] = {
-            CLIENT_HELLO, SERVER_SESSION_LOOKUP,
-            SERVER_HELLO, SERVER_CERT, SERVER_KEY, SERVER_HELLO_DONE,
-            CLIENT_KEY, CLIENT_CHANGE_CIPHER_SPEC, CLIENT_FINISHED,
->>>>>>> 711976a2
             SERVER_NEW_SESSION_TICKET, SERVER_CHANGE_CIPHER_SPEC, SERVER_FINISHED,
             APPLICATION_DATA
     },
@@ -264,135 +222,83 @@
             APPLICATION_DATA
     },
 
-<<<<<<< HEAD
-    [NEGOTIATED | FULL_HANDSHAKE | PERFECT_FORWARD_SECRECY | OCSP_STATUS ] = {
+    [NEGOTIATED | FULL_HANDSHAKE | TLS12_PERFECT_FORWARD_SECRECY | OCSP_STATUS ] = {
             CLIENT_HELLO, SERVER_SESSION_LOOKUP,
             SERVER_HELLO, SERVER_CERT, SERVER_CERT_STATUS, SERVER_KEY_EXTERNAL, SERVER_KEY, SERVER_HELLO_DONE,
             CLIENT_KEY, CLIENT_KEY_EXTERNAL, CLIENT_CHANGE_CIPHER_SPEC, CLIENT_FINISHED,
-=======
-    [NEGOTIATED | FULL_HANDSHAKE | TLS12_PERFECT_FORWARD_SECRECY | OCSP_STATUS ] = {
-            CLIENT_HELLO, SERVER_SESSION_LOOKUP,
-            SERVER_HELLO, SERVER_CERT, SERVER_CERT_STATUS, SERVER_KEY, SERVER_HELLO_DONE,
-            CLIENT_KEY, CLIENT_CHANGE_CIPHER_SPEC, CLIENT_FINISHED,
->>>>>>> 711976a2
             SERVER_CHANGE_CIPHER_SPEC, SERVER_FINISHED,
             APPLICATION_DATA
     },
 
-<<<<<<< HEAD
-    [NEGOTIATED | FULL_HANDSHAKE | PERFECT_FORWARD_SECRECY | OCSP_STATUS  | WITH_SESSION_TICKET ] ={
+    [NEGOTIATED | FULL_HANDSHAKE | TLS12_PERFECT_FORWARD_SECRECY | OCSP_STATUS  | WITH_SESSION_TICKET ] ={
             CLIENT_HELLO, SERVER_SESSION_LOOKUP,
             SERVER_HELLO, SERVER_CERT, SERVER_CERT_STATUS, SERVER_KEY_EXTERNAL, SERVER_KEY, SERVER_HELLO_DONE,
             CLIENT_KEY, CLIENT_KEY_EXTERNAL, CLIENT_CHANGE_CIPHER_SPEC, CLIENT_FINISHED,
-=======
-    [NEGOTIATED | FULL_HANDSHAKE | TLS12_PERFECT_FORWARD_SECRECY | OCSP_STATUS  | WITH_SESSION_TICKET ] ={
-            CLIENT_HELLO, SERVER_SESSION_LOOKUP,
-            SERVER_HELLO, SERVER_CERT, SERVER_CERT_STATUS, SERVER_KEY, SERVER_HELLO_DONE,
-            CLIENT_KEY, CLIENT_CHANGE_CIPHER_SPEC, CLIENT_FINISHED,
->>>>>>> 711976a2
             SERVER_NEW_SESSION_TICKET, SERVER_CHANGE_CIPHER_SPEC, SERVER_FINISHED,
             APPLICATION_DATA
     },
 
-<<<<<<< HEAD
-    /* We do not support handshakes with CLIENT_AUTH and either WITH_SESSION_TICKET or RESUME since if a client resumes
-     * a connection, the Server may not have a copy of the Client Certificate without placing it inside the Session Ticket. */
-
-     [NEGOTIATED | FULL_HANDSHAKE | CLIENT_AUTH] = {
-             CLIENT_HELLO, SERVER_SESSION_LOOKUP,
-             SERVER_HELLO, SERVER_CERT, SERVER_CERT_REQ, SERVER_HELLO_DONE,
-             CLIENT_CERT, CLIENT_KEY, CLIENT_KEY_EXTERNAL, CLIENT_CERT_VERIFY, CLIENT_CHANGE_CIPHER_SPEC, CLIENT_FINISHED,
-             SERVER_CHANGE_CIPHER_SPEC, SERVER_FINISHED,
-             APPLICATION_DATA
-     },
-
-     [NEGOTIATED | FULL_HANDSHAKE | CLIENT_AUTH | NO_CLIENT_CERT ] = {
-             CLIENT_HELLO, SERVER_SESSION_LOOKUP,
-             SERVER_HELLO, SERVER_CERT, SERVER_CERT_REQ, SERVER_HELLO_DONE,
-             CLIENT_CERT, CLIENT_KEY, CLIENT_KEY_EXTERNAL, CLIENT_CHANGE_CIPHER_SPEC, CLIENT_FINISHED,
-             SERVER_CHANGE_CIPHER_SPEC, SERVER_FINISHED,
-             APPLICATION_DATA
-     },
-
-     [NEGOTIATED | FULL_HANDSHAKE | PERFECT_FORWARD_SECRECY | CLIENT_AUTH] = {
-            CLIENT_HELLO, SERVER_SESSION_LOOKUP,
-            SERVER_HELLO, SERVER_CERT, SERVER_KEY_EXTERNAL, SERVER_KEY, SERVER_CERT_REQ, SERVER_HELLO_DONE,
+
+    [NEGOTIATED | FULL_HANDSHAKE | CLIENT_AUTH] = {
+            CLIENT_HELLO, SERVER_SESSION_LOOKUP,
+            SERVER_HELLO, SERVER_CERT, SERVER_CERT_REQ, SERVER_HELLO_DONE,
             CLIENT_CERT, CLIENT_KEY, CLIENT_KEY_EXTERNAL, CLIENT_CERT_VERIFY, CLIENT_CHANGE_CIPHER_SPEC, CLIENT_FINISHED,
-=======
-    [NEGOTIATED | FULL_HANDSHAKE | CLIENT_AUTH] = {
+            SERVER_CHANGE_CIPHER_SPEC, SERVER_FINISHED,
+            APPLICATION_DATA
+    },
+
+    [NEGOTIATED | FULL_HANDSHAKE | CLIENT_AUTH | NO_CLIENT_CERT ] = {
             CLIENT_HELLO, SERVER_SESSION_LOOKUP,
             SERVER_HELLO, SERVER_CERT, SERVER_CERT_REQ, SERVER_HELLO_DONE,
-            CLIENT_CERT, CLIENT_KEY, CLIENT_CERT_VERIFY, CLIENT_CHANGE_CIPHER_SPEC, CLIENT_FINISHED,
->>>>>>> 711976a2
+            CLIENT_CERT, CLIENT_KEY, CLIENT_KEY_EXTERNAL, CLIENT_CHANGE_CIPHER_SPEC, CLIENT_FINISHED,
             SERVER_CHANGE_CIPHER_SPEC, SERVER_FINISHED,
             APPLICATION_DATA
     },
 
-<<<<<<< HEAD
-     [NEGOTIATED | FULL_HANDSHAKE | PERFECT_FORWARD_SECRECY | CLIENT_AUTH | NO_CLIENT_CERT ] = {
-            CLIENT_HELLO, SERVER_SESSION_LOOKUP,
-            SERVER_HELLO, SERVER_CERT, SERVER_KEY_EXTERNAL, SERVER_KEY, SERVER_CERT_REQ, SERVER_HELLO_DONE,
+    [NEGOTIATED | FULL_HANDSHAKE | CLIENT_AUTH | WITH_SESSION_TICKET] = {
+            CLIENT_HELLO, SERVER_SESSION_LOOKUP,
+            SERVER_HELLO, SERVER_CERT, SERVER_CERT_REQ, SERVER_HELLO_DONE,
+            CLIENT_CERT, CLIENT_KEY, CLIENT_KEY_EXTERNAL, CLIENT_CERT_VERIFY, CLIENT_CHANGE_CIPHER_SPEC, CLIENT_FINISHED,
+            SERVER_NEW_SESSION_TICKET, SERVER_CHANGE_CIPHER_SPEC, SERVER_FINISHED,
+            APPLICATION_DATA
+    },
+
+    [NEGOTIATED | FULL_HANDSHAKE | CLIENT_AUTH | NO_CLIENT_CERT | WITH_SESSION_TICKET ] = {
+            CLIENT_HELLO, SERVER_SESSION_LOOKUP,
+            SERVER_HELLO, SERVER_CERT, SERVER_CERT_REQ, SERVER_HELLO_DONE,
             CLIENT_CERT, CLIENT_KEY, CLIENT_KEY_EXTERNAL, CLIENT_CHANGE_CIPHER_SPEC, CLIENT_FINISHED,
-=======
-    [NEGOTIATED | FULL_HANDSHAKE | CLIENT_AUTH | NO_CLIENT_CERT ] = {
-            CLIENT_HELLO, SERVER_SESSION_LOOKUP,
-            SERVER_HELLO, SERVER_CERT, SERVER_CERT_REQ, SERVER_HELLO_DONE,
-            CLIENT_CERT, CLIENT_KEY, CLIENT_CHANGE_CIPHER_SPEC, CLIENT_FINISHED,
->>>>>>> 711976a2
-            SERVER_CHANGE_CIPHER_SPEC, SERVER_FINISHED,
-            APPLICATION_DATA
-    },
-
-<<<<<<< HEAD
-     [NEGOTIATED | FULL_HANDSHAKE | OCSP_STATUS | CLIENT_AUTH] = {
-            CLIENT_HELLO, SERVER_SESSION_LOOKUP,
-            SERVER_HELLO, SERVER_CERT, SERVER_CERT_STATUS, SERVER_CERT_REQ, SERVER_HELLO_DONE,
-            CLIENT_CERT, CLIENT_KEY, CLIENT_KEY_EXTERNAL, CLIENT_CERT_VERIFY, CLIENT_CHANGE_CIPHER_SPEC, CLIENT_FINISHED,
-=======
-    [NEGOTIATED | FULL_HANDSHAKE | CLIENT_AUTH | WITH_SESSION_TICKET] = {
-            CLIENT_HELLO, SERVER_SESSION_LOOKUP,
-            SERVER_HELLO, SERVER_CERT, SERVER_CERT_REQ, SERVER_HELLO_DONE,
-            CLIENT_CERT, CLIENT_KEY, CLIENT_CERT_VERIFY, CLIENT_CHANGE_CIPHER_SPEC, CLIENT_FINISHED,
-            SERVER_NEW_SESSION_TICKET, SERVER_CHANGE_CIPHER_SPEC, SERVER_FINISHED,
-            APPLICATION_DATA
-    },
-
-    [NEGOTIATED | FULL_HANDSHAKE | CLIENT_AUTH | NO_CLIENT_CERT | WITH_SESSION_TICKET ] = {
-            CLIENT_HELLO, SERVER_SESSION_LOOKUP,
-            SERVER_HELLO, SERVER_CERT, SERVER_CERT_REQ, SERVER_HELLO_DONE,
-            CLIENT_CERT, CLIENT_KEY, CLIENT_CHANGE_CIPHER_SPEC, CLIENT_FINISHED,
             SERVER_NEW_SESSION_TICKET, SERVER_CHANGE_CIPHER_SPEC, SERVER_FINISHED,
             APPLICATION_DATA
     },
 
     [NEGOTIATED | FULL_HANDSHAKE | TLS12_PERFECT_FORWARD_SECRECY | CLIENT_AUTH] = {
            CLIENT_HELLO, SERVER_SESSION_LOOKUP,
-           SERVER_HELLO, SERVER_CERT, SERVER_KEY, SERVER_CERT_REQ, SERVER_HELLO_DONE,
-           CLIENT_CERT, CLIENT_KEY, CLIENT_CERT_VERIFY, CLIENT_CHANGE_CIPHER_SPEC, CLIENT_FINISHED,
+           SERVER_HELLO, SERVER_CERT, SERVER_KEY_EXTERNAL, SERVER_KEY, SERVER_CERT_REQ, SERVER_HELLO_DONE,
+           CLIENT_CERT, CLIENT_KEY, CLIENT_KEY_EXTERNAL, CLIENT_CERT_VERIFY, CLIENT_CHANGE_CIPHER_SPEC, CLIENT_FINISHED,
            SERVER_CHANGE_CIPHER_SPEC, SERVER_FINISHED,
            APPLICATION_DATA
     },
 
     [NEGOTIATED | FULL_HANDSHAKE | TLS12_PERFECT_FORWARD_SECRECY | CLIENT_AUTH | NO_CLIENT_CERT ] = {
            CLIENT_HELLO, SERVER_SESSION_LOOKUP,
-           SERVER_HELLO, SERVER_CERT, SERVER_KEY, SERVER_CERT_REQ, SERVER_HELLO_DONE,
-           CLIENT_CERT, CLIENT_KEY, CLIENT_CHANGE_CIPHER_SPEC, CLIENT_FINISHED,
+           SERVER_HELLO, SERVER_CERT, SERVER_KEY_EXTERNAL, SERVER_KEY, SERVER_CERT_REQ, SERVER_HELLO_DONE,
+           CLIENT_CERT, CLIENT_KEY, CLIENT_KEY_EXTERNAL, CLIENT_CHANGE_CIPHER_SPEC, CLIENT_FINISHED,
            SERVER_CHANGE_CIPHER_SPEC, SERVER_FINISHED,
            APPLICATION_DATA
     },
 
     [NEGOTIATED | FULL_HANDSHAKE | TLS12_PERFECT_FORWARD_SECRECY | CLIENT_AUTH | WITH_SESSION_TICKET] = {
            CLIENT_HELLO, SERVER_SESSION_LOOKUP,
-           SERVER_HELLO, SERVER_CERT, SERVER_KEY, SERVER_CERT_REQ, SERVER_HELLO_DONE,
-           CLIENT_CERT, CLIENT_KEY, CLIENT_CERT_VERIFY, CLIENT_CHANGE_CIPHER_SPEC, CLIENT_FINISHED,
+           SERVER_HELLO, SERVER_CERT, SERVER_KEY_EXTERNAL, SERVER_KEY, SERVER_CERT_REQ, SERVER_HELLO_DONE,
+           CLIENT_CERT, CLIENT_KEY, CLIENT_KEY_EXTERNAL, CLIENT_CERT_VERIFY, CLIENT_CHANGE_CIPHER_SPEC, CLIENT_FINISHED,
            SERVER_NEW_SESSION_TICKET, SERVER_CHANGE_CIPHER_SPEC, SERVER_FINISHED,
            APPLICATION_DATA
     },
 
     [NEGOTIATED | FULL_HANDSHAKE | TLS12_PERFECT_FORWARD_SECRECY | CLIENT_AUTH | NO_CLIENT_CERT | WITH_SESSION_TICKET ] = {
            CLIENT_HELLO, SERVER_SESSION_LOOKUP,
-           SERVER_HELLO, SERVER_CERT, SERVER_KEY, SERVER_CERT_REQ, SERVER_HELLO_DONE,
-           CLIENT_CERT, CLIENT_KEY, CLIENT_CHANGE_CIPHER_SPEC, CLIENT_FINISHED,
+           SERVER_HELLO, SERVER_CERT, SERVER_KEY_EXTERNAL, SERVER_KEY, SERVER_CERT_REQ, SERVER_HELLO_DONE,
+           CLIENT_CERT, CLIENT_KEY, CLIENT_KEY_EXTERNAL, CLIENT_CHANGE_CIPHER_SPEC, CLIENT_FINISHED,
            SERVER_NEW_SESSION_TICKET, SERVER_CHANGE_CIPHER_SPEC, SERVER_FINISHED,
            APPLICATION_DATA
     },
@@ -400,7 +306,7 @@
     [NEGOTIATED | FULL_HANDSHAKE | OCSP_STATUS | CLIENT_AUTH] = {
            CLIENT_HELLO, SERVER_SESSION_LOOKUP,
            SERVER_HELLO, SERVER_CERT, SERVER_CERT_STATUS, SERVER_CERT_REQ, SERVER_HELLO_DONE,
-           CLIENT_CERT, CLIENT_KEY, CLIENT_CERT_VERIFY, CLIENT_CHANGE_CIPHER_SPEC, CLIENT_FINISHED,
+           CLIENT_CERT, CLIENT_KEY, CLIENT_KEY_EXTERNAL, CLIENT_CERT_VERIFY, CLIENT_CHANGE_CIPHER_SPEC, CLIENT_FINISHED,
            SERVER_CHANGE_CIPHER_SPEC, SERVER_FINISHED,
            APPLICATION_DATA
     },
@@ -408,7 +314,7 @@
     [NEGOTIATED | FULL_HANDSHAKE | OCSP_STATUS | CLIENT_AUTH | NO_CLIENT_CERT ] = {
            CLIENT_HELLO, SERVER_SESSION_LOOKUP,
            SERVER_HELLO, SERVER_CERT, SERVER_CERT_STATUS, SERVER_CERT_REQ, SERVER_HELLO_DONE,
-           CLIENT_CERT, CLIENT_KEY, CLIENT_CHANGE_CIPHER_SPEC, CLIENT_FINISHED,
+           CLIENT_CERT, CLIENT_KEY, CLIENT_KEY_EXTERNAL, CLIENT_CHANGE_CIPHER_SPEC, CLIENT_FINISHED,
            SERVER_CHANGE_CIPHER_SPEC, SERVER_FINISHED,
            APPLICATION_DATA
     },
@@ -416,7 +322,7 @@
     [NEGOTIATED | FULL_HANDSHAKE | OCSP_STATUS | CLIENT_AUTH | WITH_SESSION_TICKET] = {
            CLIENT_HELLO, SERVER_SESSION_LOOKUP,
            SERVER_HELLO, SERVER_CERT, SERVER_CERT_STATUS, SERVER_CERT_REQ, SERVER_HELLO_DONE,
-           CLIENT_CERT, CLIENT_KEY, CLIENT_CERT_VERIFY, CLIENT_CHANGE_CIPHER_SPEC, CLIENT_FINISHED,
+           CLIENT_CERT, CLIENT_KEY, CLIENT_KEY_EXTERNAL, CLIENT_CERT_VERIFY, CLIENT_CHANGE_CIPHER_SPEC, CLIENT_FINISHED,
            SERVER_NEW_SESSION_TICKET, SERVER_CHANGE_CIPHER_SPEC, SERVER_FINISHED,
            APPLICATION_DATA
     },
@@ -424,74 +330,39 @@
     [NEGOTIATED | FULL_HANDSHAKE | OCSP_STATUS | CLIENT_AUTH | NO_CLIENT_CERT | WITH_SESSION_TICKET ] = {
            CLIENT_HELLO, SERVER_SESSION_LOOKUP,
            SERVER_HELLO, SERVER_CERT, SERVER_CERT_STATUS, SERVER_CERT_REQ, SERVER_HELLO_DONE,
-           CLIENT_CERT, CLIENT_KEY, CLIENT_CHANGE_CIPHER_SPEC, CLIENT_FINISHED,
+           CLIENT_CERT, CLIENT_KEY, CLIENT_KEY_EXTERNAL, CLIENT_CHANGE_CIPHER_SPEC, CLIENT_FINISHED,
            SERVER_NEW_SESSION_TICKET, SERVER_CHANGE_CIPHER_SPEC, SERVER_FINISHED,
            APPLICATION_DATA
     },
 
     [NEGOTIATED | FULL_HANDSHAKE | TLS12_PERFECT_FORWARD_SECRECY | OCSP_STATUS | CLIENT_AUTH ] = {
             CLIENT_HELLO, SERVER_SESSION_LOOKUP,
-            SERVER_HELLO, SERVER_CERT, SERVER_CERT_STATUS, SERVER_KEY, SERVER_CERT_REQ, SERVER_HELLO_DONE,
-            CLIENT_CERT, CLIENT_KEY, CLIENT_CERT_VERIFY, CLIENT_CHANGE_CIPHER_SPEC, CLIENT_FINISHED,
->>>>>>> 711976a2
+            SERVER_HELLO, SERVER_CERT, SERVER_CERT_STATUS, SERVER_KEY_EXTERNAL, SERVER_KEY, SERVER_CERT_REQ, SERVER_HELLO_DONE,
+            CLIENT_CERT, CLIENT_KEY, CLIENT_KEY_EXTERNAL, CLIENT_CERT_VERIFY, CLIENT_CHANGE_CIPHER_SPEC, CLIENT_FINISHED,
             SERVER_CHANGE_CIPHER_SPEC, SERVER_FINISHED,
             APPLICATION_DATA
     },
 
-<<<<<<< HEAD
-     [NEGOTIATED | FULL_HANDSHAKE | OCSP_STATUS | CLIENT_AUTH | NO_CLIENT_CERT ] = {
-            CLIENT_HELLO, SERVER_SESSION_LOOKUP,
-            SERVER_HELLO, SERVER_CERT, SERVER_CERT_STATUS, SERVER_CERT_REQ, SERVER_HELLO_DONE,
+    [NEGOTIATED | FULL_HANDSHAKE | TLS12_PERFECT_FORWARD_SECRECY | OCSP_STATUS | CLIENT_AUTH | NO_CLIENT_CERT ] = {
+            CLIENT_HELLO, SERVER_SESSION_LOOKUP,
+            SERVER_HELLO, SERVER_CERT, SERVER_CERT_STATUS, SERVER_KEY_EXTERNAL, SERVER_KEY, SERVER_CERT_REQ, SERVER_HELLO_DONE,
             CLIENT_CERT, CLIENT_KEY, CLIENT_KEY_EXTERNAL, CLIENT_CHANGE_CIPHER_SPEC, CLIENT_FINISHED,
             SERVER_CHANGE_CIPHER_SPEC, SERVER_FINISHED,
             APPLICATION_DATA
-     },
-
-     [NEGOTIATED | FULL_HANDSHAKE | PERFECT_FORWARD_SECRECY | OCSP_STATUS | CLIENT_AUTH ] = {
-             CLIENT_HELLO, SERVER_SESSION_LOOKUP,
-             SERVER_HELLO, SERVER_CERT, SERVER_CERT_STATUS, SERVER_KEY_EXTERNAL, SERVER_KEY, SERVER_CERT_REQ, SERVER_HELLO_DONE,
-             CLIENT_CERT, CLIENT_KEY, CLIENT_KEY_EXTERNAL, CLIENT_CERT_VERIFY, CLIENT_CHANGE_CIPHER_SPEC, CLIENT_FINISHED,
-             SERVER_CHANGE_CIPHER_SPEC, SERVER_FINISHED,
-             APPLICATION_DATA
-     },
-
-     [NEGOTIATED | FULL_HANDSHAKE | PERFECT_FORWARD_SECRECY | OCSP_STATUS | CLIENT_AUTH | NO_CLIENT_CERT ] = {
-             CLIENT_HELLO, SERVER_SESSION_LOOKUP,
-             SERVER_HELLO, SERVER_CERT, SERVER_CERT_STATUS, SERVER_KEY_EXTERNAL, SERVER_KEY, SERVER_CERT_REQ, SERVER_HELLO_DONE,
-             CLIENT_CERT, CLIENT_KEY, CLIENT_KEY_EXTERNAL, CLIENT_CHANGE_CIPHER_SPEC, CLIENT_FINISHED,
-             SERVER_CHANGE_CIPHER_SPEC, SERVER_FINISHED,
-             APPLICATION_DATA
-     },
-};
-
-#define ACTIVE_MESSAGE( conn ) handshakes[ (conn)->handshake.handshake_type ][ (conn)->handshake.message_number ]
-#define PREVIOUS_MESSAGE( conn ) handshakes[ (conn)->handshake.handshake_type ][ (conn)->handshake.message_number - 1 ]
-#define NEXT_MESSAGE( conn ) handshakes[ (conn)->handshake.handshake_type ][ (conn)->handshake.message_number + 1 ]
-
-#define ACTIVE_STATE( conn ) state_machine[ ACTIVE_MESSAGE( (conn) ) ]
-#define PREVIOUS_STATE( conn ) state_machine[ PREVIOUS_MESSAGE( (conn) ) ]
-#define NEXT_STATE( conn ) state_machine[ NEXT_MESSAGE( (conn) ) ]
-=======
-    [NEGOTIATED | FULL_HANDSHAKE | TLS12_PERFECT_FORWARD_SECRECY | OCSP_STATUS | CLIENT_AUTH | NO_CLIENT_CERT ] = {
-            CLIENT_HELLO, SERVER_SESSION_LOOKUP,
-            SERVER_HELLO, SERVER_CERT, SERVER_CERT_STATUS, SERVER_KEY, SERVER_CERT_REQ, SERVER_HELLO_DONE,
-            CLIENT_CERT, CLIENT_KEY, CLIENT_CHANGE_CIPHER_SPEC, CLIENT_FINISHED,
-            SERVER_CHANGE_CIPHER_SPEC, SERVER_FINISHED,
-            APPLICATION_DATA
     },
 
     [NEGOTIATED | FULL_HANDSHAKE | TLS12_PERFECT_FORWARD_SECRECY | OCSP_STATUS | CLIENT_AUTH | WITH_SESSION_TICKET ] = {
             CLIENT_HELLO, SERVER_SESSION_LOOKUP,
-            SERVER_HELLO, SERVER_CERT, SERVER_CERT_STATUS, SERVER_KEY, SERVER_CERT_REQ, SERVER_HELLO_DONE,
-            CLIENT_CERT, CLIENT_KEY, CLIENT_CERT_VERIFY, CLIENT_CHANGE_CIPHER_SPEC, CLIENT_FINISHED,
+            SERVER_HELLO, SERVER_CERT, SERVER_CERT_STATUS, SERVER_KEY_EXTERNAL, SERVER_KEY, SERVER_CERT_REQ, SERVER_HELLO_DONE,
+            CLIENT_CERT, CLIENT_KEY, CLIENT_KEY_EXTERNAL, CLIENT_CERT_VERIFY, CLIENT_CHANGE_CIPHER_SPEC, CLIENT_FINISHED,
             SERVER_NEW_SESSION_TICKET, SERVER_CHANGE_CIPHER_SPEC, SERVER_FINISHED,
             APPLICATION_DATA
     },
 
     [NEGOTIATED | FULL_HANDSHAKE | TLS12_PERFECT_FORWARD_SECRECY | OCSP_STATUS | CLIENT_AUTH | NO_CLIENT_CERT | WITH_SESSION_TICKET ] = {
             CLIENT_HELLO, SERVER_SESSION_LOOKUP,
-            SERVER_HELLO, SERVER_CERT, SERVER_CERT_STATUS, SERVER_KEY, SERVER_CERT_REQ, SERVER_HELLO_DONE,
-            CLIENT_CERT, CLIENT_KEY, CLIENT_CHANGE_CIPHER_SPEC, CLIENT_FINISHED,
+            SERVER_HELLO, SERVER_CERT, SERVER_CERT_STATUS, SERVER_KEY_EXTERNAL, SERVER_KEY, SERVER_CERT_REQ, SERVER_HELLO_DONE,
+            CLIENT_CERT, CLIENT_KEY, CLIENT_KEY_EXTERNAL, CLIENT_CHANGE_CIPHER_SPEC, CLIENT_FINISHED,
             SERVER_NEW_SESSION_TICKET, SERVER_CHANGE_CIPHER_SPEC, SERVER_FINISHED,
             APPLICATION_DATA
     },
@@ -539,7 +410,6 @@
 
 #define ACTIVE_MESSAGE( conn )        ACTIVE_HANDSHAKES(conn)[ (conn)->handshake.handshake_type ][ (conn)->handshake.message_number ]
 #define PREVIOUS_MESSAGE( conn )      ACTIVE_HANDSHAKES(conn)[ (conn)->handshake.handshake_type ][ (conn)->handshake.message_number - 1 ]
->>>>>>> 711976a2
 
 #define ACTIVE_STATE( conn )          ACTIVE_STATE_MACHINE(conn)[ ACTIVE_MESSAGE( (conn) ) ]
 #define PREVIOUS_STATE( conn )        ACTIVE_STATE_MACHINE(conn)[ PREVIOUS_MESSAGE( (conn) ) ]
@@ -565,8 +435,6 @@
     /* Actually advance the message number */
     conn->handshake.message_number++;
 
-<<<<<<< HEAD
-=======
     /* Set TCP_QUICKACK to avoid artificial delay during the handshake */
     GUARD(s2n_socket_quickack(conn));
 
@@ -577,7 +445,6 @@
         return s2n_advance_message(conn);
     }
 
->>>>>>> 711976a2
     /* If optimized io hasn't been enabled or if the caller started out with a corked socket,
      * we don't mess with it
      */
@@ -586,11 +453,7 @@
     }
 
     /* Are we changing I/O directions */
-<<<<<<< HEAD
-    if (ACTIVE_STATE(conn).writer == PREVIOUS_STATE(conn).writer || ACTIVE_STATE(conn).writer == 'A' ) {
-=======
     if (ACTIVE_STATE(conn).writer == PREVIOUS_STATE(conn).writer || ACTIVE_STATE(conn).writer == 'A') {
->>>>>>> 711976a2
         return 0;
     }
 
@@ -658,15 +521,9 @@
 
     /* If a TLS session is resumed, the Server should respond in its ServerHello with the same SessionId the
      * Client sent in the ClientHello. */
-<<<<<<< HEAD
-    if (s2n_allowed_to_cache_connection(conn)) {
-        int r = s2n_resume_from_cache(conn);
-        if (r == 1 || r == 0) {
-=======
     if (conn->mode == S2N_SERVER && s2n_allowed_to_cache_connection(conn)) {
         int r = s2n_resume_from_cache(conn);
         if (r == S2N_SUCCESS || (r < 0 && s2n_errno == S2N_ERR_BLOCKED)) {
->>>>>>> 711976a2
             return r;
         }
     }
@@ -953,46 +810,26 @@
  * the handshake state machine will be blocked until there is data returned from the 
  * session cache server. In such a case, there is no data in the underlying io, 
  * so we can just call the corresponding handler to process the application data.
-<<<<<<< HEAD
- * Note that we need a return value 1 to indicate that app data is not yet avaiable 
-=======
- * Note that we need a return value -2 to indicate that app data is not yet avaiable 
->>>>>>> 711976a2
- * and the state machine is still blocked; a return value 0 to indicate the app data is 
+ * Note that we need a return value -2 to indicate that app data is not yet avaiable
+ * and the state machine is still blocked; a return value 0 to indicate the app data is
  * successfully processed and state machine advanced; -1 to indicate an error and 
  * the connection been killed
  */
 static int s2n_handshake_handle_app_data(struct s2n_connection *conn) {
     int r = ACTIVE_STATE(conn).handler[conn->mode] (conn);
 
-<<<<<<< HEAD
-    if (r == 0) {
-=======
     if (r == S2N_SUCCESS) {
->>>>>>> 711976a2
         /* if r == 0, then we advance the state machine */
         GUARD(s2n_stuffer_wipe(&conn->handshake.io));
         GUARD(s2n_advance_message(conn));
         goto done;
     }
 
-<<<<<<< HEAD
-    if (r == 1) {
-        /* if r == 1, it means we are still blocked */
-        return r;
-    }
-
-    if (r < 0) {
-        /* if r == -1, we kill the connection */
-        GUARD(s2n_stuffer_wipe(&conn->handshake.io));
-        GUARD(s2n_connection_kill(conn));
-=======
     if (r < 0) {
         if(s2n_errno != S2N_ERR_BLOCKED) {
             GUARD(s2n_stuffer_wipe(&conn->handshake.io));
             GUARD(s2n_connection_kill(conn));
         }
->>>>>>> 711976a2
         return r;
     }
 
@@ -1161,22 +998,6 @@
 
             int r = s2n_handshake_handle_app_data(conn);
             if (r < 0) {
-<<<<<<< HEAD
-                if (s2n_errno != S2N_ERR_BLOCKED && s2n_allowed_to_cache_connection(conn) && conn->session_id_len) {
-                    conn->config->cache_delete(conn, conn->config->cache_delete_data, conn->session_id, conn->session_id_len);
-                }
-                return -1;
-            }
-            if (r == 1) {
-                /* The peer might have sent an alert. Try and read it. */
-                if (s2n_stuffer_data_available(&conn->in)) {
-                    if (handshake_read_io(conn) < 0 && s2n_errno == S2N_ERR_ALERT) {
-                        /* handshake_read_io has set s2n_errno */
-                        return -1;
-                    }
-                }
-                S2N_ERROR(S2N_ERR_BLOCKED);
-=======
                 s2n_try_delete_session_cache(conn);
                 /* The peer might have sent an alert. Try and read it. */
                 if (s2n_errno == S2N_ERR_BLOCKED && s2n_stuffer_data_available(&conn->in)) {
@@ -1186,7 +1007,6 @@
                     }
                 }
                 S2N_ERROR_PRESERVE_ERRNO();
->>>>>>> 711976a2
             }
         } else if (ACTIVE_STATE(conn).writer == this) {
             *blocked = S2N_BLOCKED_ON_WRITE;
@@ -1210,14 +1030,6 @@
         } else {
             *blocked = S2N_BLOCKED_ON_READ;
             int r = handshake_read_io(conn);
-<<<<<<< HEAD
-            if (r < 0) {
-                if (s2n_errno != S2N_ERR_BLOCKED && s2n_allowed_to_cache_connection(conn) && conn->session_id_len) {
-                    conn->config->cache_delete(conn, conn->config->cache_delete_data, conn->session_id, conn->session_id_len);
-                }
-=======
->>>>>>> 711976a2
-
             if (r < 0) {
                 s2n_try_delete_session_cache(conn);
                 S2N_ERROR_PRESERVE_ERRNO();
