--- conflicted
+++ resolved
@@ -64,16 +64,13 @@
 int s2n_async_pkey_op_apply(struct s2n_async_pkey_op *op, struct s2n_connection *conn);
 int s2n_async_pkey_op_free(struct s2n_async_pkey_op *op);
 
-<<<<<<< HEAD
-S2N_RESULT s2n_async_pkey_verify_signature(struct s2n_connection *conn, s2n_signature_algorithm sig_alg,
-                                    struct s2n_hash_state *digest, struct s2n_blob *signature);
-=======
 int s2n_async_pkey_op_get_op_type(struct s2n_async_pkey_op *op, s2n_async_pkey_op_type *type);
 int s2n_async_pkey_op_get_input_size(struct s2n_async_pkey_op *op, uint32_t *data_len);
 int s2n_async_pkey_op_get_input(struct s2n_async_pkey_op *op, uint8_t *data, uint32_t data_len);
 int s2n_async_pkey_op_set_output(struct s2n_async_pkey_op *op, const uint8_t *data, uint32_t data_len);
 
->>>>>>> c712fb9f
+S2N_RESULT s2n_async_pkey_verify_signature(struct s2n_connection *conn, s2n_signature_algorithm sig_alg,
+                                    struct s2n_hash_state *digest, struct s2n_blob *signature);
 S2N_RESULT s2n_async_pkey_decrypt(struct s2n_connection *conn, struct s2n_blob *encrypted, struct s2n_blob *init_decrypted,
                            s2n_async_pkey_decrypt_complete on_complete);
 S2N_RESULT s2n_async_pkey_sign(struct s2n_connection *conn, s2n_signature_algorithm sig_alg, struct s2n_hash_state *digest,
