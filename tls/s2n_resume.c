--- conflicted
+++ resolved
@@ -305,23 +305,13 @@
 
     S2N_ERROR_IF(len > max_length, S2N_ERR_SERIALIZED_SESSION_STATE_TOO_LONG);
 
-<<<<<<< HEAD
-    struct s2n_blob serialized_data;
+    struct s2n_blob serialized_data = {0};
     serialized_data.data = session;
     serialized_data.size = len;
     GUARD(s2n_blob_zero(&serialized_data));
 
-    struct s2n_stuffer to;
+    struct s2n_stuffer to = {{0}};
     GUARD(s2n_stuffer_init(&to, &serialized_data));
-=======
-    struct s2n_blob serailized_data = {0};
-    serailized_data.data = session;
-    serailized_data.size = len;
-    GUARD(s2n_blob_zero(&serailized_data));
-
-    struct s2n_stuffer to = {{0}};
-    GUARD(s2n_stuffer_init(&to, &serailized_data));
->>>>>>> 1b3cbedd
     GUARD(s2n_client_serialize_resumption_state(conn, &to));
 
     return len;
