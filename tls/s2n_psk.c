--- conflicted
+++ resolved
@@ -696,12 +696,9 @@
     uint32_t min_lifetime = ONE_SEC_IN_NANOS;
 
     uint64_t current_time = 0;
-<<<<<<< HEAD
+
     RESULT_GUARD(s2n_config_wall_clock(conn->config,&current_time));
-=======
-    RESULT_ENSURE(conn->config->wall_clock(conn->config->sys_clock_ctx, &current_time) >= S2N_SUCCESS,
-                  S2N_ERR_CANCELLED);
->>>>>>> 660d53e4
+
     RESULT_ENSURE(chosen_psk->keying_material_expiration > current_time + min_lifetime, S2N_ERR_KEYING_MATERIAL_EXPIRED);
 
     return S2N_RESULT_OK;
