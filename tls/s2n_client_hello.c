--- conflicted
+++ resolved
@@ -205,39 +205,6 @@
     return 0;
 }
 
-<<<<<<< HEAD
-=======
-static int s2n_process_client_hello(struct s2n_connection *conn)
-{
-    struct s2n_client_hello *client_hello = &conn->client_hello;
-
-    if (client_hello->parsed_extensions != NULL && client_hello->parsed_extensions->num_of_elements > 0) {
-        GUARD(s2n_client_extensions_recv(conn, client_hello->parsed_extensions));
-    }
-
-    const struct s2n_cipher_preferences *cipher_preferences;
-    GUARD(s2n_connection_get_cipher_preferences(conn, &cipher_preferences));
-
-    if (conn->client_protocol_version < cipher_preferences->minimum_protocol_version) {
-        GUARD(s2n_queue_reader_unsupported_protocol_version_alert(conn));
-        S2N_ERROR(S2N_ERR_BAD_MESSAGE);
-    }
-
-    /* Now choose the ciphers and the cert chain. */
-    GUARD(s2n_set_cipher_and_cert_as_tls_server(conn, client_hello->cipher_suites.data, client_hello->cipher_suites.size / 2));
-
-    /* And set the signature and hash algorithm used for key exchange signatures */
-    GUARD(s2n_set_signature_hash_pair_from_preference_list(conn, &conn->handshake_params.client_sig_hash_algs, &conn->secure.conn_hash_alg, &conn->secure.conn_sig_alg));
-    /* Set the handshake type */
-    GUARD(s2n_conn_set_handshake_type(conn));
-
-    /* We've selected the cipher, update the required hashes for this connection */
-    GUARD(s2n_conn_update_required_handshake_hashes(conn));
-
-    return 0;
-}
-
->>>>>>> 2fbc43d3
 static int s2n_parsed_extensions_compare(const void *p, const void *q)
 {
     const struct s2n_client_hello_parsed_extension *left = (const struct s2n_client_hello_parsed_extension *) p;
@@ -312,8 +279,7 @@
     }
 
     /* Now choose the ciphers and the cert chain. */
-    GUARD(s2n_set_cipher_as_tls_server(conn, client_hello->cipher_suites.data, client_hello->cipher_suites.size / 2));
-    conn->server->server_cert_chain = conn->config->cert_and_key_pairs;
+    GUARD(s2n_set_cipher_and_cert_as_tls_server(conn, client_hello->cipher_suites.data, client_hello->cipher_suites.size / 2));
 
     /* And set the signature and hash algorithm used for key exchange signatures */
     GUARD(s2n_set_signature_hash_pair_from_preference_list(conn, &conn->handshake_params.client_sig_hash_algs, &conn->secure.conn_hash_alg, &conn->secure.conn_sig_alg));
