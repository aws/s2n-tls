/*
 * Copyright 2019 Amazon.com, Inc. or its affiliates. All Rights Reserved.
 *
 * Licensed under the Apache License, Version 2.0 (the "License").
 * You may not use this file except in compliance with the License.
 * A copy of the License is located at
 *
 *  http://aws.amazon.com/apache2.0
 *
 * or in the "license" file accompanying this file. This file is distributed
 * on an "AS IS" BASIS, WITHOUT WARRANTIES OR CONDITIONS OF ANY KIND, either
 * express or implied. See the License for the specific language governing
 * permissions and limitations under the License.
 */

#include <sys/param.h>
#include <time.h>
#include <stdint.h>
#include <stdlib.h>

#include "crypto/s2n_fips.h"

#include "error/s2n_errno.h"

#include "crypto/s2n_hash.h"

#include "tls/s2n_cipher_preferences.h"
#include "tls/s2n_cipher_suites.h"
#include "tls/s2n_connection.h"
#include "tls/s2n_client_hello.h"
#include "tls/s2n_alerts.h"
#include "tls/s2n_signature_algorithms.h"
#include "tls/s2n_tls.h"
#include "tls/s2n_client_extensions.h"
#include "tls/s2n_tls_digest_preferences.h"

#include "stuffer/s2n_stuffer.h"

#include "utils/s2n_bitmap.h"
#include "utils/s2n_random.h"
#include "utils/s2n_safety.h"

typedef char s2n_tls_extension_mask[8192];

static s2n_tls_extension_mask s2n_suported_extensions = { 0 };

void s2n_register_extension(uint16_t ext_type) {
    S2N_CBIT_SET(s2n_suported_extensions, ext_type);
}

struct s2n_client_hello *s2n_connection_get_client_hello(struct s2n_connection *conn) {
    if (conn->client_hello.parsed != 1) {
        return NULL;
    }

    return &conn->client_hello;
}

static uint32_t min_size(struct s2n_blob *blob, uint32_t max_length) {
    return blob->size < max_length ? blob->size : max_length;
}

ssize_t s2n_client_hello_get_raw_message_length(struct s2n_client_hello *ch) {
    notnull_check(ch);

    return ch->raw_message.blob.size;
}

ssize_t s2n_client_hello_get_raw_message(struct s2n_client_hello *ch, uint8_t *out, uint32_t max_length)
{
    notnull_check(ch);
    notnull_check(out);

    uint32_t len = min_size(&ch->raw_message.blob, max_length);

    struct s2n_stuffer *raw_message = &ch->raw_message;
    GUARD(s2n_stuffer_reread(raw_message));
    GUARD(s2n_stuffer_read_bytes(raw_message, out, len));

    return len;
}

ssize_t s2n_client_hello_get_cipher_suites_length(struct s2n_client_hello *ch) {
    notnull_check(ch);

    return ch->cipher_suites.size;
}

ssize_t s2n_client_hello_get_cipher_suites(struct s2n_client_hello *ch, uint8_t *out, uint32_t max_length)
{
    notnull_check(ch);
    notnull_check(out);
    notnull_check(ch->cipher_suites.data);

    uint32_t len = min_size(&ch->cipher_suites, max_length);

    memcpy_check(out, &ch->cipher_suites.data, len);

    return len;
}

ssize_t s2n_client_hello_get_extensions_length(struct s2n_client_hello *ch) {
    notnull_check(ch);

    return ch->extensions.size;
}

ssize_t s2n_client_hello_get_extensions(struct s2n_client_hello *ch, uint8_t *out, uint32_t max_length)
{
    notnull_check(ch);
    notnull_check(out);
    notnull_check(ch->extensions.data);

    uint32_t len = min_size(&ch->extensions, max_length);

    memcpy_check(out, &ch->extensions.data, len);

    return len;
}

int s2n_client_hello_free(struct s2n_client_hello *client_hello)
{
    notnull_check(client_hello);

    GUARD(s2n_stuffer_free(&client_hello->raw_message));
    GUARD(s2n_client_hello_free_parsed_extensions(client_hello));

    /* These pointed to data in the raw_message stuffer,
       so we don't need to free them */
    client_hello->cipher_suites.data = NULL;
    client_hello->extensions.data = NULL;

    return 0;
}

int s2n_client_hello_free_parsed_extensions(struct s2n_client_hello *client_hello)
{
    notnull_check(client_hello);
    if (client_hello->parsed_extensions != NULL) {
        GUARD(s2n_array_free_p(&client_hello->parsed_extensions));
    }
    return 0;
}

int s2n_collect_client_hello(struct s2n_connection *conn, struct s2n_stuffer *source)
{
    notnull_check(conn);
    notnull_check(source);

    uint32_t size = s2n_stuffer_data_available(source);
    S2N_ERROR_IF(size == 0, S2N_ERR_BAD_MESSAGE);

    struct s2n_client_hello *ch = &conn->client_hello;

    GUARD(s2n_stuffer_resize(&ch->raw_message, size));
    GUARD(s2n_stuffer_copy(source, &ch->raw_message, size));

    return 0;
}

static int s2n_parse_client_hello(struct s2n_connection *conn)
{
    GUARD(s2n_collect_client_hello(conn, &conn->handshake.io));

    /* Going forward, we parse the collected client hello */
    struct s2n_client_hello *client_hello = &conn->client_hello;
    struct s2n_stuffer *in = &client_hello->raw_message;

    uint8_t client_protocol_version[S2N_TLS_PROTOCOL_VERSION_LEN];

    GUARD(s2n_stuffer_read_bytes(in, client_protocol_version, S2N_TLS_PROTOCOL_VERSION_LEN));
    GUARD(s2n_stuffer_erase_and_read_bytes(in, conn->secure.client_random, S2N_TLS_RANDOM_DATA_LEN));
    GUARD(s2n_stuffer_read_uint8(in, &conn->session_id_len));

    conn->client_protocol_version = (client_protocol_version[0] * 10) + client_protocol_version[1];
    conn->client_hello_version = conn->client_protocol_version;
    /* Protocol version in the ClientHello is fixed at 0x0303(TLS 1.2) for
     * future versions of TLS. Still, we will negotiate down if a client sends
     * an unexpected value above 0x0303.
     */
    conn->actual_protocol_version = MIN(conn->client_protocol_version, conn->server_protocol_version);

    S2N_ERROR_IF(conn->session_id_len > S2N_TLS_SESSION_ID_MAX_LEN || conn->session_id_len > s2n_stuffer_data_available(in), S2N_ERR_BAD_MESSAGE);

    GUARD(s2n_stuffer_read_bytes(in, conn->session_id, conn->session_id_len));

    uint16_t cipher_suites_length = 0;
    GUARD(s2n_stuffer_read_uint16(in, &cipher_suites_length));
    S2N_ERROR_IF(cipher_suites_length % S2N_TLS_CIPHER_SUITE_LEN, S2N_ERR_BAD_MESSAGE);

    client_hello->cipher_suites.size = cipher_suites_length;
    client_hello->cipher_suites.data = s2n_stuffer_raw_read(in, cipher_suites_length);
    notnull_check(client_hello->cipher_suites.data);
    /* Don't choose the cipher yet, read the extensions first */
    uint8_t num_compression_methods = 0;
    GUARD(s2n_stuffer_read_uint8(in, &num_compression_methods));
    GUARD(s2n_stuffer_skip_read(in, num_compression_methods));

    /* This is going to be our default if the client has no preference. */
    conn->secure.server_ecc_params.negotiated_curve = &s2n_ecc_supported_curves[0];

    uint16_t extensions_length = 0;
    if (s2n_stuffer_data_available(in) >= 2) {
        /* Read extensions if they are present */
        GUARD(s2n_stuffer_read_uint16(in, &extensions_length));

        S2N_ERROR_IF(extensions_length > s2n_stuffer_data_available(in), S2N_ERR_BAD_MESSAGE);

        client_hello->extensions.size = extensions_length;
        client_hello->extensions.data = s2n_stuffer_raw_read(in, extensions_length);
        notnull_check(client_hello->extensions.data);
    }

    return 0;
}

static int s2n_parsed_extensions_compare(const void *p, const void *q)
{
    const struct s2n_client_hello_parsed_extension *left = (const struct s2n_client_hello_parsed_extension *) p;
    const struct s2n_client_hello_parsed_extension *right = (const struct s2n_client_hello_parsed_extension *) q;

    return (int)left->extension_type - (int)right->extension_type;
}

static int s2n_populate_client_hello_extensions(struct s2n_client_hello *ch)
{
    if (ch->extensions.size == 0) {
        /* Client hello with no extensions, might be SSLv3, exit early */
        return 0;
    }

    if (ch->parsed_extensions == NULL) {
        notnull_check(ch->parsed_extensions = s2n_array_new(sizeof(struct s2n_client_hello_parsed_extension)));
    }

    struct s2n_stuffer in = {0};

    GUARD(s2n_stuffer_init(&in, &ch->extensions));
    GUARD(s2n_stuffer_write(&in, &ch->extensions));

    static __thread s2n_tls_extension_mask parsed_extensions_mask;
    memset(&parsed_extensions_mask, 0, sizeof(s2n_tls_extension_mask));

    while (s2n_stuffer_data_available(&in)) {
        uint16_t ext_size, ext_type;

        GUARD(s2n_stuffer_read_uint16(&in, &ext_type));
        GUARD(s2n_stuffer_read_uint16(&in, &ext_size));

        lte_check(ext_size, s2n_stuffer_data_available(&in));

        /* fail early if we encountered a duplicate extension */
        S2N_ERROR_IF(S2N_CBIT_TEST(parsed_extensions_mask, ext_type), S2N_ERR_BAD_MESSAGE);
        S2N_CBIT_SET(parsed_extensions_mask, ext_type);

        /* Skip invalid/unknown extensions */
        if (!S2N_CBIT_TEST(s2n_suported_extensions, ext_type)) {
            s2n_stuffer_skip_read(&in, ext_size);
            continue;
        }

        struct s2n_client_hello_parsed_extension *parsed_extension = s2n_array_add(ch->parsed_extensions);
        notnull_check(parsed_extension);

        parsed_extension->extension_type = ext_type;
        parsed_extension->extension.size = ext_size;

        parsed_extension->extension.data = s2n_stuffer_raw_read(&in, ext_size);
        notnull_check(parsed_extension->extension.data);
    }

    /* Sort extensions by extension type */
    qsort(ch->parsed_extensions->elements, ch->parsed_extensions->num_of_elements, ch->parsed_extensions->element_size, s2n_parsed_extensions_compare);

    return 0;
}
int s2n_handshake_status_handler(struct s2n_connection *conn)
{
    /* Set the handshake type */
    GUARD(s2n_conn_set_handshake_type(conn));

    if(conn->client_hello_version != S2N_SSLv2)
    {
        /* We've selected the parameters for the handshake, update the required hashes for this connection */
        GUARD(s2n_conn_update_required_handshake_hashes(conn));
    }

    return 0;
}
int s2n_process_client_hello(struct s2n_connection *conn)
{
    /* Client hello is parsed and config is finalized.
     * Negotiate protocol version, cipher suite, ALPN, select a cert, etc. */
    struct s2n_client_hello *client_hello = &conn->client_hello;

    if (client_hello->parsed_extensions != NULL && client_hello->parsed_extensions->num_of_elements > 0) {
        GUARD(s2n_client_extensions_recv(conn, client_hello->parsed_extensions));
    }

    const struct s2n_cipher_preferences *cipher_preferences;
    GUARD(s2n_connection_get_cipher_preferences(conn, &cipher_preferences));

    if (conn->client_protocol_version < cipher_preferences->minimum_protocol_version) {
        GUARD(s2n_queue_reader_unsupported_protocol_version_alert(conn));
        S2N_ERROR(S2N_ERR_PROTOCOL_VERSION_UNSUPPORTED);
    }

    /* Find potential certificate matches before we choose the cipher. */
    GUARD(s2n_conn_find_name_matching_certs(conn));


    /* Now choose the ciphers and the cert chain. */
    GUARD(s2n_set_cipher_and_cert_as_tls_server(conn, client_hello->cipher_suites.data, client_hello->cipher_suites.size / 2));

    /* And set the signature and hash algorithm used for key exchange signatures */
    GUARD(s2n_set_signature_hash_pair_from_preference_list(conn, &conn->handshake_params.client_sig_hash_algs, &conn->secure.conn_hash_alg, &conn->secure.conn_sig_alg));

    return 0;
}

int s2n_process_client_hello(struct s2n_connection *conn)
{
    /* Client hello is parsed and config is finalized.
     * Negotiate protocol version, cipher suite, ALPN, select a cert, etc. */
    struct s2n_client_hello *client_hello = &conn->client_hello;

    if (client_hello->parsed_extensions != NULL && client_hello->parsed_extensions->num_of_elements > 0) {
        GUARD(s2n_client_extensions_recv(conn, client_hello->parsed_extensions));
    }

    const struct s2n_cipher_preferences *cipher_preferences;
    GUARD(s2n_connection_get_cipher_preferences(conn, &cipher_preferences));

    if (conn->client_protocol_version < cipher_preferences->minimum_protocol_version) {
        GUARD(s2n_queue_reader_unsupported_protocol_version_alert(conn));
        S2N_ERROR(S2N_ERR_BAD_MESSAGE);
    }

    /* Now choose the ciphers and the cert chain. */
    GUARD(s2n_set_cipher_and_cert_as_tls_server(conn, client_hello->cipher_suites.data, client_hello->cipher_suites.size / 2));

    /* And set the signature and hash algorithm used for key exchange signatures */
    GUARD(s2n_set_signature_hash_pair_from_preference_list(conn, &conn->handshake_params.client_sig_hash_algs, &conn->secure.conn_hash_alg, &conn->secure.conn_sig_alg));
    /* Set the handshake type */
    int r = s2n_conn_set_handshake_type(conn);
    GUARD(r);

    /* if return value is 1, it means cache related callbacks are blocked on other
     * events, we should immediately return here to block the state machine */
    if (r == 1) {
        return r;
    }

    return 0;
}

int s2n_client_hello_recv(struct s2n_connection *conn)
{
    /* Parse client hello */
    GUARD(s2n_parse_client_hello(conn));

    GUARD(s2n_populate_client_hello_extensions(&conn->client_hello));

    /* Mark the collected client hello as available when parsing is done and before the client hello callback */
    conn->client_hello.parsed = 1;

    /* Call client_hello_cb if exists, letting application to modify s2n_connection or swap s2n_config */
    if (conn->config->client_hello_cb) {
        int rc = conn->config->client_hello_cb(conn, conn->config->client_hello_cb_ctx);
        if (rc < 0) {
            GUARD(s2n_queue_reader_handshake_failure_alert(conn));
            S2N_ERROR(S2N_ERR_CANCELLED);
        }
        if (rc) {
            conn->server_name_used = 1;
        }
    }
<<<<<<< HEAD

=======
    GUARD(s2n_process_client_hello(conn));
>>>>>>> 711976a2
    return 0;
}

int s2n_client_hello_send(struct s2n_connection *conn)
{
    struct s2n_stuffer *out = &conn->handshake.io;
    struct s2n_stuffer client_random = {0};
    struct s2n_blob b, r;
    uint8_t client_protocol_version[S2N_TLS_PROTOCOL_VERSION_LEN];

    b.data = conn->secure.client_random;
    b.size = S2N_TLS_RANDOM_DATA_LEN;

    /* Create the client random data */
    GUARD(s2n_stuffer_init(&client_random, &b));

    r.data = s2n_stuffer_raw_write(&client_random, S2N_TLS_RANDOM_DATA_LEN);
    r.size = S2N_TLS_RANDOM_DATA_LEN;
    notnull_check(r.data);
    GUARD(s2n_get_public_random_data(&r));

    uint8_t reported_protocol_version = MIN(conn->client_protocol_version, S2N_TLS12);
    client_protocol_version[0] = reported_protocol_version / 10;
    client_protocol_version[1] = reported_protocol_version % 10;
    conn->client_hello_version = conn->client_protocol_version;

    GUARD(s2n_stuffer_write_bytes(out, client_protocol_version, S2N_TLS_PROTOCOL_VERSION_LEN));
    GUARD(s2n_stuffer_copy(&client_random, out, S2N_TLS_RANDOM_DATA_LEN));

    /* Generate client session id when empty so that when server sends
     * an empty session id it is because it doesn't support session resumption
     */
    if (conn->session_id_len == 0 && conn->config->use_tickets) {
        struct s2n_blob session_id = { .data = conn->session_id, .size = S2N_TLS_SESSION_ID_MAX_LEN };

        GUARD(s2n_get_public_random_data(&session_id));
        conn->session_id_len = S2N_TLS_SESSION_ID_MAX_LEN;
    }

    GUARD(s2n_stuffer_write_uint8(out, conn->session_id_len));
    if (conn->session_id_len > 0) {
        GUARD(s2n_stuffer_write_bytes(out, conn->session_id, conn->session_id_len));
    }

    const struct s2n_cipher_preferences *cipher_preferences;
    GUARD(s2n_connection_get_cipher_preferences(conn, &cipher_preferences));

    /* Find the number of available suites in the preference list. Some ciphers may be unavailable if s2n is built
     * with an older libcrypto
     */
    uint16_t num_available_suites = 0;
    for (int i = 0; i < cipher_preferences->count; i++) {
        if (cipher_preferences->suites[i]->available) {
            num_available_suites++;
        }
    }
    /* Include TLS_EMPTY_RENEGOTIATION_INFO_SCSV */
    num_available_suites++;

    /* Write size of the list of available ciphers */
    GUARD(s2n_stuffer_write_uint16(out, num_available_suites * S2N_TLS_CIPHER_SUITE_LEN));

    /* Now, write the IANA values every available cipher suite in our list */
    for (int i = 0; i < cipher_preferences->count; i++ ) {
        if (cipher_preferences->suites[i]->available) {
            GUARD(s2n_stuffer_write_bytes(out, cipher_preferences->suites[i]->iana_value, S2N_TLS_CIPHER_SUITE_LEN));
        }
    }
    /* Lastly, write TLS_EMPTY_RENEGOTIATION_INFO_SCSV so that server knows it's an initial handshake (RFC5746 Section 3.4) */
    uint8_t renegotiation_info_scsv[S2N_TLS_CIPHER_SUITE_LEN] = { TLS_EMPTY_RENEGOTIATION_INFO_SCSV };
    GUARD(s2n_stuffer_write_bytes(out, renegotiation_info_scsv, S2N_TLS_CIPHER_SUITE_LEN));

    /* Zero compression methods */
    GUARD(s2n_stuffer_write_uint8(out, 1));
    GUARD(s2n_stuffer_write_uint8(out, 0));

    /* Write the extensions */
    GUARD(s2n_client_extensions_send(conn, out));

    return 0;
}

/* See http://www-archive.mozilla.org/projects/security/pki/nss/ssl/draft02.html 2.5 */
int s2n_sslv2_client_hello_recv(struct s2n_connection *conn)
{
    struct s2n_stuffer *in = &conn->handshake.io;
    uint16_t session_id_length;
    uint16_t cipher_suites_length;
    uint16_t challenge_length;
    uint8_t *cipher_suites;

    const struct s2n_cipher_preferences *cipher_preferences;
    GUARD(s2n_connection_get_cipher_preferences(conn, &cipher_preferences));

    if (conn->client_protocol_version < cipher_preferences->minimum_protocol_version) {
        GUARD(s2n_queue_reader_unsupported_protocol_version_alert(conn));
        S2N_ERROR(S2N_ERR_PROTOCOL_VERSION_UNSUPPORTED);
    }
    conn->actual_protocol_version = MIN(conn->client_protocol_version, conn->server_protocol_version);
    conn->client_hello_version = S2N_SSLv2;

    /* We start 5 bytes into the record */
    GUARD(s2n_stuffer_read_uint16(in, &cipher_suites_length));

    S2N_ERROR_IF(cipher_suites_length % S2N_SSLv2_CIPHER_SUITE_LEN, S2N_ERR_BAD_MESSAGE);

    GUARD(s2n_stuffer_read_uint16(in, &session_id_length));

    GUARD(s2n_stuffer_read_uint16(in, &challenge_length));

    S2N_ERROR_IF(challenge_length > S2N_TLS_RANDOM_DATA_LEN, S2N_ERR_BAD_MESSAGE);

    cipher_suites = s2n_stuffer_raw_read(in, cipher_suites_length);
    notnull_check(cipher_suites);

    /* Find potential certificate matches before we choose the cipher. */
    GUARD(s2n_conn_find_name_matching_certs(conn));

    GUARD(s2n_set_cipher_and_cert_as_sslv2_server(conn, cipher_suites, cipher_suites_length / S2N_SSLv2_CIPHER_SUITE_LEN));

    S2N_ERROR_IF(session_id_length > s2n_stuffer_data_available(in), S2N_ERR_BAD_MESSAGE);
    if (session_id_length > 0 && session_id_length <= S2N_TLS_SESSION_ID_MAX_LEN) {
        GUARD(s2n_stuffer_read_bytes(in, conn->session_id, session_id_length));
        conn->session_id_len = (uint8_t) session_id_length;
    } else {
        GUARD(s2n_stuffer_skip_read(in, session_id_length));
    }

    struct s2n_blob b = {0};
    b.data = conn->secure.client_random;
    b.size = S2N_TLS_RANDOM_DATA_LEN;

    b.data += S2N_TLS_RANDOM_DATA_LEN - challenge_length;
    b.size -= S2N_TLS_RANDOM_DATA_LEN - challenge_length;

    GUARD(s2n_stuffer_read(in, &b));

    return 0;
}

int s2n_client_hello_get_parsed_extension(struct s2n_array *parsed_extensions, s2n_tls_extension_type extension_type,
        struct s2n_client_hello_parsed_extension *parsed_extension)
{
    notnull_check(parsed_extensions);

    struct s2n_client_hello_parsed_extension search = {0};
    search.extension_type = extension_type;

    struct s2n_client_hello_parsed_extension *result_extension = bsearch(&search, parsed_extensions->elements, parsed_extensions->num_of_elements,
            parsed_extensions->element_size, s2n_parsed_extensions_compare);

    notnull_check(result_extension);

    parsed_extension->extension_type = result_extension->extension_type;
    parsed_extension->extension = result_extension->extension;
    return 0;
}

ssize_t s2n_client_hello_get_extension_length(struct s2n_client_hello *ch, s2n_tls_extension_type extension_type)
{
    notnull_check(ch);
    notnull_check(ch->parsed_extensions);

    struct s2n_client_hello_parsed_extension parsed_extension = {0};

    if (s2n_client_hello_get_parsed_extension(ch->parsed_extensions, extension_type, &parsed_extension)) {
        return 0;
    }

    return parsed_extension.extension.size;
}

ssize_t s2n_client_hello_get_extension_by_id(struct s2n_client_hello *ch, s2n_tls_extension_type extension_type, uint8_t *out, uint32_t max_length)
{
    notnull_check(ch);
    notnull_check(out);
    notnull_check(ch->parsed_extensions);

    struct s2n_client_hello_parsed_extension parsed_extension = {0};

    if (s2n_client_hello_get_parsed_extension(ch->parsed_extensions, extension_type, &parsed_extension)) {
        return 0;
    }

    uint32_t len = min_size(&parsed_extension.extension, max_length);
    memcpy_check(out, parsed_extension.extension.data, len);
    return len;
}<|MERGE_RESOLUTION|>--- conflicted
+++ resolved
@@ -318,42 +318,6 @@
     return 0;
 }
 
-int s2n_process_client_hello(struct s2n_connection *conn)
-{
-    /* Client hello is parsed and config is finalized.
-     * Negotiate protocol version, cipher suite, ALPN, select a cert, etc. */
-    struct s2n_client_hello *client_hello = &conn->client_hello;
-
-    if (client_hello->parsed_extensions != NULL && client_hello->parsed_extensions->num_of_elements > 0) {
-        GUARD(s2n_client_extensions_recv(conn, client_hello->parsed_extensions));
-    }
-
-    const struct s2n_cipher_preferences *cipher_preferences;
-    GUARD(s2n_connection_get_cipher_preferences(conn, &cipher_preferences));
-
-    if (conn->client_protocol_version < cipher_preferences->minimum_protocol_version) {
-        GUARD(s2n_queue_reader_unsupported_protocol_version_alert(conn));
-        S2N_ERROR(S2N_ERR_BAD_MESSAGE);
-    }
-
-    /* Now choose the ciphers and the cert chain. */
-    GUARD(s2n_set_cipher_and_cert_as_tls_server(conn, client_hello->cipher_suites.data, client_hello->cipher_suites.size / 2));
-
-    /* And set the signature and hash algorithm used for key exchange signatures */
-    GUARD(s2n_set_signature_hash_pair_from_preference_list(conn, &conn->handshake_params.client_sig_hash_algs, &conn->secure.conn_hash_alg, &conn->secure.conn_sig_alg));
-    /* Set the handshake type */
-    int r = s2n_conn_set_handshake_type(conn);
-    GUARD(r);
-
-    /* if return value is 1, it means cache related callbacks are blocked on other
-     * events, we should immediately return here to block the state machine */
-    if (r == 1) {
-        return r;
-    }
-
-    return 0;
-}
-
 int s2n_client_hello_recv(struct s2n_connection *conn)
 {
     /* Parse client hello */
@@ -375,11 +339,7 @@
             conn->server_name_used = 1;
         }
     }
-<<<<<<< HEAD
-
-=======
     GUARD(s2n_process_client_hello(conn));
->>>>>>> 711976a2
     return 0;
 }
 
