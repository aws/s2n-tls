/*
 * Copyright 2019 Amazon.com, Inc. or its affiliates. All Rights Reserved.
 *
 * Licensed under the Apache License, Version 2.0 (the "License").
 * You may not use this file except in compliance with the License.
 * A copy of the License is located at
 *
 *  http://aws.amazon.com/apache2.0
 *
 * or in the "license" file accompanying this file. This file is distributed
 * on an "AS IS" BASIS, WITHOUT WARRANTIES OR CONDITIONS OF ANY KIND, either
 * express or implied. See the License for the specific language governing
 * permissions and limitations under the License.
 */

#include <strings.h>
#include <time.h>

#include "error/s2n_errno.h"

#include "crypto/s2n_certificate.h"
#include "crypto/s2n_fips.h"

#include "tls/s2n_cipher_preferences.h"
#include "tls/s2n_tls13.h"
#include "utils/s2n_safety.h"
#include "crypto/s2n_hkdf.h"
#include "utils/s2n_map.h"
#include "utils/s2n_blob.h"

#if defined(CLOCK_MONOTONIC_RAW)
#define S2N_CLOCK_HW CLOCK_MONOTONIC_RAW
#else
#define S2N_CLOCK_HW CLOCK_MONOTONIC
#endif

#define S2N_CLOCK_SYS CLOCK_REALTIME

static int monotonic_clock(void *data, uint64_t *nanoseconds)
{
    struct timespec current_time = {0};

    GUARD(clock_gettime(S2N_CLOCK_HW, &current_time));

    *nanoseconds = (uint64_t)current_time.tv_sec * 1000000000ull;
    *nanoseconds += current_time.tv_nsec;

    return 0;
}

static int wall_clock(void *data, uint64_t *nanoseconds)
{
    struct timespec current_time = {0};

    GUARD(clock_gettime(S2N_CLOCK_SYS, &current_time));

    *nanoseconds = (uint64_t)current_time.tv_sec * 1000000000ull;
    *nanoseconds += current_time.tv_nsec;

    return 0;
}

static uint8_t default_config_init = 0;
static uint8_t unsafe_client_testing_config_init = 0;
static uint8_t unsafe_client_ecdsa_testing_config_init = 0;
static uint8_t default_client_config_init = 0;
static uint8_t default_fips_config_init = 0;

static struct s2n_config s2n_default_config = {0};

/* This config should only used by the s2n_client for unit/integration testing purposes. */
static struct s2n_config s2n_unsafe_client_testing_config = {0};

static struct s2n_config s2n_unsafe_client_ecdsa_testing_config = {0};

static struct s2n_config default_client_config = {0};

static struct s2n_config s2n_default_fips_config = {0};

static int s2n_config_init(struct s2n_config *config)
{
    config->cert_allocated = 0;
    config->dhparams = NULL;
    memset(&config->application_protocols, 0, sizeof(config->application_protocols));
    config->status_request_type = S2N_STATUS_REQUEST_NONE;
    config->wall_clock = wall_clock;
    config->monotonic_clock = monotonic_clock;
    config->verify_host = NULL;
    config->data_for_verify_host = NULL;
    config->client_hello_cb = NULL;
    config->client_hello_cb_ctx = NULL;
    config->cache_store = NULL;
    config->cache_store_data = NULL;
    config->cache_retrieve = NULL;
    config->cache_retrieve_data = NULL;
    config->cache_delete = NULL;
    config->cache_delete_data = NULL;
    config->ct_type = S2N_CT_SUPPORT_NONE;
    config->mfl_code = S2N_TLS_MAX_FRAG_LEN_EXT_NONE;
    config->alert_behavior = S2N_ALERT_FAIL_ON_WARNINGS;
    config->accept_mfl = 0;
    config->session_state_lifetime_in_nanos = S2N_STATE_LIFETIME_IN_NANOS;
    config->use_tickets = 0;
    config->ticket_keys = NULL;
    config->ticket_key_hashes = NULL;
    config->encrypt_decrypt_key_lifetime_in_nanos = S2N_TICKET_ENCRYPT_DECRYPT_KEY_LIFETIME_IN_NANOS;
    config->decrypt_key_lifetime_in_nanos = S2N_TICKET_DECRYPT_KEY_LIFETIME_IN_NANOS;

    /* By default, only the client will authenticate the Server's Certificate. The Server does not request or
     * authenticate any client certificates. */
    config->client_cert_auth_type = S2N_CERT_AUTH_NONE;
    config->check_ocsp = 1;
    config->disable_x509_validation = 0;
    config->max_verify_cert_chain_depth = 0;
    config->max_verify_cert_chain_depth_set = 0;

    config->cert_tiebreak_cb = NULL;

    s2n_config_set_cipher_preferences(config, "default");

    if (s2n_is_in_fips_mode()) {
        s2n_config_set_cipher_preferences(config, "default_fips");
    }

    if (s2n_is_tls13_enabled()) {
        s2n_config_set_cipher_preferences(config, "default_tls13");
    }

    notnull_check(config->domain_name_to_cert_map = s2n_map_new_with_initial_capacity(1));
    GUARD(s2n_map_complete(config->domain_name_to_cert_map));
    memset(&config->default_cert_per_auth_method, 0, sizeof(struct auth_method_to_cert_value));
    config->default_certs_are_explicit = 0;

    s2n_x509_trust_store_init_empty(&config->trust_store);
    s2n_x509_trust_store_from_system_defaults(&config->trust_store);

    return 0;
}

static int s2n_config_cleanup(struct s2n_config *config)
{
    s2n_x509_trust_store_wipe(&config->trust_store);
    config->check_ocsp = 0;

    GUARD(s2n_config_free_session_ticket_keys(config));
    GUARD(s2n_config_free_cert_chain_and_key(config));
    GUARD(s2n_config_free_dhparams(config));
    GUARD(s2n_free(&config->application_protocols));
    GUARD(s2n_map_free(config->domain_name_to_cert_map));

    return 0;
}

static int s2n_config_update_domain_name_to_cert_map(struct s2n_config *config,
                                                     struct s2n_blob *name,
                                                     struct s2n_cert_chain_and_key *cert_key_pair)
{
    struct s2n_map *domain_name_to_cert_map = config->domain_name_to_cert_map;
    /* s2n_map does not allow zero-size key */
    if (name->size == 0) {
        return 0;
    }
    struct s2n_blob s2n_map_value = { 0 };
    s2n_authentication_method auth_method = s2n_cert_chain_and_key_get_auth_method(cert_key_pair);
    if (s2n_map_lookup(domain_name_to_cert_map, name, &s2n_map_value) == 0) {
        struct auth_method_to_cert_value value = {{ 0 }};
        value.certs[auth_method] = cert_key_pair;
        s2n_map_value.data = (uint8_t *) &value;
        s2n_map_value.size = sizeof(struct auth_method_to_cert_value);

        GUARD(s2n_map_unlock(domain_name_to_cert_map));
        GUARD(s2n_map_add(domain_name_to_cert_map, name, &s2n_map_value));
        GUARD(s2n_map_complete(domain_name_to_cert_map));
    } else {
        struct auth_method_to_cert_value *value = (void *) s2n_map_value.data;;
        if (value->certs[auth_method] == NULL) {
            value->certs[auth_method] = cert_key_pair;
        } else if (config->cert_tiebreak_cb) {
            /* There's an existing certificate for this (domain_name, auth_method).
             * Run the application's tiebreaking callback to decide which cert should be used.
             * An application may have some context specific logic to resolve ties that are based
             * on factors like trust, expiry, etc.
             */
            struct s2n_cert_chain_and_key *winner = config->cert_tiebreak_cb(
                    value->certs[auth_method],
                    cert_key_pair,
                    name->data,
                    name->size);
            if (winner) {
                value->certs[auth_method] = winner;
            }
        }
    }

    return 0;
}

static int s2n_config_build_domain_name_to_cert_map(struct s2n_config *config, struct s2n_cert_chain_and_key *cert_key_pair)
{
    if (s2n_array_num_elements(cert_key_pair->san_names) == 0) {
        for (int i = 0; i < s2n_array_num_elements(cert_key_pair->cn_names); i++) {
            struct s2n_blob *cn_name = s2n_array_get(cert_key_pair->cn_names, i);
            GUARD(s2n_config_update_domain_name_to_cert_map(config, cn_name, cert_key_pair));
        }
    } else {
        for (int i = 0; i < s2n_array_num_elements(cert_key_pair->san_names); i++) {
            struct s2n_blob *san_name = s2n_array_get(cert_key_pair->san_names, i);
            GUARD(s2n_config_update_domain_name_to_cert_map(config, san_name, cert_key_pair));
        }
    }

    return 0;
}

struct s2n_config *s2n_fetch_default_config(void)
{
    if (!default_config_init) {
        GUARD_PTR(s2n_config_init(&s2n_default_config));
        s2n_config_set_cipher_preferences(&s2n_default_config, "default");
        s2n_default_config.client_cert_auth_type = S2N_CERT_AUTH_NONE; /* Do not require the client to provide a Cert to the Server */

        default_config_init = 1;
    }

    return &s2n_default_config;
}

struct s2n_config *s2n_fetch_default_fips_config(void)
{
    if (!default_fips_config_init) {
        GUARD_PTR(s2n_config_init(&s2n_default_fips_config));
        s2n_config_set_cipher_preferences(&s2n_default_fips_config, "default_fips");

        default_fips_config_init = 1;
    }

    return &s2n_default_fips_config;
}

struct s2n_config *s2n_fetch_unsafe_client_testing_config(void)
{
    if (!unsafe_client_testing_config_init) {
        GUARD_PTR(s2n_config_init(&s2n_unsafe_client_testing_config));
        s2n_config_set_cipher_preferences(&s2n_unsafe_client_testing_config, "default");
        s2n_unsafe_client_testing_config.client_cert_auth_type = S2N_CERT_AUTH_NONE;
        s2n_unsafe_client_testing_config.check_ocsp = 0;
        s2n_unsafe_client_testing_config.disable_x509_validation = 1;

        unsafe_client_testing_config_init = 1;
    }

    return &s2n_unsafe_client_testing_config;
}

struct s2n_config *s2n_fetch_unsafe_client_ecdsa_testing_config(void)
{
    if (!unsafe_client_ecdsa_testing_config_init) {
        GUARD_PTR(s2n_config_init(&s2n_unsafe_client_ecdsa_testing_config));
        s2n_config_set_cipher_preferences(&s2n_unsafe_client_ecdsa_testing_config, "test_all_ecdsa");
        s2n_unsafe_client_ecdsa_testing_config.client_cert_auth_type = S2N_CERT_AUTH_NONE;
        s2n_unsafe_client_ecdsa_testing_config.check_ocsp = 0;
        s2n_unsafe_client_ecdsa_testing_config.disable_x509_validation = 1;

        unsafe_client_ecdsa_testing_config_init = 1;
    }

    return &s2n_unsafe_client_ecdsa_testing_config;
}

struct s2n_config *s2n_fetch_default_client_config(void)
{
    if (!default_client_config_init) {
        GUARD_PTR(s2n_config_init(&default_client_config));
        s2n_config_set_cipher_preferences(&default_client_config, "default");
        default_client_config.client_cert_auth_type = S2N_CERT_AUTH_REQUIRED;

        default_client_config_init = 1;
    }

    return &default_client_config;
}

void s2n_wipe_static_configs(void)
{
    if (default_client_config_init) {
        s2n_config_cleanup(&default_client_config);
        default_client_config_init = 0;
    }

    if (unsafe_client_testing_config_init) {
        s2n_config_cleanup(&s2n_unsafe_client_testing_config);
        unsafe_client_testing_config_init = 0;
    }

    if (unsafe_client_ecdsa_testing_config_init) {
        s2n_config_cleanup(&s2n_unsafe_client_ecdsa_testing_config);
        unsafe_client_ecdsa_testing_config_init = 0;
    }

    if (default_fips_config_init) {
        s2n_config_cleanup(&s2n_default_fips_config);
        default_fips_config_init = 0;
    }
}

struct s2n_config *s2n_config_new(void)
{
    struct s2n_blob allocator = {0};
    struct s2n_config *new_config;

    GUARD_PTR(s2n_alloc(&allocator, sizeof(struct s2n_config)));

    new_config = (struct s2n_config *)(void *)allocator.data;
    GUARD_PTR(s2n_config_init(new_config));

    return new_config;
}

int s2n_config_init_session_ticket_keys(struct s2n_config *config)
{
    if (config->ticket_keys == NULL) {
        notnull_check(config->ticket_keys = s2n_array_new(sizeof(struct s2n_ticket_key)));
    }

    if (config->ticket_key_hashes == NULL) {
        notnull_check(config->ticket_key_hashes = s2n_array_new(SHA_DIGEST_LENGTH));
    }

    return 0;
}

int s2n_config_free_session_ticket_keys(struct s2n_config *config)
{
    if (config->ticket_keys != NULL) {
        GUARD(s2n_array_free_p(&config->ticket_keys));
    }

    if (config->ticket_key_hashes != NULL) {
        GUARD(s2n_array_free_p(&config->ticket_key_hashes));
    }

    return 0;
}

int s2n_config_free_cert_chain_and_key(struct s2n_config *config)
{
    /* Free the cert_chain_and_key since the application has no reference
     * to it. This is necessary until s2n_config_add_cert_chain_and_key is deprecated. */
    if (config->cert_allocated) {
        for (int i = 0; i < S2N_AUTHENTICATION_METHOD_SENTINEL; i++) {
            s2n_cert_chain_and_key_free(config->default_cert_per_auth_method.certs[i]);
        }
    }

    return 0;
}

int s2n_config_free_dhparams(struct s2n_config *config)
{
    if (config->dhparams) {
        GUARD(s2n_dh_params_free(config->dhparams));
    }

    GUARD(s2n_free_object((uint8_t **)&config->dhparams, sizeof(struct s2n_dh_params)));
    return 0;
}

int s2n_config_free(struct s2n_config *config)
{
    s2n_config_cleanup(config);

    GUARD(s2n_free_object((uint8_t **)&config, sizeof(struct s2n_config)));
    return 0;
}

int s2n_config_get_client_auth_type(struct s2n_config *config, s2n_cert_auth_type *client_auth_type)
{
    notnull_check(config);
    notnull_check(client_auth_type);
    *client_auth_type = config->client_cert_auth_type;
    return 0;
}

int s2n_config_set_client_auth_type(struct s2n_config *config, s2n_cert_auth_type client_auth_type)
{
    notnull_check(config);
    config->client_cert_auth_type = client_auth_type;
    return 0;
}

int s2n_config_set_ct_support_level(struct s2n_config *config, s2n_ct_support_level type)
{
    notnull_check(config);
    config->ct_type = type;

    return 0;
}

int s2n_config_set_alert_behavior(struct s2n_config *config, s2n_alert_behavior alert_behavior)
{
    notnull_check(config);

    switch (alert_behavior) {
        case S2N_ALERT_FAIL_ON_WARNINGS:
        case S2N_ALERT_IGNORE_WARNINGS:
            config->alert_behavior = alert_behavior;
            break;
        default:
            S2N_ERROR(S2N_ERR_INVALID_ARGUMENT);
    }

    return 0;
}

int s2n_config_set_verify_host_callback(struct s2n_config *config, s2n_verify_host_fn verify_host_fn, void *data)
{
    notnull_check(config);
    config->verify_host = verify_host_fn;
    config->data_for_verify_host = data;
    return 0;
}

int s2n_config_set_check_stapled_ocsp_response(struct s2n_config *config, uint8_t check_ocsp)
{
    notnull_check(config);
    config->check_ocsp = check_ocsp;
    return 0;
}

int s2n_config_disable_x509_verification(struct s2n_config *config)
{
    notnull_check(config);
    s2n_x509_trust_store_wipe(&config->trust_store);
    config->disable_x509_validation = 1;
    return 0;
}

int s2n_config_set_max_cert_chain_depth(struct s2n_config *config, uint16_t max_depth)
{
    notnull_check(config);
    S2N_ERROR_IF(max_depth == 0, S2N_ERR_INVALID_ARGUMENT);

    config->max_verify_cert_chain_depth = max_depth;
    config->max_verify_cert_chain_depth_set = 1;
    return 0;
}


int s2n_config_set_status_request_type(struct s2n_config *config, s2n_status_request_type type)
{
    S2N_ERROR_IF(type == S2N_STATUS_REQUEST_OCSP && !s2n_x509_ocsp_stapling_supported(), S2N_ERR_OCSP_NOT_SUPPORTED);

    notnull_check(config);
    config->status_request_type = type;

    return 0;
}

int s2n_config_add_pem_to_trust_store(struct s2n_config *config, const char *pem)
{
    notnull_check(config);
    notnull_check(pem);

    GUARD(s2n_x509_trust_store_add_pem(&config->trust_store, pem));

    return 0;
}

int s2n_config_set_verification_ca_location(struct s2n_config *config, const char *ca_pem_filename, const char *ca_dir)
{
    notnull_check(config);
    int err_code = s2n_x509_trust_store_from_ca_file(&config->trust_store, ca_pem_filename, ca_dir);

    if (!err_code) {
        config->status_request_type = s2n_x509_ocsp_stapling_supported() ? S2N_STATUS_REQUEST_OCSP : S2N_STATUS_REQUEST_NONE;
    }

    return err_code;
}

/* Deprecated. Superseded by s2n_config_add_cert_chain_and_key_to_store */
int s2n_config_add_cert_chain_and_key(struct s2n_config *config, const char *cert_chain_pem, const char *private_key_pem)
{
    struct s2n_cert_chain_and_key *chain_and_key;
    notnull_check(chain_and_key = s2n_cert_chain_and_key_new());
    GUARD(s2n_cert_chain_and_key_load_pem(chain_and_key, cert_chain_pem, private_key_pem));
    GUARD(s2n_config_add_cert_chain_and_key_to_store(config, chain_and_key));
    config->cert_allocated = 1;

    return 0;
}

int s2n_config_add_cert_chain_and_key_to_store(struct s2n_config *config, struct s2n_cert_chain_and_key *cert_key_pair)
{
    notnull_check(config->domain_name_to_cert_map);
    notnull_check(cert_key_pair);

    GUARD(s2n_config_build_domain_name_to_cert_map(config, cert_key_pair));

    if (!config->default_certs_are_explicit) {
        /* Attempt to auto set default based on ordering. ie: first RSA cert is the default, first ECDSA cert is the
         * default, etc. */
        s2n_authentication_method cert_auth_method = s2n_cert_chain_and_key_get_auth_method(cert_key_pair);
        if (config->default_cert_per_auth_method.certs[cert_auth_method] == NULL) {
            config->default_cert_per_auth_method.certs[cert_auth_method] = cert_key_pair;
        }
    }

    return 0;
}

<<<<<<< HEAD
    config->external_rsa_decrypt = NULL;
    config->external_dhe_sign = NULL;

    return 0;
}

int s2n_config_add_cert_chain_with_external_decrypt(struct s2n_config *config,
                                                    struct s2n_cert_chain_and_key *cert_key_pair,
                                                    rsa_decrypt_async_fn external_rsa_decrypt,
                                                    dhe_sign_async_fn  external_dhe_sign)
{
    if (config->num_certificates == S2N_MAX_CERTIFICATES) {
        S2N_ERROR(S2N_ERR_TOO_MANY_CERTIFICATES);
    }

    config->cert_and_key_pairs[config->num_certificates] = cert_key_pair;
    config->num_certificates++;

    config->external_rsa_decrypt = external_rsa_decrypt;
    config->external_dhe_sign = external_dhe_sign;

=======
int s2n_config_clear_default_certificates(struct s2n_config *config)
{
    notnull_check(config);
    for (int i = 0; i < S2N_AUTHENTICATION_METHOD_SENTINEL; i++) {
        config->default_cert_per_auth_method.certs[i] = NULL;
    }
    return 0;
}

int s2n_config_set_cert_chain_and_key_defaults(struct s2n_config *config,
                                               struct s2n_cert_chain_and_key **cert_key_pairs,
                                               uint32_t num_cert_key_pairs)
{
    notnull_check(config);
    notnull_check(cert_key_pairs);
    S2N_ERROR_IF(num_cert_key_pairs < 1 || num_cert_key_pairs > S2N_AUTHENTICATION_METHOD_SENTINEL,
            S2N_ERR_NUM_DEFAULT_CERTIFICATES);

    /* Validate certs being set before clearing auto-chosen defaults or previously set defaults */
    struct auth_method_to_cert_value new_defaults = {{ 0 }};
    for (int i = 0; i < num_cert_key_pairs; i++) {
        notnull_check(cert_key_pairs[i]);
        s2n_authentication_method auth_method = s2n_cert_chain_and_key_get_auth_method(cert_key_pairs[i]);
        S2N_ERROR_IF(new_defaults.certs[auth_method] != NULL, S2N_ERR_MULTIPLE_DEFAULT_CERTIFICATES_PER_AUTH_TYPE);
        new_defaults.certs[auth_method] = cert_key_pairs[i];
    }

    GUARD(s2n_config_clear_default_certificates(config));
    for (int i = 0; i < num_cert_key_pairs; i++) {
        s2n_authentication_method auth_method = s2n_cert_chain_and_key_get_auth_method(cert_key_pairs[i]);
        config->default_cert_per_auth_method.certs[auth_method] = cert_key_pairs[i];
    }

    config->default_certs_are_explicit = 1;
>>>>>>> 711976a2
    return 0;
}

int s2n_config_add_dhparams(struct s2n_config *config, const char *dhparams_pem)
{
    DEFER_CLEANUP(struct s2n_stuffer dhparams_in_stuffer = {0}, s2n_stuffer_free);
    DEFER_CLEANUP(struct s2n_stuffer dhparams_out_stuffer = {0}, s2n_stuffer_free);
    struct s2n_blob dhparams_blob = {0};
    struct s2n_blob mem = {0};

    /* Allocate the memory for the chain and key struct */
    GUARD(s2n_alloc(&mem, sizeof(struct s2n_dh_params)));
    config->dhparams = (struct s2n_dh_params *)(void *)mem.data;

    GUARD(s2n_stuffer_alloc_ro_from_string(&dhparams_in_stuffer, dhparams_pem));
    GUARD(s2n_stuffer_growable_alloc(&dhparams_out_stuffer, strlen(dhparams_pem)));

    /* Convert pem to asn1 and asn1 to the private key */
    GUARD(s2n_stuffer_dhparams_from_pem(&dhparams_in_stuffer, &dhparams_out_stuffer));

    dhparams_blob.size = s2n_stuffer_data_available(&dhparams_out_stuffer);
    dhparams_blob.data = s2n_stuffer_raw_read(&dhparams_out_stuffer, dhparams_blob.size);
    notnull_check(dhparams_blob.data);

    GUARD(s2n_pkcs3_to_dh_params(config->dhparams, &dhparams_blob));

    return 0;
}

extern int s2n_config_set_wall_clock(struct s2n_config *config, s2n_clock_time_nanoseconds clock_fn, void *ctx)
{
    notnull_check(clock_fn);

    config->wall_clock = clock_fn;
    config->sys_clock_ctx = ctx;

    return 0;
}

extern int s2n_config_set_monotonic_clock(struct s2n_config *config, s2n_clock_time_nanoseconds clock_fn, void *ctx)
{
    notnull_check(clock_fn);

    config->monotonic_clock = clock_fn;
    config->monotonic_clock_ctx = ctx;

    return 0;
}

int s2n_config_set_cache_store_callback(struct s2n_config *config, s2n_cache_store_callback cache_store_callback, void *data)
{
    notnull_check(cache_store_callback);

    config->cache_store = cache_store_callback;
    config->cache_store_data = data;

    return 0;
}

int s2n_config_set_cache_retrieve_callback(struct s2n_config *config, s2n_cache_retrieve_callback cache_retrieve_callback, void *data)
{
    notnull_check(cache_retrieve_callback);

    config->cache_retrieve = cache_retrieve_callback;
    config->cache_retrieve_data = data;

    return 0;
}

int s2n_config_set_cache_delete_callback(struct s2n_config *config, s2n_cache_delete_callback cache_delete_callback, void *data)
{
    notnull_check(cache_delete_callback);

    config->cache_delete = cache_delete_callback;
    config->cache_delete_data = data;

    return 0;
}

int s2n_config_set_extension_data(struct s2n_config *config, s2n_tls_extension_type type, const uint8_t *data, uint32_t length)
{
    notnull_check(config);

    if (s2n_config_get_num_default_certs(config) == 0) {
        S2N_ERROR(S2N_ERR_UPDATING_EXTENSION);
    }
    struct s2n_cert_chain_and_key *config_chain_and_key = s2n_config_get_single_default_cert(config);
    notnull_check(config_chain_and_key);

    switch (type) {
        case S2N_EXTENSION_CERTIFICATE_TRANSPARENCY:
            {
                GUARD(s2n_cert_chain_and_key_set_sct_list(config_chain_and_key, data, length));
            } break;
        case S2N_EXTENSION_OCSP_STAPLING:
            {
                GUARD(s2n_cert_chain_and_key_set_ocsp_data(config_chain_and_key, data, length));
            } break;
        default:
            S2N_ERROR(S2N_ERR_UNRECOGNIZED_EXTENSION);
    }

    return 0;
}

int s2n_config_set_client_hello_cb(struct s2n_config *config, s2n_client_hello_fn client_hello_cb, void *ctx)
{
    config->client_hello_cb = client_hello_cb;
    config->client_hello_cb_ctx = ctx;

    return 0;
}

int s2n_config_send_max_fragment_length(struct s2n_config *config, s2n_max_frag_len mfl_code)
{
    notnull_check(config);

    S2N_ERROR_IF(mfl_code > S2N_TLS_MAX_FRAG_LEN_4096, S2N_ERR_INVALID_MAX_FRAG_LEN);

    config->mfl_code = mfl_code;

    return 0;
}

int s2n_config_accept_max_fragment_length(struct s2n_config *config)
{
    notnull_check(config);

    config->accept_mfl = 1;

    return 0;
}

int s2n_config_set_session_state_lifetime(struct s2n_config *config,
                                          uint64_t lifetime_in_secs)
{
    notnull_check(config);

    config->session_state_lifetime_in_nanos = (lifetime_in_secs * ONE_SEC_IN_NANOS);
    return 0;
}

int s2n_config_set_session_tickets_onoff(struct s2n_config *config, uint8_t enabled)
{
    notnull_check(config);

    if (config->use_tickets == enabled) {
        return 0;
    }

    config->use_tickets = enabled;

    if (enabled) {
        GUARD(s2n_config_init_session_ticket_keys(config));
    } else {
        GUARD(s2n_config_free_session_ticket_keys(config));
    }

    return 0;
}

int s2n_config_set_ticket_encrypt_decrypt_key_lifetime(struct s2n_config *config,
                                                       uint64_t lifetime_in_secs)
{
    notnull_check(config);

    config->encrypt_decrypt_key_lifetime_in_nanos = (lifetime_in_secs * ONE_SEC_IN_NANOS);
    return 0;
}

int s2n_config_set_ticket_decrypt_key_lifetime(struct s2n_config *config,
                                               uint64_t lifetime_in_secs)
{
    notnull_check(config);

    config->decrypt_key_lifetime_in_nanos = (lifetime_in_secs * ONE_SEC_IN_NANOS);
    return 0;
}

int s2n_config_add_ticket_crypto_key(struct s2n_config *config,
                                     const uint8_t *name, uint32_t name_len,
                                     uint8_t *key, uint32_t key_len,
                                     uint64_t intro_time_in_seconds_from_epoch)
{
    notnull_check(config);
    notnull_check(name);
    notnull_check(key);

    if (!config->use_tickets) {
        return 0;
    }

    GUARD(s2n_config_wipe_expired_ticket_crypto_keys(config, -1));

    S2N_ERROR_IF(key_len == 0, S2N_ERR_INVALID_TICKET_KEY_LENGTH);

    S2N_ERROR_IF(config->ticket_keys->num_of_elements >= S2N_MAX_TICKET_KEYS, S2N_ERR_TICKET_KEY_LIMIT);

    S2N_ERROR_IF(name_len == 0 || name_len > S2N_TICKET_KEY_NAME_LEN || s2n_find_ticket_key(config, name), S2N_ERR_INVALID_TICKET_KEY_NAME_OR_NAME_LENGTH);

    uint16_t insert_index = 0;
    uint8_t output_pad[S2N_AES256_KEY_LEN + S2N_TICKET_AAD_IMPLICIT_LEN];
    struct s2n_blob out_key = { .data = output_pad, .size = sizeof(output_pad) };
    struct s2n_blob in_key = { .data = key, .size = key_len };
    struct s2n_blob salt = { .size = 0 };
    struct s2n_blob info = { .size = 0 };

    struct s2n_ticket_key *session_ticket_key;
    DEFER_CLEANUP(struct s2n_blob allocator = {0}, s2n_free);
    GUARD(s2n_alloc(&allocator, sizeof(struct s2n_ticket_key)));
    session_ticket_key = (struct s2n_ticket_key *) (void *) allocator.data;

    DEFER_CLEANUP(struct s2n_hmac_state hmac = {0}, s2n_hmac_free);

    GUARD(s2n_hmac_new(&hmac));
    GUARD(s2n_hkdf(&hmac, S2N_HMAC_SHA256, &salt, &in_key, &info, &out_key));

    DEFER_CLEANUP(struct s2n_hash_state hash = {0}, s2n_hash_free);
    uint8_t hash_output[SHA_DIGEST_LENGTH];

    GUARD(s2n_hash_new(&hash));
    GUARD(s2n_hash_init(&hash, S2N_HASH_SHA1));
    GUARD(s2n_hash_update(&hash, out_key.data, out_key.size));
    GUARD(s2n_hash_digest(&hash, hash_output, SHA_DIGEST_LENGTH));

    if (config->ticket_key_hashes->num_of_elements >= S2N_MAX_TICKET_KEY_HASHES) {
        GUARD(s2n_array_free_p(&config->ticket_key_hashes));
        notnull_check(config->ticket_key_hashes = s2n_array_new(SHA_DIGEST_LENGTH));
    }

    S2N_ERROR_IF(s2n_verify_unique_ticket_key(config, hash_output, &insert_index) < 0, S2N_ERR_TICKET_KEY_NOT_UNIQUE);

    /* Insert hash key into a sorted array at known index */
    struct uint8_t *hash_element = s2n_array_insert(config->ticket_key_hashes, insert_index);
    memcpy_check(hash_element, hash_output, SHA_DIGEST_LENGTH);

    memcpy_check(session_ticket_key->key_name, name, S2N_TICKET_KEY_NAME_LEN);
    memcpy_check(session_ticket_key->aes_key, out_key.data, S2N_AES256_KEY_LEN);
    out_key.data = output_pad + S2N_AES256_KEY_LEN;
    memcpy_check(session_ticket_key->implicit_aad, out_key.data, S2N_TICKET_AAD_IMPLICIT_LEN);

    if (intro_time_in_seconds_from_epoch == 0) {
        uint64_t now;
        GUARD(config->wall_clock(config->sys_clock_ctx, &now));
        session_ticket_key->intro_timestamp = now;
    } else {
        session_ticket_key->intro_timestamp = (intro_time_in_seconds_from_epoch * ONE_SEC_IN_NANOS);
    }

    GUARD(s2n_config_store_ticket_key(config, session_ticket_key));

    return 0;
}

int s2n_config_set_cert_tiebreak_callback(struct s2n_config *config, s2n_cert_tiebreak_callback cert_tiebreak_cb)
{
    config->cert_tiebreak_cb = cert_tiebreak_cb;
    return 0;
}

struct s2n_cert_chain_and_key *s2n_config_get_single_default_cert(struct s2n_config *config)
{
    notnull_check_ptr(config);
    struct s2n_cert_chain_and_key *cert = NULL;

    for (int i = S2N_AUTHENTICATION_METHOD_SENTINEL - 1; i >= 0; i--) {
        if (config->default_cert_per_auth_method.certs[i] != NULL) {
            cert = config->default_cert_per_auth_method.certs[i];
        }
    }
    return cert;
}

int s2n_config_get_num_default_certs(struct s2n_config *config)
{
    notnull_check(config);
    int num_certs = 0;
    for (int i = 0; i < S2N_AUTHENTICATION_METHOD_SENTINEL; i++) {
        if (config->default_cert_per_auth_method.certs[i] != NULL) {
            num_certs++;
        }
    }

    return num_certs;
}<|MERGE_RESOLUTION|>--- conflicted
+++ resolved
@@ -506,10 +506,6 @@
         }
     }
 
-    return 0;
-}
-
-<<<<<<< HEAD
     config->external_rsa_decrypt = NULL;
     config->external_dhe_sign = NULL;
 
@@ -521,17 +517,28 @@
                                                     rsa_decrypt_async_fn external_rsa_decrypt,
                                                     dhe_sign_async_fn  external_dhe_sign)
 {
-    if (config->num_certificates == S2N_MAX_CERTIFICATES) {
-        S2N_ERROR(S2N_ERR_TOO_MANY_CERTIFICATES);
-    }
-
-    config->cert_and_key_pairs[config->num_certificates] = cert_key_pair;
-    config->num_certificates++;
+    notnull_check(config);
+    notnull_check(config->domain_name_to_cert_map);
+    notnull_check(cert_key_pair);
+
+    GUARD(s2n_config_build_domain_name_to_cert_map(config, cert_key_pair));
+
+    if (!config->default_certs_are_explicit) {
+        /* Attempt to auto set default based on ordering. ie: first RSA cert is the default, first ECDSA cert is the
+         * default, etc. */
+        s2n_authentication_method cert_auth_method = s2n_cert_chain_and_key_get_auth_method(cert_key_pair);
+        if (config->default_cert_per_auth_method.certs[cert_auth_method] == NULL) {
+            config->default_cert_per_auth_method.certs[cert_auth_method] = cert_key_pair;
+        }
+    }
 
     config->external_rsa_decrypt = external_rsa_decrypt;
     config->external_dhe_sign = external_dhe_sign;
 
-=======
+    return 0;
+
+}
+
 int s2n_config_clear_default_certificates(struct s2n_config *config)
 {
     notnull_check(config);
@@ -566,7 +573,6 @@
     }
 
     config->default_certs_are_explicit = 1;
->>>>>>> 711976a2
     return 0;
 }
 
