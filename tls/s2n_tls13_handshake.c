--- conflicted
+++ resolved
@@ -85,13 +85,7 @@
         }
     }
 
-<<<<<<< HEAD
-    S2N_ERROR_IF(selection < 0, S2N_ERR_BAD_KEY_SHARE);
-    struct s2n_ecc_evp_params *client_key = &conn->secure.client_ecc_evp_params[selection];
-    POSIX_ENSURE_REF(client_key);
-=======
     POSIX_ENSURE(client_key != NULL, S2N_ERR_BAD_KEY_SHARE);
->>>>>>> da67658a
 
     if (conn->mode == S2N_CLIENT) {
         POSIX_GUARD(s2n_ecc_evp_compute_shared_secret_from_params(client_key, server_key, shared_secret));
