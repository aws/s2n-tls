--- conflicted
+++ resolved
@@ -14,7 +14,7 @@
  */
 
 #include <s2n.h>
-#include "assert.h"
+
 #include "error/s2n_errno.h"
 
 #include "tls/s2n_kem.h"
@@ -32,27 +32,6 @@
 #include "utils/s2n_safety.h"
 #include "utils/s2n_random.h"
 
-<<<<<<< HEAD
-
-static int s2n_gen_master_secret(struct s2n_connection *conn)
-{
-    struct s2n_blob pms;
-    uint8_t client_protocol_version[S2N_TLS_PROTOCOL_VERSION_LEN];
-    assert(S2N_TLS_PROTOCOL_VERSION_LEN > 1);
-    client_protocol_version[0] = conn->client_protocol_version / 10;
-    client_protocol_version[1] = conn->client_protocol_version % 10;
-
-    pms.data = conn->secure.rsa_premaster_secret;
-    pms.size = S2N_TLS_SECRET_LEN;
-
-    /* Set rsa_failed to 1, if it isn't already, if the protocol version isn't what we expect */
-    conn->handshake.rsa_failed |= !s2n_constant_time_equals(client_protocol_version, pms.data, S2N_TLS_PROTOCOL_VERSION_LEN);
-
-    /* Turn the pre-master secret into a master secret */
-    GUARD(s2n_prf_master_secret(conn, &pms));
-    /* Erase the pre-master secret */
-    GUARD(s2n_blob_zero(&pms));
-=======
 static int calculate_keys(struct s2n_connection *conn, struct s2n_blob *shared_key)
 {
     /* Turn the pre-master secret into a master secret */
@@ -62,7 +41,6 @@
     if (shared_key->allocated) {
         GUARD(s2n_free(shared_key));
     }
->>>>>>> 2fbc43d3
     /* Expand the keys */
     GUARD(s2n_prf_key_expansion(conn));
     /* Save the master secret in the cache */
@@ -72,13 +50,109 @@
     return 0;
 }
 
-<<<<<<< HEAD
+int s2n_free_external_ctx_pre_master_key(struct s2n_connection *conn)
+{
+    notnull_check(conn);
+    struct s2n_blob mem = {0};
+    GUARD(s2n_blob_init(&mem, conn->external_ctx.pre_master_key, conn->external_ctx.pre_master_key_size));
+    GUARD(s2n_free(&mem));
+    conn->external_ctx.pre_master_key = NULL;
+    conn->external_ctx.pre_master_key_size = 0;
+
+    return 0;
+}
+
+int s2n_dhe_client_key_external(struct s2n_connection* conn, struct s2n_blob* shared_key)
+{
+    /* Nothing to do for DHE at this time. */
+    return 0;
+}
+
+int s2n_ecdhe_client_key_external(struct s2n_connection* conn, struct s2n_blob* shared_key)
+{
+    /* Nothing to do for DHE at this time. */
+    return 0;
+}
+
+int s2n_rsa_client_key_external(struct s2n_connection *conn, struct s2n_blob *shared_key)
+{
+    notnull_check(conn);
+    notnull_check(conn->config);
+    notnull_check(conn->config->external_rsa_decrypt);
+    notnull_check(conn->external_ctx.pre_master_key);
+
+    /* Keep a copy of the client protocol version in wire format */
+    uint8_t client_protocol_version[S2N_TLS_PROTOCOL_VERSION_LEN];
+    client_protocol_version[0] = conn->client_protocol_version / 10;
+    client_protocol_version[1] = conn->client_protocol_version % 10;
+
+    /* get the status of the external decryption of this connection */
+    switch (conn->external_ctx.pre_master_key_status) {
+        /* external rsa decrypt has already been invoked and we are just waiting for the result. Return '1' to indicate that */
+        case S2N_EXTERNAL_INVOKED: {
+            return 1;
+        }
+        /* external rsa decrypt has returned the result. Let's proceed to generate the master secret */
+        case S2N_EXTERNAL_RETURNED: {
+            /* verify the size of the array */
+            eq_check(S2N_TLS_SECRET_LEN, conn->external_ctx.pre_master_key_size);
+
+            /* verify the client protocol version */
+            /* The pre-master key is of 48 bytes and is generated at the client side by concatenating the 2 bytes protocol
+             * version and 46 bytes of random data. The whole 48 bytes are encrypted by the server's RSA public key. */
+            eq_check(client_protocol_version[0], conn->external_ctx.pre_master_key[0]);
+            eq_check(client_protocol_version[1], conn->external_ctx.pre_master_key[1]);
+
+            /* copy the result back */
+            memcpy_check(conn->secure.rsa_premaster_secret, conn->external_ctx.pre_master_key, S2N_TLS_SECRET_LEN);
+
+            shared_key->data = conn->secure.rsa_premaster_secret;
+            shared_key->size = S2N_TLS_SECRET_LEN;
+
+            /* free the memory of the context */
+            GUARD(s2n_free_external_ctx_pre_master_key(conn));
+        }
+        /* external rsa decrypt has completed the request but error occurred */
+        case S2N_EXTERNAL_ERROR: {
+            conn->handshake.rsa_failed = 1;
+
+            /* free the memory of the context */
+            GUARD(s2n_free_external_ctx_pre_master_key(conn));
+
+            S2N_ERROR(S2N_ERR_EXTERNAL_FAILURE);
+        }
+        default:
+            /* the status is not anything we expected. Something went wrong and need ot set rsa_failed to 1. */
+            conn->handshake.rsa_failed = 1;
+
+        /* free the memory of the context */
+        GUARD(s2n_free_external_ctx_pre_master_key(conn));
+
+        S2N_ERROR(S2N_ERR_EXTERNAL_CTX_STATUS_INVALID);
+    }
+}
+
+int s2n_client_key_external(struct s2n_connection *conn)
+{
+    if (NULL == conn->config->external_rsa_decrypt) {
+        /* we are not using external rsa decrypt, nothing to do here */
+        return 0;
+    }
+
+    const struct s2n_kex *key_exchange = conn->secure.cipher_suite->key_exchange_alg;
+    struct s2n_blob shared_key = {0};
+
+    GUARD(s2n_kex_client_key_external(key_exchange, conn, &shared_key));
+
+    GUARD(calculate_keys(conn, &shared_key));
+    return 0;
+}
+
 /*!
- *
  * @param connection meta data
  * @return Return '0' if succeeded, '-1' if error occurred and '1' if waiting on the application.
  */
-static int s2n_rsa_client_key_recv_with_external_decrypt(struct s2n_connection *conn)
+int s2n_rsa_client_key_recv_with_external_decrypt(struct s2n_connection *conn)
 {
     notnull_check(conn);
     notnull_check(conn->config);
@@ -142,19 +216,23 @@
 
     /* Invoke the external decrypt */
     GUARD(conn->config->external_rsa_decrypt((int32_t*)(&conn->external_ctx.pre_master_key_status),
-      conn->external_ctx.pre_master_key_size,
-      conn->external_ctx.pre_master_key,
-      encrypted.data,
-      encrypted.size));
-
-    return 0;
-}
-
-static int s2n_rsa_client_key_recv(struct s2n_connection *conn)
-=======
+                                             conn->external_ctx.pre_master_key_size,
+                                             conn->external_ctx.pre_master_key,
+                                             encrypted.data,
+                                             encrypted.size));
+
+    return 0;
+}
+
 int s2n_rsa_client_key_recv(struct s2n_connection *conn, struct s2n_blob *shared_key)
->>>>>>> 2fbc43d3
-{
+{
+    /* check if external TLS key server is expected to be used*/
+    if (conn->config->external_rsa_decrypt) {
+        s2n_rsa_client_key_recv_with_external_decrypt(conn);
+        /* shared key will be calculated in the next state, not need at this time. */
+        return 0;
+    }
+
     struct s2n_stuffer *in = &conn->handshake.io;
     uint8_t client_protocol_version[S2N_TLS_PROTOCOL_VERSION_LEN];
     uint16_t length;
@@ -187,11 +265,10 @@
     /* Set rsa_failed to 1 if s2n_pkey_decrypt returns anything other than zero */
     conn->handshake.rsa_failed = !!s2n_pkey_decrypt(conn->handshake_params.our_chain_and_key->private_key, &encrypted, shared_key);
 
-<<<<<<< HEAD
-    return s2n_gen_master_secret(conn);
-=======
     /* Set rsa_failed to 1, if it isn't already, if the protocol version isn't what we expect */
     conn->handshake.rsa_failed |= !s2n_constant_time_equals(client_protocol_version, shared_key->data, S2N_TLS_PROTOCOL_VERSION_LEN);
+
+    GUARD(calculate_keys(conn, shared_key));
     return 0;
 }
 
@@ -203,8 +280,9 @@
     GUARD(s2n_dh_compute_shared_secret_as_server(&conn->secure.server_dh_params, in, shared_key));
     /* We don't need the server params any more */
     GUARD(s2n_dh_params_free(&conn->secure.server_dh_params));
-    return 0;
->>>>>>> 2fbc43d3
+
+    GUARD(calculate_keys(conn, shared_key));
+    return 0;
 }
 
 int s2n_ecdhe_client_key_recv(struct s2n_connection *conn, struct s2n_blob *shared_key)
@@ -215,6 +293,8 @@
     GUARD(s2n_ecc_compute_shared_secret_as_server(&conn->secure.server_ecc_params, in, shared_key));
     /* We don't need the server params any more */
     GUARD(s2n_ecc_params_free(&conn->secure.server_ecc_params));
+
+    GUARD(calculate_keys(conn, shared_key));
     return 0;
 }
 
@@ -235,116 +315,13 @@
     return 0;
 }
 
-static int s2n_free_external_ctx_pre_master_key(struct s2n_connection *conn)
-{
-    notnull_check(conn);
-    struct s2n_blob mem = {0};
-    GUARD(s2n_blob_init(&mem, conn->external_ctx.pre_master_key, conn->external_ctx.pre_master_key_size));
-    GUARD(s2n_free(&mem));
-    conn->external_ctx.pre_master_key = NULL;
-    conn->external_ctx.pre_master_key_size = 0;
-
-    return 0;
-}
-
-static int s2n_rsa_client_key_external(struct s2n_connection *conn)
-{
-    notnull_check(conn);
-    notnull_check(conn->config);
-    notnull_check(conn->config->external_rsa_decrypt);
-    notnull_check(conn->external_ctx.pre_master_key);
-
-    /* Keep a copy of the client protocol version in wire format */
-    uint8_t client_protocol_version[S2N_TLS_PROTOCOL_VERSION_LEN];
-    client_protocol_version[0] = conn->client_protocol_version / 10;
-    client_protocol_version[1] = conn->client_protocol_version % 10;
-
-    /* get the status of the external decryption of this connection */
-    switch (conn->external_ctx.pre_master_key_status) {
-            /* external rsa decrypt has already been invoked and we are just waiting for the result. Return '1' to indicate that */
-        case S2N_EXTERNAL_INVOKED: {
-            return 1;
-        }
-            /* external rsa decrypt has returned the result. Let's proceed to generate the master secret */
-        case S2N_EXTERNAL_RETURNED: {
-            /* verify the size of the array */
-            eq_check(S2N_TLS_SECRET_LEN, conn->external_ctx.pre_master_key_size);
-
-            /* verify the client protocol version */
-            /* The pre-master key is of 48 bytes and is generated at the client side by concatenating the 2 bytes protocol
-             * version and 46 bytes of random data. The whole 48 bytes are encrypted by the server's RSA public key. */
-            eq_check(client_protocol_version[0], conn->external_ctx.pre_master_key[0]);
-            eq_check(client_protocol_version[1], conn->external_ctx.pre_master_key[1]);
-
-            /* copy the result back */
-            memcpy_check(conn->secure.rsa_premaster_secret, conn->external_ctx.pre_master_key, conn->external_ctx.pre_master_key_size);
-
-            /* free the memory of the context */
-            GUARD(s2n_free_external_ctx_pre_master_key(conn));
-
-            return s2n_gen_master_secret(conn);
-        }
-            /* external rsa decrypt has completed the request but error occurred */
-        case S2N_EXTERNAL_ERROR: {
-            conn->handshake.rsa_failed = 1;
-
-            /* free the memory of the context */
-            GUARD(s2n_free_external_ctx_pre_master_key(conn));
-
-            S2N_ERROR(S2N_ERR_EXTERNAL_FAILURE);
-        }
-        default:
-            /* the status is not anything we expected. Something went wrong and need ot set rsa_failed to 1. */
-            conn->handshake.rsa_failed = 1;
-
-            /* free the memory of the context */
-            GUARD(s2n_free_external_ctx_pre_master_key(conn));
-
-            S2N_ERROR(S2N_ERR_EXTERNAL_CTX_STATUS_INVALID);
-    }
-}
-
 int s2n_client_key_recv(struct s2n_connection *conn)
 {
-<<<<<<< HEAD
-    if (conn->secure.cipher_suite->key_exchange_alg->flags & S2N_KEY_EXCHANGE_DH) {
-        return s2n_dhe_client_key_recv(conn);
-    } else {
-        if (conn->config->external_rsa_decrypt) {
-            /* use external rsa decrypt*/
-            return s2n_rsa_client_key_recv_with_external_decrypt(conn);
-        } else {
-            return s2n_rsa_client_key_recv(conn);
-        }
-    }
-}
-
-int s2n_client_key_external(struct s2n_connection *conn)
-{
-    if (conn->secure.cipher_suite->key_exchange_alg->flags & S2N_KEY_EXCHANGE_DH) {
-        /* Nothing to do for DHE at this time. */
-        return 0;
-    } else {
-        if (conn->config->external_rsa_decrypt) {
-            /* use external rsa decrypt*/
-            return s2n_rsa_client_key_external(conn);
-        }
-
-        return 0;
-    }
-}
-
-static int s2n_dhe_client_key_send(struct s2n_connection *conn)
-{
-    struct s2n_stuffer *out = &conn->handshake.io;
-=======
     const struct s2n_kex *key_exchange = conn->secure.cipher_suite->key_exchange_alg;
->>>>>>> 2fbc43d3
     struct s2n_blob shared_key = {0};
 
     GUARD(s2n_kex_client_key_recv(key_exchange, conn, &shared_key));
 
-    GUARD(calculate_keys(conn, &shared_key));
     return 0;
 }
 
