--- conflicted
+++ resolved
@@ -542,15 +542,8 @@
     GUARD(s2n_free(&conn->application_protocols_overridden));
     GUARD(s2n_free_object((uint8_t **)&conn, sizeof(struct s2n_connection)));
 
-<<<<<<< HEAD
     GUARD(s2n_connection_free_external_ctx(conn));
 
-    blob.data = (uint8_t *) conn;
-    blob.size = sizeof(struct s2n_connection);
-
-    GUARD(s2n_free(&blob));
-=======
->>>>>>> 2fbc43d3
     return 0;
 }
 
