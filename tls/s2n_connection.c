/*
 * Copyright 2014 Amazon.com, Inc. or its affiliates. All Rights Reserved.
 *
 * Licensed under the Apache License, Version 2.0 (the "License").
 * You may not use this file except in compliance with the License.
 * A copy of the License is located at
 *
 *  http://aws.amazon.com/apache2.0
 *
 * or in the "license" file accompanying this file. This file is distributed
 * on an "AS IS" BASIS, WITHOUT WARRANTIES OR CONDITIONS OF ANY KIND, either
 * express or implied. See the License for the specific language governing
 * permissions and limitations under the License.
 */

#include <unistd.h>
#include <stdint.h>
#include <stdlib.h>
#include <string.h>
#include <time.h>

#include <s2n.h>
#include <stdbool.h>

#include "crypto/s2n_fips.h"

#include "error/s2n_errno.h"

#include "tls/s2n_tls_parameters.h"
#include "tls/s2n_cipher_suites.h"
#include "tls/s2n_connection.h"
#include "tls/s2n_connection_evp_digests.h"
#include "tls/s2n_handshake.h"
#include "tls/s2n_record.h"
#include "tls/s2n_alerts.h"
#include "tls/s2n_tls.h"
#include "tls/s2n_prf.h"

#include "crypto/s2n_certificate.h"
#include "crypto/s2n_cipher.h"

#include "utils/s2n_compiler.h"
#include "utils/s2n_random.h"
#include "utils/s2n_safety.h"
#include "utils/s2n_socket.h"
#include "utils/s2n_timer.h"
#include "utils/s2n_blob.h"
#include "utils/s2n_mem.h"

static int s2n_connection_new_hashes(struct s2n_connection *conn)
{
    /* Allocate long-term memory for the Connection's hash states */
    GUARD(s2n_hash_new(&conn->handshake.md5));
    GUARD(s2n_hash_new(&conn->handshake.sha1));
    GUARD(s2n_hash_new(&conn->handshake.sha224));
    GUARD(s2n_hash_new(&conn->handshake.sha256));
    GUARD(s2n_hash_new(&conn->handshake.sha384));
    GUARD(s2n_hash_new(&conn->handshake.sha512));
    GUARD(s2n_hash_new(&conn->handshake.md5_sha1));
    GUARD(s2n_hash_new(&conn->handshake.prf_md5_hash_copy));
    GUARD(s2n_hash_new(&conn->handshake.prf_sha1_hash_copy));
    GUARD(s2n_hash_new(&conn->handshake.prf_tls12_hash_copy));
    GUARD(s2n_hash_new(&conn->prf_space.ssl3.md5));
    GUARD(s2n_hash_new(&conn->prf_space.ssl3.sha1));
    GUARD(s2n_hash_new(&conn->initial.signature_hash));
    GUARD(s2n_hash_new(&conn->secure.signature_hash));

    return 0;
}

static int s2n_connection_init_hashes(struct s2n_connection *conn)
{
    /* Initialize all of the Connection's hash states */

    if (s2n_hash_is_available(S2N_HASH_MD5)) {
        /* Only initialize hashes that use MD5 if available. */
        GUARD(s2n_hash_init(&conn->prf_space.ssl3.md5, S2N_HASH_MD5));
    }

    if (s2n_hash_is_available(S2N_HASH_MD5_SHA1)) {
        /* Only initialize hashes that use MD5_SHA1 if available. */
        GUARD(s2n_hash_init(&conn->handshake.md5_sha1, S2N_HASH_MD5_SHA1));
    }

    /* Allow MD5 for hash states that are used by the PRF. This is required
     * to comply with the TLS 1.0 and 1.1 RFCs and is approved as per
     * NIST Special Publication 800-52 Revision 1.
     */
    if (s2n_is_in_fips_mode()) {
        GUARD(s2n_hash_allow_md5_for_fips(&conn->handshake.md5));
        GUARD(s2n_hash_allow_md5_for_fips(&conn->handshake.prf_md5_hash_copy));
    }
    GUARD(s2n_hash_init(&conn->handshake.md5, S2N_HASH_MD5));
    GUARD(s2n_hash_init(&conn->handshake.prf_md5_hash_copy, S2N_HASH_MD5));

    GUARD(s2n_hash_init(&conn->handshake.sha1, S2N_HASH_SHA1));
    GUARD(s2n_hash_init(&conn->handshake.sha224, S2N_HASH_SHA224));
    GUARD(s2n_hash_init(&conn->handshake.sha256, S2N_HASH_SHA256));
    GUARD(s2n_hash_init(&conn->handshake.sha384, S2N_HASH_SHA384));
    GUARD(s2n_hash_init(&conn->handshake.sha512, S2N_HASH_SHA512));
    GUARD(s2n_hash_init(&conn->handshake.prf_tls12_hash_copy, S2N_HASH_NONE));
    GUARD(s2n_hash_init(&conn->handshake.prf_sha1_hash_copy, S2N_HASH_SHA1));
    GUARD(s2n_hash_init(&conn->prf_space.ssl3.sha1, S2N_HASH_SHA1));
    GUARD(s2n_hash_init(&conn->initial.signature_hash, S2N_HASH_NONE));
    GUARD(s2n_hash_init(&conn->secure.signature_hash, S2N_HASH_NONE));

    return 0;
}

static int s2n_connection_new_hmacs(struct s2n_connection *conn)
{
    /* Allocate long-term memory for the Connection's HMAC states */
    GUARD(s2n_hmac_new(&conn->initial.client_record_mac));
    GUARD(s2n_hmac_new(&conn->initial.server_record_mac));
    GUARD(s2n_hmac_new(&conn->initial.record_mac_copy_workspace));
    GUARD(s2n_hmac_new(&conn->secure.client_record_mac));
    GUARD(s2n_hmac_new(&conn->secure.server_record_mac));
    GUARD(s2n_hmac_new(&conn->secure.record_mac_copy_workspace));

    return 0;
}

static int s2n_connection_init_hmacs(struct s2n_connection *conn)
{
    /* Initialize all of the Connection's HMAC states */
    GUARD(s2n_hmac_init(&conn->initial.client_record_mac, S2N_HMAC_NONE, NULL, 0));
    GUARD(s2n_hmac_init(&conn->initial.server_record_mac, S2N_HMAC_NONE, NULL, 0));
    GUARD(s2n_hmac_init(&conn->initial.record_mac_copy_workspace, S2N_HMAC_NONE, NULL, 0));
    GUARD(s2n_hmac_init(&conn->secure.client_record_mac, S2N_HMAC_NONE, NULL, 0));
    GUARD(s2n_hmac_init(&conn->secure.server_record_mac, S2N_HMAC_NONE, NULL, 0));
    GUARD(s2n_hmac_init(&conn->secure.record_mac_copy_workspace, S2N_HMAC_NONE, NULL, 0));

    return 0;
}

struct s2n_connection *s2n_connection_new(s2n_mode mode)
{
    struct s2n_blob blob;
    struct s2n_connection *conn;

    GUARD_PTR(s2n_alloc(&blob, sizeof(struct s2n_connection)));

    GUARD_PTR(s2n_blob_zero(&blob));

    /* Cast 'through' void to acknowledge that we are changing alignment,
     * which is ok, as blob.data is always aligned.
     */
    conn = (struct s2n_connection *)(void *)blob.data;

    if (s2n_is_in_fips_mode()) {
        s2n_connection_set_config(conn, s2n_fetch_default_fips_config());
    } else {
        s2n_connection_set_config(conn, s2n_fetch_default_config());
    }

    if (mode == S2N_CLIENT) {
        /* we need to do more testing on our x.509 code. Until then use with caution */
        if (getenv("S2N_ENABLE_CLIENT_MODE") == NULL) {
            GUARD_PTR(s2n_free(&blob));
            S2N_ERROR_PTR(S2N_ERR_CLIENT_MODE_DISABLED);
        }
    }

    conn->mode = mode;
    conn->blinding = S2N_BUILT_IN_BLINDING;
    conn->close_notify_queued = 0;
    conn->session_id_len = 0;
    conn->verify_host_fn = NULL;
    conn->data_for_verify_host = NULL;
    conn->verify_host_fn_overridden = 0;
    conn->data_for_verify_host = NULL;
    conn->send = NULL;
    conn->recv = NULL;
    conn->send_io_context = NULL;
    conn->recv_io_context = NULL;
    conn->managed_io = 0;
    conn->corked_io = 0;
    conn->context = NULL;

    /* Allocate the fixed-size stuffers */
    blob.data = conn->alert_in_data;
    blob.size = S2N_ALERT_LENGTH;

    GUARD_PTR(s2n_stuffer_init(&conn->alert_in, &blob));

    blob.data = conn->reader_alert_out_data;
    blob.size = S2N_ALERT_LENGTH;

    GUARD_PTR(s2n_stuffer_init(&conn->reader_alert_out, &blob));

    blob.data = conn->writer_alert_out_data;
    blob.size = S2N_ALERT_LENGTH;

    GUARD_PTR(s2n_stuffer_init(&conn->writer_alert_out, &blob));
    GUARD_PTR(s2n_stuffer_alloc(&conn->out, S2N_LARGE_RECORD_LENGTH));

    /* Allocate long term key memory */
    GUARD_PTR(s2n_session_key_alloc(&conn->secure.client_key));
    GUARD_PTR(s2n_session_key_alloc(&conn->secure.server_key));
    GUARD_PTR(s2n_session_key_alloc(&conn->initial.client_key));
    GUARD_PTR(s2n_session_key_alloc(&conn->initial.server_key));

    /* Allocate long term hash and HMAC memory */
    GUARD_PTR(s2n_prf_new(conn));

    GUARD_PTR(s2n_connection_new_hashes(conn));
    GUARD_PTR(s2n_connection_init_hashes(conn));

    GUARD_PTR(s2n_connection_new_hmacs(conn));
    GUARD_PTR(s2n_connection_init_hmacs(conn));

    /* Initialize the growable stuffers. Zero length at first, but the resize
     * in _wipe will fix that
     */
    blob.data = conn->header_in_data;
    blob.size = S2N_TLS_RECORD_HEADER_LENGTH;

    GUARD_PTR(s2n_stuffer_init(&conn->header_in, &blob));
    GUARD_PTR(s2n_stuffer_growable_alloc(&conn->in, 0));
    GUARD_PTR(s2n_stuffer_growable_alloc(&conn->handshake.io, 0));
    GUARD_PTR(s2n_stuffer_growable_alloc(&conn->client_hello.raw_message, 0));
    GUARD_PTR(s2n_connection_wipe(conn));
    GUARD_PTR(s2n_timer_start(conn->config, &conn->write_timer));

    return conn;
}

static int s2n_connection_free_keys(struct s2n_connection *conn)
{
    GUARD(s2n_session_key_free(&conn->secure.client_key));
    GUARD(s2n_session_key_free(&conn->secure.server_key));
    GUARD(s2n_session_key_free(&conn->initial.client_key));
    GUARD(s2n_session_key_free(&conn->initial.server_key));

    return 0;
}

static int s2n_connection_zero(struct s2n_connection *conn, int mode)
{
    /* Zero the whole connection structure */
    memset_check(conn, 0, sizeof(struct s2n_connection));

    conn->send = NULL;
    conn->recv = NULL;
    conn->send_io_context = NULL;
    conn->recv_io_context = NULL;
    conn->mode = mode;
    conn->config = NULL;
    conn->close_notify_queued = 0;
    conn->current_user_data_consumed = 0;
    conn->initial.cipher_suite = &s2n_null_cipher_suite;
    conn->secure.cipher_suite = &s2n_null_cipher_suite;
    conn->server = &conn->initial;
    conn->client = &conn->initial;
    conn->max_outgoing_fragment_length = S2N_DEFAULT_FRAGMENT_LENGTH;
    conn->mfl_code = S2N_TLS_MAX_FRAG_LEN_EXT_NONE;
    conn->handshake.handshake_type = INITIAL;
    conn->handshake.message_number = 0;
    conn->verify_host_fn = NULL;
    conn->verify_host_fn_overridden = 0;
    conn->data_for_verify_host = NULL;

    return 0;
}

static int s2n_connection_wipe_keys(struct s2n_connection *conn)
{
    /* Destroy any keys - we call destroy on the object as that is where
     * keys are allocated. */
    if (conn->secure.cipher_suite
            && conn->secure.cipher_suite->record_alg
            && conn->secure.cipher_suite->record_alg->cipher
            && conn->secure.cipher_suite->record_alg->cipher->destroy_key) {
        GUARD(conn->secure.cipher_suite->record_alg->cipher->destroy_key(&conn->secure.client_key));
        GUARD(conn->secure.cipher_suite->record_alg->cipher->destroy_key(&conn->secure.server_key));
    }

    /* Free any server key received (we may not have completed a
     * handshake, so this may not have been free'd yet) */
    GUARD(s2n_pkey_free(&conn->secure.server_public_key));
    GUARD(s2n_pkey_zero_init(&conn->secure.server_public_key));
    GUARD(s2n_pkey_free(&conn->secure.client_public_key));
    GUARD(s2n_pkey_zero_init(&conn->secure.client_public_key));
    s2n_x509_validator_wipe(&conn->x509_validator);
    GUARD(s2n_dh_params_free(&conn->secure.server_dh_params));
    GUARD(s2n_ecc_params_free(&conn->secure.server_ecc_params));
    GUARD(s2n_free(&conn->secure.client_cert_chain));
    GUARD(s2n_free(&conn->ct_response));

    return 0;
}

static int s2n_connection_reset_hashes(struct s2n_connection *conn)
{
    /* Reset all of the Connection's hash states */
    GUARD(s2n_hash_reset(&conn->handshake.md5));
    GUARD(s2n_hash_reset(&conn->handshake.sha1));
    GUARD(s2n_hash_reset(&conn->handshake.sha224));
    GUARD(s2n_hash_reset(&conn->handshake.sha256));
    GUARD(s2n_hash_reset(&conn->handshake.sha384));
    GUARD(s2n_hash_reset(&conn->handshake.sha512));
    GUARD(s2n_hash_reset(&conn->handshake.md5_sha1));
    GUARD(s2n_hash_reset(&conn->handshake.prf_md5_hash_copy));
    GUARD(s2n_hash_reset(&conn->handshake.prf_sha1_hash_copy));
    GUARD(s2n_hash_reset(&conn->handshake.prf_tls12_hash_copy));
    GUARD(s2n_hash_reset(&conn->prf_space.ssl3.md5));
    GUARD(s2n_hash_reset(&conn->prf_space.ssl3.sha1));
    GUARD(s2n_hash_reset(&conn->initial.signature_hash));
    GUARD(s2n_hash_reset(&conn->secure.signature_hash));

    return 0;
}

static int s2n_connection_reset_hmacs(struct s2n_connection *conn)
{
    /* Reset all of the Connection's HMAC states */
    GUARD(s2n_hmac_reset(&conn->initial.client_record_mac));
    GUARD(s2n_hmac_reset(&conn->initial.server_record_mac));
    GUARD(s2n_hmac_reset(&conn->initial.record_mac_copy_workspace));
    GUARD(s2n_hmac_reset(&conn->secure.client_record_mac));
    GUARD(s2n_hmac_reset(&conn->secure.server_record_mac));
    GUARD(s2n_hmac_reset(&conn->secure.record_mac_copy_workspace));

    return 0;
}

static int s2n_connection_free_io_contexts(struct s2n_connection *conn)
{
    /* Free the I/O context if it was allocated by s2n. Don't touch user-controlled contexts. */
    if (!conn->managed_io) {
        return 0;
    }

    struct s2n_blob send_io_blob = {0};
    struct s2n_blob recv_io_blob = {0};

    if (conn->send_io_context) {
        send_io_blob.data = (uint8_t *)conn->send_io_context;
        send_io_blob.size = sizeof(struct s2n_socket_write_io_context);
        GUARD(s2n_free(&send_io_blob));
    }

    if (conn->recv_io_context) {
        recv_io_blob.data = (uint8_t *)conn->recv_io_context;
        recv_io_blob.size = sizeof(struct s2n_socket_read_io_context);
        GUARD(s2n_free(&recv_io_blob));
    }

    return 0;
}

static int s2n_connection_wipe_io(struct s2n_connection *conn)
{
    if (s2n_connection_is_managed_corked(conn) && conn->recv){
        GUARD(s2n_socket_read_restore(conn));
    }
    if (s2n_connection_is_managed_corked(conn) && conn->send){
        GUARD(s2n_socket_write_restore(conn));
    }

    /* Remove all I/O-related members */
    GUARD(s2n_connection_free_io_contexts(conn));
    conn->managed_io = 0;
    conn->send = NULL;
    conn->recv = NULL;

    return 0;
}

static int s2n_connection_free_hashes(struct s2n_connection *conn)
{
    /* Free all of the Connection's hash states */
    GUARD(s2n_hash_free(&conn->handshake.md5));
    GUARD(s2n_hash_free(&conn->handshake.sha1));
    GUARD(s2n_hash_free(&conn->handshake.sha224));
    GUARD(s2n_hash_free(&conn->handshake.sha256));
    GUARD(s2n_hash_free(&conn->handshake.sha384));
    GUARD(s2n_hash_free(&conn->handshake.sha512));
    GUARD(s2n_hash_free(&conn->handshake.md5_sha1));
    GUARD(s2n_hash_free(&conn->handshake.prf_md5_hash_copy));
    GUARD(s2n_hash_free(&conn->handshake.prf_sha1_hash_copy));
    GUARD(s2n_hash_free(&conn->handshake.prf_tls12_hash_copy));
    GUARD(s2n_hash_free(&conn->prf_space.ssl3.md5));
    GUARD(s2n_hash_free(&conn->prf_space.ssl3.sha1));
    GUARD(s2n_hash_free(&conn->initial.signature_hash));
    GUARD(s2n_hash_free(&conn->secure.signature_hash));

    return 0;
}

static int s2n_connection_free_hmacs(struct s2n_connection *conn)
{
    /* Free all of the Connection's HMAC states */
    GUARD(s2n_hmac_free(&conn->initial.client_record_mac));
    GUARD(s2n_hmac_free(&conn->initial.server_record_mac));
    GUARD(s2n_hmac_free(&conn->initial.record_mac_copy_workspace));
    GUARD(s2n_hmac_free(&conn->secure.client_record_mac));
    GUARD(s2n_hmac_free(&conn->secure.server_record_mac));
    GUARD(s2n_hmac_free(&conn->secure.record_mac_copy_workspace));

    return 0;
}

int s2n_connection_free(struct s2n_connection *conn)
{
    struct s2n_blob blob = {0};

    GUARD(s2n_connection_wipe_keys(conn));
    GUARD(s2n_connection_free_keys(conn));

    GUARD(s2n_prf_free(conn));

    GUARD(s2n_connection_reset_hashes(conn));
    GUARD(s2n_connection_free_hashes(conn));

    GUARD(s2n_connection_reset_hmacs(conn));
    GUARD(s2n_connection_free_hmacs(conn));

    GUARD(s2n_connection_free_io_contexts(conn));
    
    GUARD(s2n_free(&conn->status_response));
    GUARD(s2n_stuffer_free(&conn->in));
    GUARD(s2n_stuffer_free(&conn->out));
    GUARD(s2n_stuffer_free(&conn->handshake.io));
<<<<<<< HEAD
    s2n_x509_validator_wipe(&conn->x509_validator);
=======
    GUARD(s2n_client_hello_free(&conn->client_hello));
>>>>>>> a46beb02

    blob.data = (uint8_t *) conn;
    blob.size = sizeof(struct s2n_connection);

    GUARD(s2n_free(&blob));
    return 0;
}

int s2n_connection_set_config(struct s2n_connection *conn, struct s2n_config *config)
{
    notnull_check(conn);
    notnull_check(config);

    if(conn->config == config) {
        return 0;
    }
    else {
        s2n_x509_validator_wipe(&conn->x509_validator);
    }

    s2n_cert_auth_type auth_type = config->client_cert_auth_type;

    if(conn->client_cert_auth_type_overridden) {
        auth_type = conn->client_cert_auth_type;
    }

    int8_t dont_need_x509_validation = (conn->mode == S2N_SERVER) && (auth_type == S2N_CERT_AUTH_NONE);

    if(config->disable_x509_validation || dont_need_x509_validation) {
        GUARD(s2n_x509_validator_init_no_x509_validation(&conn->x509_validator));
    }
    else {
        GUARD(s2n_x509_validator_init(&conn->x509_validator, &config->trust_store, config->check_ocsp));
        if(!conn->verify_host_fn_overridden) {
            conn->verify_host_fn = config->verify_host;
            conn->data_for_verify_host = config->data_for_verify_host;
        }
    }

    conn->config = config;
    return 0;
}

int s2n_connection_set_ctx(struct s2n_connection *conn, void *ctx)
{
    conn->context = ctx;
    return 0;
}

void *s2n_connection_get_ctx(struct s2n_connection *conn)
{
    return conn->context;
}

int s2n_connection_wipe(struct s2n_connection *conn)
{
    /* First make a copy of everything we'd like to save, which isn't very much. */
    int mode = conn->mode;
    struct s2n_config *config = conn->config;
    struct s2n_stuffer alert_in;
    struct s2n_stuffer reader_alert_out;
    struct s2n_stuffer writer_alert_out;
    struct s2n_stuffer handshake_io;
    struct s2n_stuffer client_hello_raw_message;
    struct s2n_stuffer header_in;
    struct s2n_stuffer in;
    struct s2n_stuffer out;
    /* Session keys will be wiped. Preserve structs to avoid reallocation */
    struct s2n_session_key initial_client_key;
    struct s2n_session_key initial_server_key;
    struct s2n_session_key secure_client_key;
    struct s2n_session_key secure_server_key;
    /* Parts of the PRF working space, hash states, and hmac states  will be wiped. Preserve structs to avoid reallocation */
    struct s2n_connection_prf_handles prf_handles;
    struct s2n_connection_hash_handles hash_handles;
    struct s2n_connection_hmac_handles hmac_handles;

    /* Wipe all of the sensitive stuff */
    GUARD(s2n_connection_wipe_keys(conn));
    GUARD(s2n_connection_reset_hashes(conn));
    GUARD(s2n_connection_reset_hmacs(conn));
    GUARD(s2n_stuffer_wipe(&conn->alert_in));
    GUARD(s2n_stuffer_wipe(&conn->reader_alert_out));
    GUARD(s2n_stuffer_wipe(&conn->writer_alert_out));
    GUARD(s2n_stuffer_wipe(&conn->handshake.io));
    GUARD(s2n_stuffer_wipe(&conn->client_hello.raw_message));
    GUARD(s2n_stuffer_wipe(&conn->header_in));
    GUARD(s2n_stuffer_wipe(&conn->in));
    GUARD(s2n_stuffer_wipe(&conn->out));

    /* Wipe the I/O-related info and restore the original socket if necessary */
    GUARD(s2n_connection_wipe_io(conn));

    GUARD(s2n_free(&conn->status_response));

    /* Allocate or resize to their original sizes */
    GUARD(s2n_stuffer_resize(&conn->in, S2N_LARGE_FRAGMENT_LENGTH));

    /* Allocate memory for handling handshakes */
    GUARD(s2n_stuffer_resize(&conn->handshake.io, S2N_LARGE_RECORD_LENGTH));

    /* Resize raw message buffer to max length */
    GUARD(s2n_stuffer_resize(&conn->client_hello.raw_message, S2N_LARGE_RECORD_LENGTH));

    /* Remove context associated with connection */
    conn->context = NULL;
    conn->verify_host_fn_overridden = 0;
    conn->verify_host_fn = NULL;
    conn->data_for_verify_host = NULL;

    /* Clone the stuffers */
    /* ignore gcc 4.7 address warnings because dest is allocated on the stack */
    /* pragma gcc diagnostic was added in gcc 4.6 */
#if S2N_GCC_VERSION_AT_LEAST(4,6,0)
#pragma GCC diagnostic push
#pragma GCC diagnostic ignored "-Waddress"
#endif
    memcpy_check(&alert_in, &conn->alert_in, sizeof(struct s2n_stuffer));
    memcpy_check(&reader_alert_out, &conn->reader_alert_out, sizeof(struct s2n_stuffer));
    memcpy_check(&writer_alert_out, &conn->writer_alert_out, sizeof(struct s2n_stuffer));
    memcpy_check(&handshake_io, &conn->handshake.io, sizeof(struct s2n_stuffer));
    memcpy_check(&client_hello_raw_message, &conn->client_hello.raw_message, sizeof(struct s2n_stuffer));
    memcpy_check(&header_in, &conn->header_in, sizeof(struct s2n_stuffer));
    memcpy_check(&in, &conn->in, sizeof(struct s2n_stuffer));
    memcpy_check(&out, &conn->out, sizeof(struct s2n_stuffer));
    memcpy_check(&initial_client_key, &conn->initial.client_key, sizeof(struct s2n_session_key));
    memcpy_check(&initial_server_key, &conn->initial.server_key, sizeof(struct s2n_session_key));
    memcpy_check(&secure_client_key, &conn->secure.client_key, sizeof(struct s2n_session_key));
    memcpy_check(&secure_server_key, &conn->secure.server_key, sizeof(struct s2n_session_key));
    GUARD(s2n_connection_save_prf_state(&prf_handles, conn));
    GUARD(s2n_connection_save_hash_state(&hash_handles, conn));
    GUARD(s2n_connection_save_hmac_state(&hmac_handles, conn));
#if S2N_GCC_VERSION_AT_LEAST(4,6,0)
#pragma GCC diagnostic pop
#endif

    GUARD(s2n_connection_zero(conn, mode));

    s2n_connection_set_config(conn, config);

    memcpy_check(&conn->alert_in, &alert_in, sizeof(struct s2n_stuffer));
    memcpy_check(&conn->reader_alert_out, &reader_alert_out, sizeof(struct s2n_stuffer));
    memcpy_check(&conn->writer_alert_out, &writer_alert_out, sizeof(struct s2n_stuffer));
    memcpy_check(&conn->handshake.io, &handshake_io, sizeof(struct s2n_stuffer));
    memcpy_check(&conn->client_hello.raw_message, &client_hello_raw_message, sizeof(struct s2n_stuffer));
    memcpy_check(&conn->header_in, &header_in, sizeof(struct s2n_stuffer));
    memcpy_check(&conn->in, &in, sizeof(struct s2n_stuffer));
    memcpy_check(&conn->out, &out, sizeof(struct s2n_stuffer));
    memcpy_check(&conn->initial.client_key, &initial_client_key, sizeof(struct s2n_session_key));
    memcpy_check(&conn->initial.server_key, &initial_server_key, sizeof(struct s2n_session_key));
    memcpy_check(&conn->secure.client_key, &secure_client_key, sizeof(struct s2n_session_key));
    memcpy_check(&conn->secure.server_key, &secure_server_key, sizeof(struct s2n_session_key));
    GUARD(s2n_connection_restore_prf_state(conn, &prf_handles));
    GUARD(s2n_connection_restore_hash_state(conn, &hash_handles));
    GUARD(s2n_connection_restore_hmac_state(conn, &hmac_handles));

    /* Re-initialize hash and hmac states */
    GUARD(s2n_connection_init_hashes(conn));
    GUARD(s2n_connection_init_hmacs(conn));

    /* Require all handshakes hashes. This set can be reduced as the handshake progresses. */
    GUARD(s2n_handshake_require_all_hashes(&conn->handshake));

    if (conn->mode == S2N_SERVER) {
        /* Start with the highest protocol version so that the highest common protocol version can be selected */
        /* during handshake. */
        conn->server_protocol_version = s2n_highest_protocol_version;
        conn->client_protocol_version = s2n_unknown_protocol_version;
        conn->actual_protocol_version = s2n_unknown_protocol_version;
    }
    else {
        /* For clients, also set actual_protocol_version.  Record generation uses that value for the initial */
        /* ClientHello record version. Not all servers ignore the record version in ClientHello. */
        conn->server_protocol_version = s2n_unknown_protocol_version;
        conn->client_protocol_version = s2n_highest_protocol_version;
        conn->actual_protocol_version = s2n_highest_protocol_version;
    }

    return 0;
}

int s2n_connection_set_recv_ctx(struct s2n_connection *conn, void *ctx)
{
    conn->recv_io_context = ctx;
    return 0;
}

int s2n_connection_set_send_ctx(struct s2n_connection *conn, void *ctx)
{
    conn->send_io_context = ctx;
    return 0;
}

int s2n_connection_set_recv_cb(struct s2n_connection *conn, s2n_recv_fn recv)
{
    conn->recv = recv;
    return 0;
}

int s2n_connection_set_send_cb(struct s2n_connection *conn, s2n_send_fn send)
{
    conn->send = send;
    return 0;
}

int s2n_connection_get_client_cert_chain(struct s2n_connection *conn, uint8_t **der_cert_chain_out, uint32_t *cert_chain_len)
{
    notnull_check(conn);
    notnull_check(der_cert_chain_out);
    notnull_check(cert_chain_len);
    notnull_check(conn->secure.client_cert_chain.data);

    *der_cert_chain_out = conn->secure.client_cert_chain.data;
    *cert_chain_len = conn->secure.client_cert_chain.size;

    return 0;
}

int s2n_connection_get_client_auth_type(struct s2n_connection *conn, s2n_cert_auth_type *client_cert_auth_type)
{
    notnull_check(conn);
    notnull_check(client_cert_auth_type);

    if(conn->client_cert_auth_type_overridden) {
        *client_cert_auth_type = conn->client_cert_auth_type;
    } else {
        *client_cert_auth_type = conn->config->client_cert_auth_type;
    }

    return 0;
}

int s2n_connection_set_client_auth_type(struct s2n_connection *conn, s2n_cert_auth_type client_cert_auth_type)
{
    if ((client_cert_auth_type != S2N_CERT_AUTH_NONE) && s2n_is_in_fips_mode()) {
        /* s2n support for Client Auth when in FIPS mode is not yet implemented.
         * When implemented, FIPS only permits Client Auth for TLS 1.2
         */
        S2N_ERROR(S2N_ERR_CLIENT_AUTH_NOT_SUPPORTED_IN_FIPS_MODE);
    }

    conn->client_cert_auth_type_overridden = 1;
    conn->client_cert_auth_type = client_cert_auth_type;
    return 0;
}

int s2n_connection_set_read_fd(struct s2n_connection *conn, int rfd)
{
    struct s2n_blob ctx_mem;
    struct s2n_socket_read_io_context *peer_socket_ctx;

    GUARD(s2n_alloc(&ctx_mem, sizeof(struct s2n_socket_read_io_context)));

    peer_socket_ctx = (struct s2n_socket_read_io_context *)(void *)ctx_mem.data;
    peer_socket_ctx->fd = rfd;

    s2n_connection_set_recv_cb(conn, s2n_socket_read);
    s2n_connection_set_recv_ctx(conn, peer_socket_ctx);
    conn->managed_io = 1;

    /* This is only needed if the user is using corked io.
     * Take the snapshot in case optimized io is enabled after setting the fd.
     */
    GUARD(s2n_socket_read_snapshot(conn));

    return 0;
}

int s2n_connection_set_write_fd(struct s2n_connection *conn, int wfd)
{
    struct s2n_blob ctx_mem;
    struct s2n_socket_write_io_context *peer_socket_ctx;

    GUARD(s2n_alloc(&ctx_mem, sizeof(struct s2n_socket_write_io_context)));

    peer_socket_ctx = (struct s2n_socket_write_io_context *)(void *)ctx_mem.data;
    peer_socket_ctx->fd = wfd;

    s2n_connection_set_send_cb(conn, s2n_socket_write);
    s2n_connection_set_send_ctx(conn, peer_socket_ctx);
    conn->managed_io = 1;

    /* This is only needed if the user is using corked io.
     * Take the snapshot in case optimized io is enabled after setting the fd.
     */
    GUARD(s2n_socket_write_snapshot(conn));

    return 0;
}

int s2n_connection_set_fd(struct s2n_connection *conn, int fd)
{
    GUARD(s2n_connection_set_read_fd(conn, fd));
    GUARD(s2n_connection_set_write_fd(conn, fd));
    return 0;
}

int s2n_connection_use_corked_io(struct s2n_connection *conn)
{
    if (!conn->managed_io) {
        /* Caller shouldn't be trying to set s2n IO corked on non-s2n-managed IO */
        S2N_ERROR(S2N_ERR_CORK_SET_ON_UNMANAGED);
    }
    conn->corked_io = 1;

    return 0;
}

uint64_t s2n_connection_get_wire_bytes_in(struct s2n_connection * conn)
{
    return conn->wire_bytes_in;
}

uint64_t s2n_connection_get_wire_bytes_out(struct s2n_connection * conn)
{
    return conn->wire_bytes_out;
}

const char *s2n_connection_get_cipher(struct s2n_connection *conn)
{
    return conn->secure.cipher_suite->name;
}

const char *s2n_connection_get_curve(struct s2n_connection *conn)
{
    if (!conn->secure.server_ecc_params.negotiated_curve) {
        return "NONE";
    }

    return conn->secure.server_ecc_params.negotiated_curve->name;
}

int s2n_connection_get_client_protocol_version(struct s2n_connection *conn)
{
    return conn->client_protocol_version;
}

int s2n_connection_get_server_protocol_version(struct s2n_connection *conn)
{
    return conn->server_protocol_version;
}

int s2n_connection_get_actual_protocol_version(struct s2n_connection *conn)
{
    return conn->actual_protocol_version;
}

int s2n_connection_get_client_hello_version(struct s2n_connection *conn)
{
    return conn->client_hello_version;
}

int s2n_connection_client_cert_used(struct s2n_connection *conn)
{
    if ((conn->handshake.handshake_type & CLIENT_AUTH) && is_handshake_complete(conn)) {
        if (conn->handshake.handshake_type & NO_CLIENT_CERT) {
            return 0;
        }
        return 1;
    }
    return 0;
}

int s2n_connection_get_alert(struct s2n_connection *conn)
{
    if (s2n_stuffer_data_available(&conn->alert_in) != 2) {
        S2N_ERROR(S2N_ERR_NO_ALERT);
    }

    uint8_t alert_code = 0;
    GUARD(s2n_stuffer_read_uint8(&conn->alert_in, &alert_code));
    GUARD(s2n_stuffer_read_uint8(&conn->alert_in, &alert_code));

    return alert_code;
}

int s2n_set_server_name(struct s2n_connection *conn, const char *server_name)
{
    if (conn->mode != S2N_CLIENT) {
        S2N_ERROR(S2N_ERR_CLIENT_MODE);
    }

    int len = strlen(server_name);
    if (len > 255) {
        S2N_ERROR(S2N_ERR_SERVER_NAME_TOO_LONG);
    }

    memcpy_check(conn->server_name, server_name, len);

    return 0;
}

const char *s2n_get_server_name(struct s2n_connection *conn)
{
    if (strlen(conn->server_name) == 0) {
        return NULL;
    }

    return conn->server_name;
}

const char *s2n_get_application_protocol(struct s2n_connection *conn)
{
    if (strlen(conn->application_protocol) == 0) {
        return NULL;
    }

    return conn->application_protocol;
}

int s2n_connection_set_blinding(struct s2n_connection *conn, s2n_blinding blinding)
{
    conn->blinding = blinding;
    return 0;
}

#define ONE_S  INT64_C(1000000000)
#define TEN_S  INT64_C(10000000000)

uint64_t s2n_connection_get_delay(struct s2n_connection * conn)
{
    if (!conn->delay) {
        return 0;
    }

    uint64_t elapsed;
    GUARD(s2n_timer_elapsed(conn->config, &conn->write_timer, &elapsed));

    if (elapsed > conn->delay) {
        return 0;
    }

    return conn->delay - elapsed;
}

int s2n_connection_kill(struct s2n_connection *conn)
{
    conn->closed = 1;

    /* Delay between 10 and 30 seconds in nanoseconds */
    int64_t min = TEN_S, max = 3 * TEN_S;

    /* Keep track of the delay so that it can be enforced */
    conn->delay = min + s2n_public_random(max - min);

    /* Restart the write timer */
    GUARD(s2n_timer_start(conn->config, &conn->write_timer));

    if (conn->blinding == S2N_BUILT_IN_BLINDING) {
        struct timespec sleep_time = {.tv_sec = conn->delay / ONE_S,.tv_nsec = conn->delay % ONE_S };
        int r;

        do {
            r = nanosleep(&sleep_time, &sleep_time);
        }
        while (r != 0);
    }

    return 0;
}

const uint8_t *s2n_connection_get_ocsp_response(struct s2n_connection *conn, uint32_t * length)
{
    if (!length) {
        return NULL;
    }

    *length = conn->status_response.size;
    return conn->status_response.data;
}

int s2n_connection_prefer_throughput(struct s2n_connection *conn)
{
    if (!conn->mfl_code) {
        conn->max_outgoing_fragment_length = S2N_LARGE_FRAGMENT_LENGTH;
    }

    return 0;
}

int s2n_connection_prefer_low_latency(struct s2n_connection *conn)
{
    if (!conn->mfl_code) {
        conn->max_outgoing_fragment_length = S2N_SMALL_FRAGMENT_LENGTH;
    }

    return 0;
}

int s2n_connection_set_verify_host_callback(struct s2n_connection *conn, s2n_verify_host_fn verify_host_fn, void *data) {
    notnull_check(conn);

    conn->verify_host_fn = verify_host_fn;
    conn->data_for_verify_host = data;
    conn->verify_host_fn_overridden = 1;

    return 0;
}

int s2n_connection_recv_stuffer(struct s2n_stuffer *stuffer, struct s2n_connection *conn, uint32_t len)
{
    notnull_check(conn->recv);
    /* Make sure we have enough space to write */
    GUARD(s2n_stuffer_skip_write(stuffer, len));

    /* "undo" the skip write */
    stuffer->write_cursor -= len;

  RECV:
    errno = 0;
    int r = conn->recv(conn->recv_io_context, stuffer->blob.data + stuffer->write_cursor, len);
    if (r < 0) {
        if (errno == EINTR) {
            goto RECV;
        }
        return -1;
    }

    /* Record just how many bytes we have written */
    stuffer->write_cursor += r;
    stuffer->wiped = 0;

    return r;
}

int s2n_connection_send_stuffer(struct s2n_stuffer *stuffer, struct s2n_connection *conn, uint32_t len)
{
    notnull_check(conn->send);
    /* Make sure we even have the data */
    GUARD(s2n_stuffer_skip_read(stuffer, len));

    /* "undo" the skip read */
    stuffer->read_cursor -= len;

  SEND:
    errno = 0;
    int w = conn->send(conn->send_io_context, stuffer->blob.data + stuffer->read_cursor, len);
    if(w < 0) {
        if (errno == EINTR) {
            goto SEND;
        }
        return -1;
    }

    stuffer->read_cursor += w;

    return w;
}

int s2n_connection_is_managed_corked(const struct s2n_connection *s2n_connection)
{
    return (s2n_connection->managed_io && s2n_connection->corked_io);
}

const uint8_t *s2n_connection_get_sct_list(struct s2n_connection *conn, uint32_t *length)
{
    if (!length) {
        return NULL;
    }

    *length = conn->ct_response.size;
    return conn->ct_response.data;
}<|MERGE_RESOLUTION|>--- conflicted
+++ resolved
@@ -235,7 +235,7 @@
     return 0;
 }
 
-static int s2n_connection_zero(struct s2n_connection *conn, int mode)
+static int s2n_connection_zero(struct s2n_connection *conn, int mode, struct s2n_config *config)
 {
     /* Zero the whole connection structure */
     memset_check(conn, 0, sizeof(struct s2n_connection));
@@ -245,7 +245,6 @@
     conn->send_io_context = NULL;
     conn->recv_io_context = NULL;
     conn->mode = mode;
-    conn->config = NULL;
     conn->close_notify_queued = 0;
     conn->current_user_data_consumed = 0;
     conn->initial.cipher_suite = &s2n_null_cipher_suite;
@@ -259,6 +258,7 @@
     conn->verify_host_fn = NULL;
     conn->verify_host_fn_overridden = 0;
     conn->data_for_verify_host = NULL;
+    s2n_connection_set_config(conn, config);
 
     return 0;
 }
@@ -422,11 +422,8 @@
     GUARD(s2n_stuffer_free(&conn->in));
     GUARD(s2n_stuffer_free(&conn->out));
     GUARD(s2n_stuffer_free(&conn->handshake.io));
-<<<<<<< HEAD
     s2n_x509_validator_wipe(&conn->x509_validator);
-=======
     GUARD(s2n_client_hello_free(&conn->client_hello));
->>>>>>> a46beb02
 
     blob.data = (uint8_t *) conn;
     blob.size = sizeof(struct s2n_connection);
@@ -563,9 +560,7 @@
 #pragma GCC diagnostic pop
 #endif
 
-    GUARD(s2n_connection_zero(conn, mode));
-
-    s2n_connection_set_config(conn, config);
+    GUARD(s2n_connection_zero(conn, mode, config));
 
     memcpy_check(&conn->alert_in, &alert_in, sizeof(struct s2n_stuffer));
     memcpy_check(&conn->reader_alert_out, &reader_alert_out, sizeof(struct s2n_stuffer));
