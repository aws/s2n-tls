--- conflicted
+++ resolved
@@ -643,23 +643,18 @@
 };
 
 struct s2n_cipher_suite *cipher_suites_cloudfront_tls_1_0_2014[] = {
-<<<<<<< HEAD
-    &s2n_ecdhe_ecdsa_with_aes_128_gcm_sha256,
-=======
     S2N_TLS13_CLOUDFRONT_CIPHER_SUITES_20200716,
->>>>>>> 0e550d19
-    &s2n_ecdhe_rsa_with_aes_128_gcm_sha256,
-    &s2n_ecdhe_ecdsa_with_aes_128_cbc_sha256,
-    &s2n_ecdhe_rsa_with_aes_128_cbc_sha256,
-    &s2n_ecdhe_ecdsa_with_aes_128_cbc_sha,
-    &s2n_ecdhe_rsa_with_aes_128_cbc_sha,
-    &s2n_ecdhe_ecdsa_with_aes_256_gcm_sha384,
-    &s2n_ecdhe_rsa_with_aes_256_gcm_sha384,
-<<<<<<< HEAD
-    &s2n_ecdhe_ecdsa_with_aes_256_cbc_sha384,
-=======
+    &s2n_ecdhe_ecdsa_with_aes_128_gcm_sha256,
+    &s2n_ecdhe_rsa_with_aes_128_gcm_sha256,
+    &s2n_ecdhe_ecdsa_with_aes_128_cbc_sha256,
+    &s2n_ecdhe_rsa_with_aes_128_cbc_sha256,
+    &s2n_ecdhe_ecdsa_with_aes_128_cbc_sha,
+    &s2n_ecdhe_rsa_with_aes_128_cbc_sha,
+    &s2n_ecdhe_ecdsa_with_aes_256_gcm_sha384,
+    &s2n_ecdhe_rsa_with_aes_256_gcm_sha384,
+    &s2n_ecdhe_ecdsa_with_chacha20_poly1305_sha256,
     &s2n_ecdhe_rsa_with_chacha20_poly1305_sha256,
->>>>>>> 0e550d19
+    &s2n_ecdhe_ecdsa_with_aes_256_cbc_sha384,
     &s2n_ecdhe_rsa_with_aes_256_cbc_sha384,
     &s2n_ecdhe_ecdsa_with_aes_256_cbc_sha,
     &s2n_ecdhe_rsa_with_aes_256_cbc_sha,
@@ -677,23 +672,18 @@
 };
 
 struct s2n_cipher_suite *cipher_suites_cloudfront_tls_1_0_2016[] = {
-<<<<<<< HEAD
-    &s2n_ecdhe_ecdsa_with_aes_128_gcm_sha256,
-=======
     S2N_TLS13_CLOUDFRONT_CIPHER_SUITES_20200716,
->>>>>>> 0e550d19
-    &s2n_ecdhe_rsa_with_aes_128_gcm_sha256,
-    &s2n_ecdhe_ecdsa_with_aes_128_cbc_sha256,
-    &s2n_ecdhe_rsa_with_aes_128_cbc_sha256,
-    &s2n_ecdhe_ecdsa_with_aes_128_cbc_sha,
-    &s2n_ecdhe_rsa_with_aes_128_cbc_sha,
-    &s2n_ecdhe_ecdsa_with_aes_256_gcm_sha384,
-    &s2n_ecdhe_rsa_with_aes_256_gcm_sha384,
-<<<<<<< HEAD
-    &s2n_ecdhe_ecdsa_with_aes_256_cbc_sha384,
-=======
+    &s2n_ecdhe_ecdsa_with_aes_128_gcm_sha256,
+    &s2n_ecdhe_rsa_with_aes_128_gcm_sha256,
+    &s2n_ecdhe_ecdsa_with_aes_128_cbc_sha256,
+    &s2n_ecdhe_rsa_with_aes_128_cbc_sha256,
+    &s2n_ecdhe_ecdsa_with_aes_128_cbc_sha,
+    &s2n_ecdhe_rsa_with_aes_128_cbc_sha,
+    &s2n_ecdhe_ecdsa_with_aes_256_gcm_sha384,
+    &s2n_ecdhe_rsa_with_aes_256_gcm_sha384,
+    &s2n_ecdhe_ecdsa_with_chacha20_poly1305_sha256,
     &s2n_ecdhe_rsa_with_chacha20_poly1305_sha256,
->>>>>>> 0e550d19
+    &s2n_ecdhe_ecdsa_with_aes_256_cbc_sha384,
     &s2n_ecdhe_rsa_with_aes_256_cbc_sha384,
     &s2n_ecdhe_ecdsa_with_aes_256_cbc_sha,
     &s2n_ecdhe_rsa_with_aes_256_cbc_sha,
@@ -710,23 +700,18 @@
 };
 
 struct s2n_cipher_suite *cipher_suites_cloudfront_tls_1_1_2016[] = {
-<<<<<<< HEAD
-    &s2n_ecdhe_ecdsa_with_aes_128_gcm_sha256,
-=======
     S2N_TLS13_CLOUDFRONT_CIPHER_SUITES_20200716,
->>>>>>> 0e550d19
-    &s2n_ecdhe_rsa_with_aes_128_gcm_sha256,
-    &s2n_ecdhe_ecdsa_with_aes_128_cbc_sha256,
-    &s2n_ecdhe_rsa_with_aes_128_cbc_sha256,
-    &s2n_ecdhe_ecdsa_with_aes_128_cbc_sha,
-    &s2n_ecdhe_rsa_with_aes_128_cbc_sha,
-    &s2n_ecdhe_ecdsa_with_aes_256_gcm_sha384,
-    &s2n_ecdhe_rsa_with_aes_256_gcm_sha384,
-<<<<<<< HEAD
-    &s2n_ecdhe_ecdsa_with_aes_256_cbc_sha384,
-=======
+    &s2n_ecdhe_ecdsa_with_aes_128_gcm_sha256,
+    &s2n_ecdhe_rsa_with_aes_128_gcm_sha256,
+    &s2n_ecdhe_ecdsa_with_aes_128_cbc_sha256,
+    &s2n_ecdhe_rsa_with_aes_128_cbc_sha256,
+    &s2n_ecdhe_ecdsa_with_aes_128_cbc_sha,
+    &s2n_ecdhe_rsa_with_aes_128_cbc_sha,
+    &s2n_ecdhe_ecdsa_with_aes_256_gcm_sha384,
+    &s2n_ecdhe_rsa_with_aes_256_gcm_sha384,
+    &s2n_ecdhe_ecdsa_with_chacha20_poly1305_sha256,
     &s2n_ecdhe_rsa_with_chacha20_poly1305_sha256,
->>>>>>> 0e550d19
+    &s2n_ecdhe_ecdsa_with_aes_256_cbc_sha384,
     &s2n_ecdhe_rsa_with_aes_256_cbc_sha384,
     &s2n_ecdhe_ecdsa_with_aes_256_cbc_sha,
     &s2n_ecdhe_rsa_with_aes_256_cbc_sha,
@@ -743,21 +728,16 @@
 };
 
 struct s2n_cipher_suite *cipher_suites_cloudfront_tls_1_2_2018[] = {
-<<<<<<< HEAD
-    &s2n_ecdhe_ecdsa_with_aes_128_gcm_sha256,
-=======
     S2N_TLS13_CLOUDFRONT_CIPHER_SUITES_20200716,
->>>>>>> 0e550d19
-    &s2n_ecdhe_rsa_with_aes_128_gcm_sha256,
-    &s2n_ecdhe_ecdsa_with_aes_128_cbc_sha256,
-    &s2n_ecdhe_rsa_with_aes_128_cbc_sha256,
-    &s2n_ecdhe_ecdsa_with_aes_256_gcm_sha384,
-    &s2n_ecdhe_rsa_with_aes_256_gcm_sha384,
-<<<<<<< HEAD
-    &s2n_ecdhe_ecdsa_with_aes_256_cbc_sha384,
-=======
+    &s2n_ecdhe_ecdsa_with_aes_128_gcm_sha256,
+    &s2n_ecdhe_rsa_with_aes_128_gcm_sha256,
+    &s2n_ecdhe_ecdsa_with_aes_128_cbc_sha256,
+    &s2n_ecdhe_rsa_with_aes_128_cbc_sha256,
+    &s2n_ecdhe_ecdsa_with_aes_256_gcm_sha384,
+    &s2n_ecdhe_rsa_with_aes_256_gcm_sha384,
+    &s2n_ecdhe_ecdsa_with_chacha20_poly1305_sha256,
     &s2n_ecdhe_rsa_with_chacha20_poly1305_sha256,
->>>>>>> 0e550d19
+    &s2n_ecdhe_ecdsa_with_aes_256_cbc_sha384,
     &s2n_ecdhe_rsa_with_aes_256_cbc_sha384,
     &s2n_rsa_with_aes_128_gcm_sha256,
     &s2n_rsa_with_aes_256_gcm_sha384,
@@ -959,18 +939,14 @@
 };
 
 struct s2n_cipher_suite *cipher_suites_cloudfront_tls_1_2_2019[] = {
-<<<<<<< HEAD
-    &s2n_ecdhe_ecdsa_with_aes_256_gcm_sha384,
-    &s2n_ecdhe_rsa_with_aes_256_gcm_sha384,
-    &s2n_ecdhe_ecdsa_with_aes_128_gcm_sha256,
-    &s2n_ecdhe_rsa_with_aes_128_gcm_sha256,
-    &s2n_ecdhe_ecdsa_with_aes_256_cbc_sha384,
-=======
     S2N_TLS13_CLOUDFRONT_CIPHER_SUITES_20200716,
-    &s2n_ecdhe_rsa_with_aes_128_gcm_sha256,
-    &s2n_ecdhe_rsa_with_aes_256_gcm_sha384,
+    &s2n_ecdhe_ecdsa_with_aes_128_gcm_sha256,
+    &s2n_ecdhe_rsa_with_aes_128_gcm_sha256,
+    &s2n_ecdhe_ecdsa_with_aes_256_gcm_sha384,
+    &s2n_ecdhe_rsa_with_aes_256_gcm_sha384,
+    &s2n_ecdhe_ecdsa_with_chacha20_poly1305_sha256,
     &s2n_ecdhe_rsa_with_chacha20_poly1305_sha256,
->>>>>>> 0e550d19
+    &s2n_ecdhe_ecdsa_with_aes_256_cbc_sha384,
     &s2n_ecdhe_rsa_with_aes_256_cbc_sha384,
     &s2n_ecdhe_ecdsa_with_aes_128_cbc_sha256,
     &s2n_ecdhe_rsa_with_aes_128_cbc_sha256
