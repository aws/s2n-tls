--- conflicted
+++ resolved
@@ -259,7 +259,6 @@
     void *data_for_verify_host;
     uint8_t verify_host_fn_overridden;
 
-<<<<<<< HEAD
     /* Session ticket data */
     s2n_session_ticket_status session_ticket_status;
     struct s2n_blob client_ticket;
@@ -268,10 +267,9 @@
     /* Session ticket extension from client to attempt to decrypt as the server. */
     uint8_t ticket_ext_data[S2N_TICKET_SIZE_IN_BYTES];
     struct s2n_stuffer client_ticket_to_decrypt;
-=======
+
     /* application protocols overridden */
     struct s2n_blob application_protocols_overridden;
->>>>>>> 19c7ad69
 };
 
 int s2n_connection_is_managed_corked(const struct s2n_connection *s2n_connection);
