--- conflicted
+++ resolved
@@ -22,9 +22,7 @@
 #include <stdio.h>
 #include <getopt.h>
 #include <errno.h>
-<<<<<<< HEAD
-#include "api/s2n.h"
-=======
+
 #include <s2n.h>
 #include <error/s2n_errno.h>
 #include "utils/s2n_safety.h"
@@ -58,7 +56,6 @@
 {
     return 1;
 }
->>>>>>> dbed0bc0
 
 char *load_file_to_cstring(const char *path)
 {
