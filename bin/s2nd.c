/*
 * Copyright Amazon.com, Inc. or its affiliates. All Rights Reserved.
 *
 * Licensed under the Apache License, Version 2.0 (the "License").
 * You may not use this file except in compliance with the License.
 * A copy of the License is located at
 *
 *  http://aws.amazon.com/apache2.0
 *
 * or in the "license" file accompanying this file. This file is distributed
 * on an "AS IS" BASIS, WITHOUT WARRANTIES OR CONDITIONS OF ANY KIND, either
 * express or implied. See the License for the specific language governing
 * permissions and limitations under the License.
 */

#include <netinet/tcp.h>
#include <sys/types.h>
#include <sys/socket.h>
#include <sys/stat.h>
#include <sys/ioctl.h>
#include <sys/mman.h>
#include <poll.h>
#include <netdb.h>

#include <stdlib.h>
#include <signal.h>
#include <unistd.h>
#include <fcntl.h>
#include <string.h>
#include <signal.h>
#include <stdio.h>
#include <getopt.h>

#include <errno.h>

#include <error/s2n_errno.h>

#include <openssl/crypto.h>
#include <openssl/err.h>

#include <s2n.h>
#include "common.h"

#include "tls/s2n_tls13.h"
#include "utils/s2n_safety.h"

#define MAX_CERTIFICATES 50

static char default_certificate_chain[] =
    "-----BEGIN CERTIFICATE-----"
    "MIIDHTCCAgWgAwIBAgIUPxywpg3/+VHmj8jJSvK62XC06zMwDQYJKoZIhvcNAQEL"
    "BQAwHjEcMBoGA1UEAwwTczJuVGVzdEludGVybWVkaWF0ZTAgFw0yMDAxMjQwMTEw"
    "MjFaGA8yMTE5MTIzMTAxMTAyMVowGDEWMBQGA1UEAwwNczJuVGVzdFNlcnZlcjCC"
    "ASIwDQYJKoZIhvcNAQEBBQADggEPADCCAQoCggEBAJUbMpdROM6cjb8xgr5kgKHn"
    "JVDfhbLg4pxBwWwlayb6/N60JLG9KzWAWhZBmz+Px6kr/1dL6+bL3mLuNBCQpYBS"
    "Pee2n7KL9PvsMYZmnYFyn94bXbjBCRxGR+a9lcGHLlZ4C+rrLNi9pUwxf7VIRglR"
    "zwHWAFg5xTX6lCmziNM4OMkq8lHkLopHDUg5yI4VTc3EEGqDIf3+0BheIHcUFbIW"
    "kFOjRDdL3lMGKEj0+LErzzbhJczBlRMqSMiuYeaWgORLpRNtMeNmbR8oLJFchpF0"
    "A9fIO2/Yg+nclcDDhsUBkkfcIKRySGDumKLuYM+hOHp5vQo8tcvyQ6s3U5YULQUC"
    "AwEAAaNXMFUwDAYDVR0TAQH/BAIwADAdBgNVHQ4EFgQUkVKVmfjICpx4fkvJO6YJ"
    "mdoKz3owDgYDVR0PAQH/BAQDAgPoMBYGA1UdJQEB/wQMMAoGCCsGAQUFBwMBMA0G"
    "CSqGSIb3DQEBCwUAA4IBAQBXoWDI1Gi9snC4K6S7E0AoLmGEPUWzc4fd4Cbj9PRp"
    "mSKpsJOYjmneIV34WqnvUXrBkkzblEb9RdszN96WuRAaZJQegRtKOWN5Iggd4sHM"
    "8XEx/LeJHc08uSb2d/TnhhOPALoJl/w6M5e6yOezCEJorsOXuVBcbuEKfne7oMA1"
    "GziFnVPtwiwXxsX16KilsQRylnK0bV/x1BOgYByCDcXorMndsAYjn4yG1D4l8TbC"
    "kCtK1bafEVoASpOFQ8tSeOXBL7Fvw9mFFzs3/ajBTz2nBLDsnP8XH5C/vy8wNGSd"
    "Tdcs7DRLYhNJxYopcMgCwyyCAtEFcHkovCSrJ6HUl/ko"
    "-----END CERTIFICATE-----"
    "-----BEGIN CERTIFICATE-----"
    "MIIDCTCCAfGgAwIBAgIUfdybeOdDMd7cPXk6RTcEqeM3IEIwDQYJKoZIhvcNAQEL"
    "BQAwFjEUMBIGA1UEAwwLczJuVGVzdFJvb3QwIBcNMjAwMTI0MDEwOTUzWhgPMjEx"
    "OTEyMzEwMTA5NTNaMB4xHDAaBgNVBAMME3MyblRlc3RJbnRlcm1lZGlhdGUwggEi"
    "MA0GCSqGSIb3DQEBAQUAA4IBDwAwggEKAoIBAQC2NsDkrZjYbyVeF1R9337y9OHM"
    "C2xSRGB6SHrVG1bQZlPxI+E6DqDJcMB4tFLkA7AJxxRLxA7KvO9PzcHAlsqvYcMV"
    "gOSAjUZ0Eiwwf6Rtgo2yByj2n1K5XDN3bpt1rROD0BIEnaU9GZd3U0QUYHBRfp0E"
    "IdeWuRrlFbPpWXnBaQB/2jEfCuZzpPOiKMWt99GQ4bFBOSzpYdXLALGfb15Kr6RF"
    "YoMlsyeijNeePxLeYgracu+vzJLvEzx1U7OGnlWz+VKBw/mz3gABqFfxurN5E8yb"
    "4AWJ5kEUJobYcxwe+DoimPdPTWgByJlMpKjfIbnroz/oTZMiNfUCtKT3GTejAgMB"
    "AAGjRTBDMBIGA1UdEwEB/wQIMAYBAf8CAQEwHQYDVR0OBBYEFEasSJIPBZTXyYjI"
    "CN2m1Ttz3sUJMA4GA1UdDwEB/wQEAwIBhjANBgkqhkiG9w0BAQsFAAOCAQEAxveh"
    "GKJPu7DXjoMePzlRGML2iIDT6MgKpsMnO5sNgUbJTFV3KeuASRm1SXVrVFHcQDov"
    "l9P10ff0J9KOVrRCawMZZxjjtNAIrSW0G7fwmTgJMTuM5vaaGRjKy018LApcr//Q"
    "Nwjh4sw9KOtNIE9krT06kli9zjsgr/EWwPCHSin8oONDgCNn1WgtrSMexsF1BSzU"
    "OTq+nyn4nOPOEUthjmepG2eDkd17MNJ6GdKYnFRmC+ctSH028akERhz+EtavU4Cd"
    "2eSFTKtbxOuZXyfsOwjhrufp/Ss9i57x3XotBNJ8Fv7VpxI19+Zag4DMGzd3Pisu"
    "Q1VpfValnMGtVWPleg=="
    "-----END CERTIFICATE-----"
    "-----BEGIN CERTIFICATE-----"
    "MIIC/jCCAeagAwIBAgIUFFjxpSf0mUsrVbyLPQhccDYfixowDQYJKoZIhvcNAQEL"
    "BQAwFjEUMBIGA1UEAwwLczJuVGVzdFJvb3QwIBcNMjAwMTI0MDEwODIyWhgPMjEx"
    "OTEyMzEwMTA4MjJaMBYxFDASBgNVBAMMC3MyblRlc3RSb290MIIBIjANBgkqhkiG"
    "9w0BAQEFAAOCAQ8AMIIBCgKCAQEAz3AaOAlkcxJHryCI9SfwB9q4PA53hv5tz4ZL"
    "be37b69v58mfP+D18cWIBHUmkmN6gWWoWZ/9hv75pxcNXW0zPn7+wOVvXLUjtmkq"
    "1IGT/mykhasw00viaBFAuBHZ5iLwfc4/cjUFAPVCKLmfv5Xs7TJVzWA/0mR4r1h8"
    "uFqqXczkVMklIbsOIrlZXz8ifQs3DpFA2FeoziEh+Pcb4c3QBPgCHFDEGyTSdqo9"
    "+NbS+iRlw0T6tqUOpC0DdKXo/3mJNBmy4XPahTi9zgsu7b+UVqemL7eXXf/iSr5y"
    "iwJKJjz+N/rLpcF1VJtF8q0fpHagzljQaN7/emjg7BplUUyLawIDAQABo0IwQDAP"
    "BgNVHRMBAf8EBTADAQH/MB0GA1UdDgQWBBTDmXkyQEJ7ZciyE4KF7wAJKDxMfDAO"
    "BgNVHQ8BAf8EBAMCAYYwDQYJKoZIhvcNAQELBQADggEBAFobyhsc7mYoGaA7N4Pp"
    "it+MQZZNzWte5vWal/3/2V7ZGrJsgeCPwLblzzTmey85RilX6ovMQHEqT1vBFSHq"
    "nntMZnHkEl2QLU8XopJWR4MXK7LzjjQYaXiZhGbJbtylVSfATAa/ZzdgjBx1C8aD"
    "IM1+ELGCP/UHD0YEJkFoxSUwXGAXoV8I+cPDAWHC6VnC4mY8qubhx95FpX02ERnz"
    "1Cw2YWtntyO8P52dEJD1+0EJjtVX4Bj5wwgJHHbDkPP1IzFrR/uBC2LCjtRY+UtZ"
    "kfoDfWu2tslkLK7/LaC5qZyCPKnpPHLLz8gUWKlvbuejM99FTlBg/tcH+bv5x7WB"
    "MZ8="
    "-----END CERTIFICATE-----";

static char default_private_key[] =
    "-----BEGIN RSA PRIVATE KEY-----"
    "MIIEogIBAAKCAQEAlRsyl1E4zpyNvzGCvmSAoeclUN+FsuDinEHBbCVrJvr83rQk"
    "sb0rNYBaFkGbP4/HqSv/V0vr5sveYu40EJClgFI957afsov0++wxhmadgXKf3htd"
    "uMEJHEZH5r2VwYcuVngL6uss2L2lTDF/tUhGCVHPAdYAWDnFNfqUKbOI0zg4ySry"
    "UeQuikcNSDnIjhVNzcQQaoMh/f7QGF4gdxQVshaQU6NEN0veUwYoSPT4sSvPNuEl"
    "zMGVEypIyK5h5paA5EulE20x42ZtHygskVyGkXQD18g7b9iD6dyVwMOGxQGSR9wg"
    "pHJIYO6You5gz6E4enm9Cjy1y/JDqzdTlhQtBQIDAQABAoIBAGTaSJXg8jON4LJ5"
    "op11DSx1U+An0B71zVEziMjFZnyvN2rLHia6dQdzEXwMVB3h+oKKp+M8DwvEyV7R"
    "D5ZEwCzTc9vOwqXZ1JKxZ64oqlBsX4WzrOjSaH8fanK/uRN1g/ooqKb0+xh+7ddj"
    "g6XyhKy5EPOE9Ca4rJOeMakjLmDuleQecT/DixYV6azhfaJoD70XZJWv3YzSpu/X"
    "Ma+i3of0alsG/lROjNtEXE3nKzcTUgyAUoQeYRwCVpgssg/4VAUPJNDP4dVmxW8f"
    "eNmjlTyXmR9S08SXkqmCHe2mBUsZY9nqcDE6ZWILZKFWIfZD9W+j2ce0FMvcc9kz"
    "psxaUQECgYEAxqwsb5aQy6HBF54tdkHbUQEJMelSLNW0G1GUrcLB7eqL7qo3dUA8"
    "8PDQ/dTwmmJ7aE0SK2xkQDVKXNbV4OvUNgP6tbzLWEbvmuFAEg5X1jFH2VSdwQhl"
    "RDwTQw3wPZ5udy64L6gmsdDch+I7l1v4ex66RWFW+4WIs1altsLiJa0CgYEAwCGW"
    "2cjtZ3kIzWgxf7DdnoUTwBM1ATBUYvx7uqVq+dbc/p8cSeMSPz3LUluaVJ2EOjEV"
    "QWhx0Ih5qeitzReHRU0OHgxEgjbpJwhseD9O5POSd+fE3TtDQArOxyw4CIJKk4Z2"
    "QmqzaO/LboN3Tp+/N9zfVoNZKHcCNra/uKNTH7kCgYA3QFazSdpG51s96D2Yb8RA"
    "iNs3yD2UPnJyToPctxcbxWjZHPmDYDQShcZ5cSjgppbPcO+mp+RRfwCJRS4B+VPx"
    "GbY1qKWcjU3BcvdQjjCbXuUuabvdnSocieCJe2zelhr+hj2u80KfnQhXufD8rRUz"
    "mF4RQXrhREe6KFS5uQUPmQKBgE4rXFyvSyfWLqajxb/WDdT4/9gd+GrLZwn+/7go"
    "pSWRLcjKo4/MOxhP4/FWI6xZifrDDYrXG7dkT1u5tzzCXd7sQtom05jHDoU7ACbM"
    "WyT7lJQEUCxSeEIOI6MVcpbDq+PpySOsleIT7gjApEHw7LOlwZhJSHUWNmhcYhSV"
    "HrTBAoGADAvBqV7JItjm2+qkXXEdPVzOunqjQdnXZjMAJ75PhHnLCCfnTRu53hT3"
    "JxDETLLa/r42PlqGZ6bqSW+C+ObgYOvvySqvX8CE9o208ZwCLjHYxuYLH/86Lppr"
    "ggF9KQ0xWz7Km3GXv5+bwM5bcgt1A/s6sZCimXuj3Fle3RqOTF0="
    "-----END RSA PRIVATE KEY-----";

static char dhparams[] =
    "-----BEGIN DH PARAMETERS-----\n"
    "MIIBCAKCAQEAy1+hVWCfNQoPB+NA733IVOONl8fCumiz9zdRRu1hzVa2yvGseUSq\n"
    "Bbn6k0FQ7yMED6w5XWQKDC0z2m0FI/BPE3AjUfuPzEYGqTDf9zQZ2Lz4oAN90Sud\n"
    "luOoEhYR99cEbCn0T4eBvEf9IUtczXUZ/wj7gzGbGG07dLfT+CmCRJxCjhrosenJ\n"
    "gzucyS7jt1bobgU66JKkgMNm7hJY4/nhR5LWTCzZyzYQh2HM2Vk4K5ZqILpj/n0S\n"
    "5JYTQ2PVhxP+Uu8+hICs/8VvM72DznjPZzufADipjC7CsQ4S6x/ecZluFtbb+ZTv\n"
    "HI5CnYmkAwJ6+FSWGaZQDi8bgerFk9RWwwIBAg==\n"
    "-----END DH PARAMETERS-----\n";

uint8_t ticket_key_name[16] = "2016.07.26.15\0";

uint8_t default_ticket_key[32] = {0x07, 0x77, 0x09, 0x36, 0x2c, 0x2e, 0x32, 0xdf, 0x0d, 0xdc,
                                  0x3f, 0x0d, 0xc4, 0x7b, 0xba, 0x63, 0x90, 0xb6, 0xc7, 0x3b,
                                  0xb5, 0x0f, 0x9c, 0x31, 0x22, 0xec, 0x84, 0x4a, 0xd7, 0xc2,
                                  0xb3, 0xe5 };

#define MAX_KEY_LEN 32
#define MAX_VAL_LEN 255

struct session_cache_entry {
    uint8_t key[MAX_KEY_LEN];
    uint8_t key_len;
    uint8_t value[MAX_VAL_LEN];
    uint8_t value_len;
};

struct session_cache_entry session_cache[256];

int cache_store_callback(struct s2n_connection *conn, void *ctx, uint64_t ttl, const void *key, uint64_t key_size, const void *value, uint64_t value_size)
{
    struct session_cache_entry *cache = ctx;

    S2N_ERROR_IF(key_size == 0 || key_size > MAX_KEY_LEN, S2N_ERR_INVALID_ARGUMENT);
    S2N_ERROR_IF(value_size == 0 || value_size > MAX_VAL_LEN, S2N_ERR_INVALID_ARGUMENT);

    uint8_t index = ((const uint8_t *)key)[0];

    memcpy(cache[index].key, key, key_size);
    memcpy(cache[index].value, value, value_size);

    cache[index].key_len = key_size;
    cache[index].value_len = value_size;

    return 0;
}

int cache_retrieve_callback(struct s2n_connection *conn, void *ctx, const void *key, uint64_t key_size, void *value, uint64_t * value_size)
{
    struct session_cache_entry *cache = ctx;

    S2N_ERROR_IF(key_size == 0 || key_size > MAX_KEY_LEN, S2N_ERR_INVALID_ARGUMENT);

    uint8_t index = ((const uint8_t *)key)[0];

    S2N_ERROR_IF(cache[index].key_len != key_size, S2N_ERR_INVALID_ARGUMENT);
    S2N_ERROR_IF(memcmp(cache[index].key, key, key_size), S2N_ERR_INVALID_ARGUMENT);
    S2N_ERROR_IF(*value_size < cache[index].value_len, S2N_ERR_INVALID_ARGUMENT);

    *value_size = cache[index].value_len;
    memcpy(value, cache[index].value, cache[index].value_len);

    for (int i = 0; i < key_size; i++) {
        printf("%02x", ((const uint8_t *)key)[i]);
    }
    printf("\n");

    return 0;
}

int cache_delete_callback(struct s2n_connection *conn, void *ctx, const void *key, uint64_t key_size)
{
    struct session_cache_entry *cache = ctx;

    S2N_ERROR_IF(key_size == 0 || key_size > MAX_KEY_LEN, S2N_ERR_INVALID_ARGUMENT);

    uint8_t index = ((const uint8_t *)key)[0];

    S2N_ERROR_IF(cache[index].key_len != 0 && cache[index].key_len != key_size, S2N_ERR_INVALID_ARGUMENT);
    S2N_ERROR_IF(cache[index].key_len != 0 && memcmp(cache[index].key, key, key_size), S2N_ERR_INVALID_ARGUMENT);

    cache[index].key_len = 0;
    cache[index].value_len = 0;

    return 0;
}

/*
 * Since this is a server, and the mechanism for hostname verification is not defined for this use-case,
 * allow any hostname through. If you are writing something with mutual auth and you have a scheme for verifying
 * the client (e.g. a reverse DNS lookup), you would plug that in here.
 */
static uint8_t unsafe_verify_host_fn(const char *host_name, size_t host_name_len, void *data)
{
    return 1;
}

void usage()
{
    fprintf(stderr, "usage: s2nd [options] host port\n");
    fprintf(stderr, " host: hostname or IP address to listen on\n");
    fprintf(stderr, " port: port to listen on\n");
    fprintf(stderr, "\n Options:\n\n");
    fprintf(stderr, "  -c [version_string]\n");
    fprintf(stderr, "  --ciphers [version_string]\n");
    fprintf(stderr, "    Set the cipher preference version string. Defaults to \"default\". See USAGE-GUIDE.md\n");
    fprintf(stderr, "  --enter-fips-mode\n");
    fprintf(stderr, "    Enter libcrypto's FIPS mode. The linked version of OpenSSL must be built with the FIPS module.\n");
    fprintf(stderr, "  --cert\n");
    fprintf(stderr, "    Path to a PEM encoded certificate [chain]. Option can be repeated to load multiple certs.\n");
    fprintf(stderr, "  --key\n");
    fprintf(stderr, "    Path to a PEM encoded private key that matches cert. Option can be repeated to load multiple certs.\n");
    fprintf(stderr, "  -m\n");
    fprintf(stderr, "  --mutualAuth\n");
    fprintf(stderr, "    Request a Client Certificate. Any RSA Certificate will be accepted.\n");
    fprintf(stderr, "  -n\n");
    fprintf(stderr, "  --negotiate\n");
    fprintf(stderr, "    Only perform tls handshake and then shutdown the connection\n");
    fprintf(stderr, "  --parallelize\n");
    fprintf(stderr, "    Create a new Connection handler thread for each new connection. Useful for tests with lots of connections.\n");
    fprintf(stderr, "    Warning: this option isn't compatible with TLS Resumption, since each thread gets its own Session cache.\n");
    fprintf(stderr, "  --prefer-low-latency\n");
    fprintf(stderr, "    Prefer low latency by clamping maximum outgoing record size at 1500.\n");
    fprintf(stderr, "  --prefer-throughput\n");
    fprintf(stderr, "    Prefer throughput by raising maximum outgoing record size to 16k\n");
    fprintf(stderr, "  --enable-mfl\n");
    fprintf(stderr, "    Accept client's TLS maximum fragment length extension request\n");
    fprintf(stderr, "  --ocsp\n");
    fprintf(stderr, "    Path to a DER formatted OCSP response for stapling\n");
    fprintf(stderr, "  -s\n");
    fprintf(stderr, "  --self-service-blinding\n");
    fprintf(stderr, "    Don't introduce 10-30 second delays on TLS Handshake errors. \n");
    fprintf(stderr, "    Warning: this should only be used for testing since skipping blinding may allow timing side channels.\n");
    fprintf(stderr, "  -t,--ca-file [file path]\n");
    fprintf(stderr, "    Location of trust store CA file (PEM format). If neither -t or -d are specified. System defaults will be used.");
    fprintf(stderr, "    This option is only used if mutual auth is enabled.\n");
    fprintf(stderr, "  -d,--ca-dir [directory path]\n");
    fprintf(stderr, "    Directory containing hashed trusted certs. If neither -t or -d are specified. System defaults will be used.");
    fprintf(stderr, "    This option is only used if mutual auth is enabled.\n");
    fprintf(stderr, "  -i,--insecure\n");
    fprintf(stderr, "    Turns off certification validation altogether.\n");
    fprintf(stderr, "  --stk-file\n");
    fprintf(stderr, "    Location of key file used for encryption and decryption of session ticket.\n");
    fprintf(stderr, "  -T,--no-session-ticket\n");
    fprintf(stderr, "    Disable session ticket for resumption.\n");
    fprintf(stderr, "  -C,--corked-io\n");
    fprintf(stderr, "    Turn on corked io\n");
    fprintf(stderr, "  --tls13\n");
    fprintf(stderr, "    Turn on experimental TLS1.3 support.\n");
    fprintf(stderr, "  -w --https-server\n");
    fprintf(stderr, "    Run s2nd in a simple https server mode.\n");
    fprintf(stderr, "  -b --https-bench <bytes>\n");
    fprintf(stderr, "    Send number of bytes in https server mode to test throughput.\n");
    fprintf(stderr, "  -h,--help\n");
    fprintf(stderr, "    Display this message and quit.\n");

    exit(1);
}


struct conn_settings {
    unsigned mutual_auth:1;
    unsigned self_service_blinding:1;
    unsigned only_negotiate:1;
    unsigned prefer_throughput:1;
    unsigned prefer_low_latency:1;
    unsigned enable_mfl:1;
    unsigned session_ticket:1;
    unsigned session_cache:1;
    unsigned insecure:1;
    unsigned use_corked_io:1;
<<<<<<< HEAD
    unsigned exit_on_close:1;
    unsigned https_server:1;
    uint32_t https_bench;
=======
    int max_conns;
>>>>>>> c1cf6178
    const char *ca_dir;
    const char *ca_file;
};

int handle_connection(int fd, struct s2n_config *config, struct conn_settings settings)
{
    struct s2n_connection *conn = s2n_connection_new(S2N_SERVER);
    if (!conn) {
        print_s2n_error("Error getting new s2n connection");
        S2N_ERROR_PRESERVE_ERRNO();
    }

    if (settings.self_service_blinding) {
        s2n_connection_set_blinding(conn, S2N_SELF_SERVICE_BLINDING);
    }

    if (settings.mutual_auth) {
        GUARD_RETURN(s2n_config_set_client_auth_type(config, S2N_CERT_AUTH_REQUIRED), "Error setting client auth type");

        if (settings.ca_dir || settings.ca_file) {
            GUARD_RETURN(s2n_config_set_verification_ca_location(config, settings.ca_file, settings.ca_dir), "Error adding verify location");
        }

        if (settings.insecure) {
            GUARD_RETURN(s2n_config_disable_x509_verification(config), "Error disabling X.509 validation");
        }
    }

    GUARD_RETURN(s2n_connection_set_config(conn, config), "Error setting configuration");

    if (settings.prefer_throughput) {
        GUARD_RETURN(s2n_connection_prefer_throughput(conn), "Error setting prefer throughput");
    }

    if (settings.prefer_low_latency) {
        GUARD_RETURN(s2n_connection_prefer_low_latency(conn), "Error setting prefer low latency");
    }

    GUARD_RETURN(s2n_connection_set_fd(conn, fd), "Error setting file descriptor");

    if (settings.use_corked_io) {
        GUARD_RETURN(s2n_connection_use_corked_io(conn), "Error setting corked io");
    }

    negotiate(conn);

    if (settings.mutual_auth) {
        if (!s2n_connection_client_cert_used(conn)) {
            print_s2n_error("Error: Mutual Auth was required, but not negotiated");
            S2N_ERROR_PRESERVE_ERRNO();
        }
    }

    if (settings.https_server) {
        https(conn, settings.https_bench);
    } else if (!settings.only_negotiate) {
        echo(conn, fd);
    }

    s2n_blocked_status blocked;
    s2n_shutdown(conn, &blocked);

    GUARD_RETURN(s2n_connection_wipe(conn), "Error wiping connection");

    GUARD_RETURN(s2n_connection_free(conn), "Error freeing connection");

    return 0;
}

int main(int argc, char *const *argv)
{
    struct addrinfo hints, *ai;
    int r, sockfd = 0;

    /* required args */
    const char *host = NULL;
    const char *port = NULL;

    const char *ocsp_response_file_path = NULL;
    const char *session_ticket_key_file_path = NULL;
    const char *cipher_prefs = "default";

    /* The certificates provided by the user. If there are none provided, we will use the hardcoded default cert.
     * The associated private key for each cert will be at the same index in private_keys. If the user mixes up the
     * order of --cert --key for a given cert/key pair, s2n will fail to load the cert and s2nd will exit.
     */
    int num_user_certificates = 0;
    int num_user_private_keys = 0;
    const char *certificates[MAX_CERTIFICATES] = { 0 };
    const char *private_keys[MAX_CERTIFICATES] = { 0 };

    struct conn_settings conn_settings = { 0 };
    int fips_mode = 0;
    int parallelize = 0;
    int use_tls13 = 0;
    conn_settings.session_ticket = 1;
    conn_settings.session_cache = 1;
<<<<<<< HEAD
    unsigned long int bytes = 0;
=======
    conn_settings.max_conns = -1;
>>>>>>> c1cf6178

    struct option long_options[] = {
        {"ciphers", required_argument, NULL, 'c'},
        {"enable-mfl", no_argument, NULL, 'e'},
        {"enter-fips-mode", no_argument, NULL, 'f'},
        {"help", no_argument, NULL, 'h'},
        {"key", required_argument, NULL, 'k'},
        {"prefer-low-latency", no_argument, NULL, 'l'},
        {"mutualAuth", no_argument, NULL, 'm'},
        {"negotiate", no_argument, NULL, 'n'},
        {"ocsp", required_argument, NULL, 'o'},
        {"parallelize", no_argument, &parallelize, 1},
        {"prefer-throughput", no_argument, NULL, 'p'},
        {"cert", required_argument, NULL, 'r'},
        {"self-service-blinding", no_argument, NULL, 's'},
        {"ca-dir", required_argument, 0, 'd'},
        {"ca-file", required_argument, 0, 't'},
        {"insecure", no_argument, 0, 'i'},
        {"stk-file", required_argument, 0, 'a'},
        {"no-session-ticket", no_argument, 0, 'T'},
        {"corked-io", no_argument, 0, 'C'},
        {"max-conns", optional_argument, 0, 'X'},
        {"tls13", no_argument, 0, '3'},
        {"https-server", no_argument, 0, 'w'},
        {"https-bench", required_argument, 0, 'b'},
        /* Per getopt(3) the last element of the array has to be filled with all zeros */
        { 0 },
    };
    while (1) {
        int option_index = 0;
        int c = getopt_long(argc, argv, "c:hmnst:d:iTCX::", long_options, &option_index);
        if (c == -1) {
            break;
        }

        switch (c) {
        case 0:
            /* getopt_long() returns 0 if an option.flag is non-null (Eg "parallelize") */
            break;
        case 'C':
            conn_settings.use_corked_io = 1;
            break;
        case 'c':
            cipher_prefs = optarg;
            break;
        case 'e':
            conn_settings.enable_mfl = 1;
            break;
        case 'f':
            fips_mode = 1;
            break;
        case 'h':
            usage();
            break;
        case 'k':
            if (num_user_private_keys == MAX_CERTIFICATES) {
                fprintf(stderr, "Cannot support more than %d certificates!\n", MAX_CERTIFICATES);
                exit(1);
            }
            private_keys[num_user_private_keys] = load_file_to_cstring(optarg);
            num_user_private_keys++;
            break;
        case 'l':
            conn_settings.prefer_low_latency = 1;
            break;
        case 'm':
            conn_settings.mutual_auth = 1;
            break;
        case 'n':
            conn_settings.only_negotiate = 1;
            break;
        case 'o':
            ocsp_response_file_path = optarg;
            break;
        case 'p':
            conn_settings.prefer_throughput = 1;
            break;
        case 'r':
            if (num_user_certificates == MAX_CERTIFICATES) {
                fprintf(stderr, "Cannot support more than %d certificates!\n", MAX_CERTIFICATES);
                exit(1);
            }
            certificates[num_user_certificates] = load_file_to_cstring(optarg);
            num_user_certificates++;
            break;
        case 's':
            conn_settings.self_service_blinding = 1;
            break;
        case 'd':
            conn_settings.ca_dir = optarg;
            break;
        case 't':
            conn_settings.ca_file = optarg;
            break;
        case 'i':
            conn_settings.insecure = 1;
            break;
        case 'a':
            session_ticket_key_file_path = optarg;
            break;
        case 'T':
            conn_settings.session_ticket = 0;
            break;
        case '3':
            use_tls13 = 1;
            break;
        case 'X':
            if (optarg==NULL) {
                conn_settings.max_conns = 1;
            } else {
                conn_settings.max_conns = atoi(optarg);
            }
            break;
        case 'w':
            fprintf(stdout, "Running s2nd in simple https server mode\n");
            conn_settings.https_server = 1;
            break;
        case 'b':
            bytes = strtoul(optarg, NULL, 10);
            if (bytes >= 0) {
                conn_settings.https_bench = bytes;
            }
            break;
        case '?':
        default:
            fprintf(stdout, "getopt_long returned: %d", c);
            usage();
            break;
        }
    }

    if (conn_settings.prefer_throughput && conn_settings.prefer_low_latency) {
        fprintf(stderr, "prefer-throughput and prefer-low-latency options are mutually exclusive\n");
        exit(1);
    }

    if (optind < argc) {
        host = argv[optind++];
    }

    /* cppcheck-suppress duplicateCondition */
    if (optind < argc) {
        port = argv[optind++];
    }

    if (!host || !port) {
        usage();
    }

    if (setvbuf(stdin, NULL, _IONBF, 0) < 0) {
        fprintf(stderr, "Error disabling buffering for stdin\n");
        exit(1);
    }

    if (setvbuf(stdout, NULL, _IONBF, 0) < 0) {
        fprintf(stderr, "Error disabling buffering for stdout\n");
        exit(1);
    }

    memset(&hints, 0, sizeof(hints));

    hints.ai_family = AF_UNSPEC;
    hints.ai_socktype = SOCK_STREAM;

    if (signal(SIGPIPE, SIG_IGN) == SIG_ERR) {
        fprintf(stderr, "Error disabling SIGPIPE\n");
        exit(1);
    }

    if ((r = getaddrinfo(host, port, &hints, &ai)) < 0) {
        fprintf(stderr, "getaddrinfo error: %s\n", gai_strerror(r));
        exit(1);
    }

    if ((sockfd = socket(ai->ai_family, ai->ai_socktype, ai->ai_protocol)) == -1) {
        fprintf(stderr, "socket error: %s\n", strerror(errno));
        exit(1);
    }

    r = 1;
    if (setsockopt(sockfd, SOL_SOCKET, SO_REUSEADDR, &r, sizeof(int)) < 0) {
        fprintf(stderr, "setsockopt error: %s\n", strerror(errno));
        exit(1);
    }

    if (bind(sockfd, ai->ai_addr, ai->ai_addrlen) < 0) {
        fprintf(stderr, "bind error: %s\n", strerror(errno));
        exit(1);
    }

    if (listen(sockfd, 1) == -1) {
        fprintf(stderr, "listen error: %s\n", strerror(errno));
        exit(1);
    }

    if (fips_mode) {
#ifdef OPENSSL_FIPS
        if (FIPS_mode_set(1) == 0) {
            unsigned long fips_rc = ERR_get_error();
            char ssl_error_buf[256]; /* Openssl claims you need no more than 120 bytes for error strings */
            fprintf(stderr, "s2nd failed to enter FIPS mode with RC: %lu; String: %s\n", fips_rc, ERR_error_string(fips_rc, ssl_error_buf));
            exit(1);
        }
        printf("s2nd entered FIPS mode\n");
#else
        fprintf(stderr, "Error entering FIPS mode. s2nd is not linked with a FIPS-capable libcrypto.\n");
        exit(1);
#endif
    }

    if (use_tls13) {
        GUARD_EXIT(s2n_enable_tls13(), "Error enabling TLS1.3");
    }

    GUARD_EXIT(s2n_init(), "Error running s2n_init()");

    printf("Listening on %s:%s\n", host, port);

    struct s2n_config *config = s2n_config_new();
    if (!config) {
        print_s2n_error("Error getting new s2n config");
        exit(1);
    }

    if (num_user_certificates != num_user_private_keys) {
        fprintf(stderr, "Mismatched certificate(%d) and private key(%d) count!\n", num_user_certificates, num_user_private_keys);
        exit(1);
    }

    int num_certificates = 0;
    if (num_user_certificates == 0) {
        certificates[0] = default_certificate_chain;
        private_keys[0] = default_private_key;
        num_certificates = 1;
    } else {
        num_certificates = num_user_certificates;
    }

    for (int i = 0; i < num_certificates; i++) {
        struct s2n_cert_chain_and_key *chain_and_key = s2n_cert_chain_and_key_new();
        GUARD_EXIT(s2n_cert_chain_and_key_load_pem(chain_and_key, certificates[i], private_keys[i]), "Error getting certificate/key");

        GUARD_EXIT(s2n_config_add_cert_chain_and_key_to_store(config, chain_and_key), "Error setting certificate/key");
    }

    if (ocsp_response_file_path) {
        int fd = open(ocsp_response_file_path, O_RDONLY);
        if (fd < 0) {
            fprintf(stderr, "Error opening OCSP response file: '%s'\n", strerror(errno));
            exit(1);
        }

        struct stat st = {0};
        if (fstat(fd, &st) < 0) {
            fprintf(stderr, "Error fstat-ing OCSP response file: '%s'\n", strerror(errno));
            exit(1);
        }

        uint8_t *ocsp_response = mmap(0, st.st_size, PROT_READ, MAP_PRIVATE, fd, 0);
        if (s2n_config_set_extension_data(config, S2N_EXTENSION_OCSP_STAPLING, ocsp_response, st.st_size) < 0) {
            fprintf(stderr, "Error adding ocsp response: '%s'\n", s2n_strerror(s2n_errno, "EN"));
            exit(1);
        }

        close(fd);
    }

    GUARD_EXIT(s2n_config_add_dhparams(config, dhparams), "Error adding DH parameters");

    GUARD_EXIT(s2n_config_set_cipher_preferences(config, cipher_prefs),"Error setting cipher prefs");

    GUARD_EXIT(s2n_config_set_cache_store_callback(config, cache_store_callback, session_cache), "Error setting cache store callback");

    GUARD_EXIT(s2n_config_set_cache_retrieve_callback(config, cache_retrieve_callback, session_cache), "Error setting cache retrieve callback");

    GUARD_EXIT(s2n_config_set_cache_delete_callback(config, cache_delete_callback, session_cache), "Error setting cache retrieve callback");

    if (conn_settings.enable_mfl) {
        GUARD_EXIT(s2n_config_accept_max_fragment_length(config), "Error enabling TLS maximum fragment length extension in server");
    }

    if (s2n_config_set_verify_host_callback(config, unsafe_verify_host_fn, NULL)) {
        print_s2n_error("Failure to set hostname verification callback");
        exit(1);
    }

    if (conn_settings.session_ticket) {
        GUARD_EXIT(s2n_config_set_session_tickets_onoff(config, 1), "Error enabling session tickets");
    }

    if (conn_settings.session_cache) {
        GUARD_EXIT(s2n_config_set_session_cache_onoff(config, 1), "Error enabling session cache using id");
    }

    if (conn_settings.session_ticket || conn_settings.session_cache) {
        /* Key initialization */
        uint8_t *st_key;
        uint32_t st_key_length;

        if (session_ticket_key_file_path) {
            int fd = open(session_ticket_key_file_path, O_RDONLY);
            GUARD_EXIT(fd, "Error opening session ticket key file");

            struct stat st;
            GUARD_EXIT(fstat(fd, &st), "Error fstat-ing session ticket key file");

            st_key = mmap(0, st.st_size, PROT_READ, MAP_PRIVATE, fd, 0);
            S2N_ERROR_IF(st_key == MAP_FAILED, S2N_ERR_MMAP);

            st_key_length = st.st_size;

            close(fd);
        } else {
            st_key = default_ticket_key;
            st_key_length = sizeof(default_ticket_key);
        }

        if (s2n_config_add_ticket_crypto_key(config, ticket_key_name, strlen((char*)ticket_key_name), st_key, st_key_length, 0) != 0) {
            fprintf(stderr, "Error adding ticket key: '%s'\n", s2n_strerror(s2n_errno, "EN"));
            exit(1);
        }
    }

    if (parallelize) {
        struct sigaction sa;

        sa.sa_handler = SIG_IGN;
        sa.sa_flags = SA_NOCLDWAIT;
        sigemptyset(&sa.sa_mask);
        sigaction(SIGCHLD, &sa, NULL);
    }

    int fd;
    while ((fd = accept(sockfd, ai->ai_addr, &ai->ai_addrlen)) > 0) {

        if (!parallelize) {
            int rc = handle_connection(fd, config, conn_settings);
            close(fd);
            if (rc < 0) {
                exit(rc);
            }

            /* If max_conns was set, then exit after it is reached. Otherwise
             * unlimited connections are allow, so ignore the variable. */
            if (conn_settings.max_conns > 0) {
                if (conn_settings.max_conns-- == 1) {
                    GUARD_EXIT(s2n_cleanup(),  "Error running s2n_cleanup()");
                    exit(0);
                }
            }
        } else {
            /* Fork Process, one for the Acceptor (parent), and another for the Handler (child). */
            pid_t child_pid = fork();

            if (child_pid == 0) {
                /* This is the Child Handler Thread. We should handle the connection, then exit. */
                int rc = handle_connection(fd, config, conn_settings);
                close(fd);
                _exit(rc);
            } else if (child_pid == -1) {
                close(fd);
                print_s2n_error("Error calling fork(). Acceptor unable to start handler.");
                exit(1);
            } else {
                /* This is the parent Acceptor Thread, continue listening for new connections */
                close(fd);
                continue;
            }
        }

    }

    GUARD_EXIT(s2n_cleanup(),  "Error running s2n_cleanup()");

    return 0;
}<|MERGE_RESOLUTION|>--- conflicted
+++ resolved
@@ -305,13 +305,9 @@
     unsigned session_cache:1;
     unsigned insecure:1;
     unsigned use_corked_io:1;
-<<<<<<< HEAD
-    unsigned exit_on_close:1;
     unsigned https_server:1;
     uint32_t https_bench;
-=======
     int max_conns;
->>>>>>> c1cf6178
     const char *ca_dir;
     const char *ca_file;
 };
@@ -407,13 +403,10 @@
     int fips_mode = 0;
     int parallelize = 0;
     int use_tls13 = 0;
+    unsigned long int bytes = 0;
     conn_settings.session_ticket = 1;
     conn_settings.session_cache = 1;
-<<<<<<< HEAD
-    unsigned long int bytes = 0;
-=======
     conn_settings.max_conns = -1;
->>>>>>> c1cf6178
 
     struct option long_options[] = {
         {"ciphers", required_argument, NULL, 'c'},
