/*
 * Copyright 2017 Amazon.com, Inc. or its affiliates. All Rights Reserved.
 *
 * Licensed under the Apache License, Version 2.0 (the "License").
 * You may not use this file except in compliance with the License.
 * A copy of the License is located at
 *
 *  http://aws.amazon.com/apache2.0
 *
 * or in the "license" file accompanying this file. This file is distributed
 * on an "AS IS" BASIS, WITHOUT WARRANTIES OR CONDITIONS OF ANY KIND, either
 * express or implied. See the License for the specific language governing
 * permissions and limitations under the License.
 */

#include <netinet/tcp.h>
#include <sys/types.h>
#include <sys/socket.h>
#include <sys/stat.h>
#include <sys/ioctl.h>
#include <sys/mman.h>
#include <poll.h>
#include <netdb.h>

#include <stdlib.h>
#include <signal.h>
#include <unistd.h>
#include <fcntl.h>
#include <string.h>
#include <signal.h>
#include <stdio.h>
#include <getopt.h>

#include <errno.h>

#include <openssl/crypto.h>
#include <openssl/err.h>

#include <s2n.h>

static char default_certificate_chain[] =
    "-----BEGIN CERTIFICATE-----\n"
    "MIICrTCCAZUCAn7lMA0GCSqGSIb3DQEBCwUAMB4xHDAaBgNVBAMME3MyblRlc3RJ\n"
    "bnRlcm1lZGlhdGUwIBcNMTcwMjEyMDQxMzA5WhgPMjExNzAxMTkwNDEzMDlaMBgx\n"
    "FjAUBgNVBAMMDXMyblRlc3RTZXJ2ZXIwggEiMA0GCSqGSIb3DQEBAQUAA4IBDwAw\n"
    "ggEKAoIBAQDHZZ9R9bKwS28KgAzNnXHnKeQ/IRqMhcv1OoNpV28TMutajg+Nri42\n"
    "CsdLvQe2gEVSb9WAo81LmaQyy4xMZmVmM2wE2KrgR0Kw9XnL7QNAxZsz5Ai5mEdx\n"
    "JhXI9aPxZ1sHViHteTFgcGXhCxfoQDsgwIbVhK34FCNoB0p4qnj9h6xMmh64CPdY\n"
    "BYFpjxchT9OPnOzi0Q/XyMBuKjc/zjgwbAvrJh+hTuS1qSiXcXFRukJRYmdr0Dws\n"
    "OzfQn1rvDpjOWmJ3CMcZnNKvXow1oq98UPJAE80LcwslybizLN6irQpcEjXiH808\n"
    "OMUD1FB/Ww/KIFpBOr4CeCZCw5AAUcGhAgMBAAEwDQYJKoZIhvcNAQELBQADggEB\n"
    "AD7AKpWe9yVfBmjORAIdt/UFSusUQhliPQDQvrf3AdPFbjrLXu259jSvT6cZxbJM\n"
    "90JOAb9nLtulqWjByoUOUGM9VixdAQNGtFrQ3t5ZGBn+putsd+6Sejb9Z4W01Kks\n"
    "Ih5jG68mpHxVWSpgsExeN1Pu6Q02UqmNOz/6s9+D2/4PeRvdlD+gavo2RrWWjLpz\n"
    "Kd7ayXx7PK2MntojzYzab+RRUW+ecqXL92Me2YLBXleQlnV9AqCwNis19jhUuBzF\n"
    "923g0e8/5SA1EKRFAubrF6FabW87rflR1a8kKlBQmOufX/97SFm9TpTg5/vt/sZn\n"
    "DqaFKO6gnaYSCZxT0LVcsec=\n"
    "-----END CERTIFICATE-----\n"
    "-----BEGIN CERTIFICATE-----\n"
    "MIIDKTCCAhGgAwIBAgICGegwDQYJKoZIhvcNAQEFBQAwFjEUMBIGA1UEAwwLczJu\n"
    "VGVzdFJvb3QwIBcNMTcwMjEyMDQxMjAwWhgPMjExNzAxMTkwNDEyMDBaMB4xHDAa\n"
    "BgNVBAMME3MyblRlc3RJbnRlcm1lZGlhdGUwggEiMA0GCSqGSIb3DQEBAQUAA4IB\n"
    "DwAwggEKAoIBAQDH8d/6eRJzSg+mz9y2mmWMzpPtNsiEyXyOZm701ytohyUrZA7Y\n"
    "P3+q0b/96jYYwSUbpZB4FmaWZDZAf5VjWHVpcGwKfHh5h82RXZcBUmyCkFdO5pMj\n"
    "MNutXTwJ3B6RvvKsLScMNpHU1oSQbe2OfXxqPjA8J1DNyAG97xNpQ9m8N+2LQ2Ce\n"
    "RV2743aMjluQWpaSH6O3orjNn/z9rArmLsS+lGzpN4F87z+NYeUUq1lQulWf11S+\n"
    "1jpEJCzKaVsPeQmeSXcu1a41xEEVabGW1ERbfE6yq/uP2QKD1vUxbCqlVzgz92Ky\n"
    "lIWlnK6oMCE8tpQWd11TcEfZNlw7bCjAr/n7AgMBAAGjdzB1MAwGA1UdEwQFMAMB\n"
    "Af8wHQYDVR0OBBYEFKiNxMQOh4aMU0Za7y97D0Wc+tqgMEYGA1UdIwQ/MD2AFBSn\n"
    "L6QRCOpg+LIFK3cubF0tZPOcoRqkGDAWMRQwEgYDVQQDDAtzMm5UZXN0Um9vdIIJ\n"
    "AJB2OQ8SQr0KMA0GCSqGSIb3DQEBBQUAA4IBAQBiW6I16xgQpa4JQnZrPa0a08L/\n"
    "c8lKvJWz6PRejf+xGn9JQU2HRgpsp5osnFuXDZCB/KkkVt1qcbDc/VEJ1tE7GLGr\n"
    "mX+9beZQJj9dS43k5Qt9J9wrVifGGd/0sl+Or0hmoeV/qDJNsq8lHCjnrRZ+iSKt\n"
    "DQ5NdV5z1lc5vOCARK0RyzBk07pHsfn39TCgyrIa+10cS6xrLSJcFC1eqC7sRRsW\n"
    "cOVSt9nJDiKn+DOlEyMPWmwRUZX2rRzAlalDPsS/QzUUU3g+ExrBOACsySwiMKhX\n"
    "aflRFDu7xHWKv9zK5FWysXjwTlKPOrDWcytNu+4NmWtBye/6s+5xyYjWbvdF\n"
    "-----END CERTIFICATE-----\n"
    "-----BEGIN CERTIFICATE-----\n"
    "MIIDBDCCAeygAwIBAgIJAJB2OQ8SQr0KMA0GCSqGSIb3DQEBCwUAMBYxFDASBgNV\n"
    "BAMMC3MyblRlc3RSb290MCAXDTE3MDIxMjA0MDk1M1oYDzIxMTcwMTE5MDQwOTUz\n"
    "WjAWMRQwEgYDVQQDDAtzMm5UZXN0Um9vdDCCASIwDQYJKoZIhvcNAQEBBQADggEP\n"
    "ADCCAQoCggEBANgSkebYTJIGo33QWSCKIwx8UXdOxXF9nljyQPQ6dgbuOTGbq4nF\n"
    "eIA0AxMgkt0P8DnGuiJ/yuCvWmNAPy/wdmxPGxHfpDbiHFpbNGh10D7B3k68s51+\n"
    "j4llBp3IymukQVFXQ4mFx3bI7VrSsGG9ZVd/+iMvSsU3yykhLRsgKgpj3RMYcb8C\n"
    "WL3/lzR4F8QNZ9dwy0gifyF60xgC9n7D7kgI0PlDfIUBW68fjvscVhc6xYt1BDeG\n"
    "++zngJpmeC9T7mN37/Nv5mXDCjKOtBGG9iOlriK6RzyPaUMc0n7gA1nB/mMy9GNe\n"
    "lrMvIg44HSaKSdmwIbUVf96+aUegEexhrbsCAwEAAaNTMFEwHQYDVR0OBBYEFBSn\n"
    "L6QRCOpg+LIFK3cubF0tZPOcMB8GA1UdIwQYMBaAFBSnL6QRCOpg+LIFK3cubF0t\n"
    "ZPOcMA8GA1UdEwEB/wQFMAMBAf8wDQYJKoZIhvcNAQELBQADggEBANEFXqBmaVoC\n"
    "gOzPJol8saCkiIBJzgy4WpcY3TVM5z/MkpXd3fj0fR8bnhosmVmlHO6O2relGG+z\n"
    "TtfU9fa7UG9fN+8fFjU59tw57qCJubKcoqJJzAIQCvCCuZ1yGGBkYwyCpKjQrkLX\n"
    "54WNgAxXuPsQDzh4Y2943qk4kwliKEUPbkKnPuCDCxyHvpczXfbIdBcNKQ/WCkhW\n"
    "ma7uqCaZ2sWx89UIR8ZVSpNuXAG+ZxvB1L5SN/8akCajK5z2AdVgAfTAKgsfb7WY\n"
    "q76LCukvaANwJPnbsE0zHV5uYj6fl/V62msSaBlm1iI0glE6uZJAYZqeiEv3+cbF\n"
    "e3r1R9CDhIo=\n"
    "-----END CERTIFICATE-----\n";

static char default_private_key[] =
    "-----BEGIN PRIVATE KEY-----\n"
    "MIIEvgIBADANBgkqhkiG9w0BAQEFAASCBKgwggSkAgEAAoIBAQDHZZ9R9bKwS28K\n"
    "gAzNnXHnKeQ/IRqMhcv1OoNpV28TMutajg+Nri42CsdLvQe2gEVSb9WAo81LmaQy\n"
    "y4xMZmVmM2wE2KrgR0Kw9XnL7QNAxZsz5Ai5mEdxJhXI9aPxZ1sHViHteTFgcGXh\n"
    "CxfoQDsgwIbVhK34FCNoB0p4qnj9h6xMmh64CPdYBYFpjxchT9OPnOzi0Q/XyMBu\n"
    "Kjc/zjgwbAvrJh+hTuS1qSiXcXFRukJRYmdr0DwsOzfQn1rvDpjOWmJ3CMcZnNKv\n"
    "Xow1oq98UPJAE80LcwslybizLN6irQpcEjXiH808OMUD1FB/Ww/KIFpBOr4CeCZC\n"
    "w5AAUcGhAgMBAAECggEBAL0n52Ld/TyG4vkIDp1EHhjYQcGtir0B9EFX1/An1KRW\n"
    "6rQGDjUupoH36aYs1dNIjfqtQtH9EjUEtKLHO/oCLXEtmOxkCn4mu9qZlIhi+HIK\n"
    "w7gPPEOsdSGeqo3wkSziCpXEHP1lufSty8gYOP7HaBAi9AY8DrlHiWsXd4tO1OZU\n"
    "kOc4t6/bKOywtylcoJ7Na5eGsDT+f6bjQgHK7e4ianh79pfhfTYQJOwGiFY4deGF\n"
    "4zOdR/V7w0l9FMeTLwiV5vsXPP9o5+rEwVH8K0wzD40uc7Crt8DdMRl8eXMrojoD\n"
    "iIRNZgSepDrnrzh4bkthZQAMkHnE1t+eSjt7+HktFwECgYEA5Sd64HM1lWtOzaGQ\n"
    "S+w0E18M0VXjdO1nbGbezV4mgT1u7PsA3PYZVQKJ72PhGNUqD+GuTh4E9Y/VYEz3\n"
    "uHBp6buhMAz8zboTNJQ0X5CFwSaNTaCa6UWucDRnImVxPxo+PPIZDgJ3PamlilDP\n"
    "n4rndFgHFae41C0OUjb8hxQ96bECgYEA3sGyviyA1AFnAVmE2ENJD11VT/tvdznf\n"
    "Tgl9VEaYKv1jYgxwENvupZOCOjLsHalaKGQp7peawhlWxBSMOIsyx0XSp/mvHXUt\n"
    "Y7kAX+zL0FY1fCZZYBuCtMQkT8kp+8Uz1LtTl0gK/HqMgCB0iVf4BqXF8MZV1tuF\n"
    "+jOJc3mDYvECgYEAizj+TamRb5N/kC1NpuL+DJreBb0B8YNfJ5wkV2+RQ0oYv8AM\n"
    "GTMn1t8xAJGVK+ouoPGDXhCdALh/cf+xLYyWvJvzZWcunKslifdVDo6WxO/wP66J\n"
    "D5r3TVJ5KoupTyZZk9ue30UePwd3/N32Fr9kuenVfBGnmLk7DzY7HLJunzECgYAj\n"
    "UYTcoEPA2YQSc7Ybb/eqhvra1pvixHtCbUDA1vyTfF+AkUZHdgeNmyi/v4kuXsab\n"
    "tt3rJYB1G/1k03k0EeX4MHrpBS6dthF/STrk+q+KFdEfIRl0oogDz0GOoO+WKrtA\n"
    "FH95cgPD6k5SllLD3/3EWA5dUaUUjvPcKsW1WGPbkQKBgBwinJcEwAVtXOI8d3sw\n"
    "WnJr36PE1DWH5BO03pWQ06VdkNUwaq1X8U4c6+TNIX9avsFGn/ibUarb1jGIBf8j\n"
    "0+YkUFp5po+y4k+x0G56hz5o2bGLj9hSTdrux9G0TpoBlbcmqFTATP8QRg5+oke9\n"
    "po46kGuM+jAQB9Htg+ydwA6X\n"
    "-----END PRIVATE KEY-----\n";

static char dhparams[] =
    "-----BEGIN DH PARAMETERS-----\n"
    "MIIBCAKCAQEAy1+hVWCfNQoPB+NA733IVOONl8fCumiz9zdRRu1hzVa2yvGseUSq\n"
    "Bbn6k0FQ7yMED6w5XWQKDC0z2m0FI/BPE3AjUfuPzEYGqTDf9zQZ2Lz4oAN90Sud\n"
    "luOoEhYR99cEbCn0T4eBvEf9IUtczXUZ/wj7gzGbGG07dLfT+CmCRJxCjhrosenJ\n"
    "gzucyS7jt1bobgU66JKkgMNm7hJY4/nhR5LWTCzZyzYQh2HM2Vk4K5ZqILpj/n0S\n"
    "5JYTQ2PVhxP+Uu8+hICs/8VvM72DznjPZzufADipjC7CsQ4S6x/ecZluFtbb+ZTv\n"
    "HI5CnYmkAwJ6+FSWGaZQDi8bgerFk9RWwwIBAg==\n"
    "-----END DH PARAMETERS-----\n";

#define MAX_KEY_LEN 32
#define MAX_VAL_LEN 255

struct session_cache_entry {
    uint8_t key[MAX_KEY_LEN];
    uint8_t key_len;
    uint8_t value[MAX_VAL_LEN];
    uint8_t value_len;
};

struct session_cache_entry session_cache[256];

int cache_store(void *ctx, uint64_t ttl, const void *key, uint64_t key_size, const void *value, uint64_t value_size)
{
    struct session_cache_entry *cache = ctx;

    if (key_size == 0 || key_size > MAX_KEY_LEN) {
        return -1;
    }
    if (value_size == 0 || value_size > MAX_VAL_LEN) {
        return -1;
    }

    uint8_t index = ((const uint8_t *)key)[0];

    memcpy(cache[index].key, key, key_size);
    memcpy(cache[index].value, value, value_size);

    cache[index].key_len = key_size;
    cache[index].value_len = value_size;

    return 0;
}

int cache_retrieve(void *ctx, const void *key, uint64_t key_size, void *value, uint64_t * value_size)
{
    struct session_cache_entry *cache = ctx;

    if (key_size == 0 || key_size > MAX_KEY_LEN) {
        return -1;
    }

    uint8_t index = ((const uint8_t *)key)[0];

    if (cache[index].key_len != key_size) {
        return -1;
    }

    if (memcmp(cache[index].key, key, key_size)) {
        return -1;
    }

    if (*value_size < cache[index].value_len) {
        return -1;
    }

    *value_size = cache[index].value_len;
    memcpy(value, cache[index].value, cache[index].value_len);

    printf("Resumed session ");
    for (int i = 0; i < key_size; i++) {
        printf("%02x", ((const uint8_t *)key)[i]);
    }
    printf("\n");

    return 0;
}

int cache_delete(void *ctx, const void *key, uint64_t key_size)
{
    struct session_cache_entry *cache = ctx;

    if (key_size == 0 || key_size > MAX_KEY_LEN) {
        return -1;
    }

    uint8_t index = ((const uint8_t *)key)[0];

    if (cache[index].key_len != key_size) {
        return -1;
    }

    if (memcmp(cache[index].key, key, key_size)) {
        return -1;
    }

    cache[index].key_len = 0;
    cache[index].value_len = 0;

    return 0;
}

/*
 * Since this is a server, and the mechanism for hostname verification is not defined for this use-case,
 * allow any hostname through. If you are writing something with mutual auth and you have a scheme for verifying
 * the client (e.g. a reverse DNS lookup), you would plug that in here.
 */
static uint8_t verify_host_fn(const char *host_name, size_t host_name_len, void *data) {
    return 1;
}

extern void print_s2n_error(const char *app_error);
extern int echo(struct s2n_connection *conn, int sockfd);
extern int negotiate(struct s2n_connection *conn);

/* Caller is expected to free the memory returned. */
static char *load_file_to_cstring(const char *path)
{
    FILE *pem_file = fopen(path, "rb");
    if (!pem_file) {
       fprintf(stderr, "Failed to open file %s: '%s'\n", path, strerror(errno));
       return NULL;
    }

    /* Make sure we can fit the pem into the output buffer */
    if (fseek(pem_file, 0, SEEK_END) < 0) {
        fprintf(stderr, "Failed calling fseek: '%s'\n", strerror(errno));
        fclose(pem_file);
        return NULL;
    }

    const long int pem_file_size = ftell(pem_file);
    if (pem_file_size < 0) {
        fprintf(stderr, "Failed calling ftell: '%s'\n", strerror(errno));
        fclose(pem_file);
        return NULL;
    }

    rewind(pem_file);

    char *pem_out = malloc(pem_file_size + 1);
    if (pem_out == NULL) {
        fprintf(stderr, "Failed allocating memory\n");
        fclose(pem_file);
        return NULL;
    }

    if (fread(pem_out, sizeof(char), pem_file_size, pem_file) < pem_file_size) {
        fprintf(stderr, "Failed reading file: '%s'\n", strerror(errno));
        free(pem_out);
        fclose(pem_file);
        return NULL;
    }

    pem_out[pem_file_size] = '\0';
    fclose(pem_file);

    return pem_out;
}

void usage()
{
    fprintf(stderr, "usage: s2nd [options] host port\n");
    fprintf(stderr, " host: hostname or IP address to listen on\n");
    fprintf(stderr, " port: port to listen on\n");
    fprintf(stderr, "\n Options:\n\n");
    fprintf(stderr, "  -c [version_string]\n");
    fprintf(stderr, "  --ciphers [version_string]\n");
    fprintf(stderr, "    Set the cipher preference version string. Defaults to \"default\". See USAGE-GUIDE.md\n");
    fprintf(stderr, "  --enter-fips-mode\n");
    fprintf(stderr, "    Enter libcrypto's FIPS mode. The linked version of OpenSSL must be built with the FIPS module.\n");
    fprintf(stderr, "  --cert\n");
    fprintf(stderr, "    Path to a PEM encoded certificate [chain]\n");
    fprintf(stderr, "  --key\n");
    fprintf(stderr, "    Path to a PEM encoded private key that matches cert.\n");
    fprintf(stderr, "  -m\n");
    fprintf(stderr, "  --mutualAuth\n");
    fprintf(stderr, "    Request a Client Certificate. Any RSA Certificate will be accepted.\n");
    fprintf(stderr, "  -n\n");
    fprintf(stderr, "  --negotiate\n");
    fprintf(stderr, "    Only perform tls handshake and then shutdown the connection\n");
    fprintf(stderr, "  --parallelize\n");
    fprintf(stderr, "    Create a new Connection handler thread for each new connection. Useful for tests with lots of connections.\n");
    fprintf(stderr, "    Warning: this option isn't compatible with TLS Resumption, since each thread gets its own Session cache.\n");
    fprintf(stderr, "  --prefer-low-latency\n");
    fprintf(stderr, "    Prefer low latency by clamping maximum outgoing record size at 1500.\n");
    fprintf(stderr, "  --prefer-throughput\n");
    fprintf(stderr, "    Prefer throughput by raising maximum outgoing record size to 16k\n");
    fprintf(stderr, "  --enable-mfl\n");
    fprintf(stderr, "    Accept client's TLS maximum fragment length extension request\n");
    fprintf(stderr, "  --ocsp\n");
    fprintf(stderr, "    Path to a DER formatted OCSP response for stapling\n");
<<<<<<< HEAD
    fprintf(stderr, "  -t,--ca-file [file path]\n");
    fprintf(stderr, "    Location of trust store CA file (PEM format). If neither -t or -d are specified. System defaults will be used.");
    fprintf(stderr, "This option is only used if mutual auth is enabled.\n");
    fprintf(stderr, "  -d,--ca-dir [directory path]\n");
    fprintf(stderr, "    Directory containing hashed trusted certs. If neither -t or -d are specified. System defaults will be used.");
    fprintf(stderr, "This option is only used if mutual auth is enabled.\n");
    fprintf(stderr, "  -i,--insecure\n");
    fprintf(stderr, "    Turns off certification validation altogether.\n");
=======
    fprintf(stderr, "  -s\n");
    fprintf(stderr, "  --self-service-blinding\n");
    fprintf(stderr, "    Don't introduce 10-30 second delays on TLS Handshake errors. \n");
    fprintf(stderr, "    Warning: this should only be used for testing since skipping blinding may allow timing side channels.\n");
>>>>>>> a46beb02
    fprintf(stderr, "  -h,--help\n");
    fprintf(stderr, "    Display this message and quit.\n");

    exit(1);
}


struct conn_settings {
    int mutual_auth;
    int self_service_blinding;
    int only_negotiate;
    int prefer_throughput;
    int prefer_low_latency;
    int enable_mfl;
};

int handle_connection(int fd, struct s2n_config *config, struct conn_settings settings)
{
    struct s2n_connection *conn = s2n_connection_new(S2N_SERVER);
    if (!conn) {
        print_s2n_error("Error getting new s2n connection");
        return -1;
    }

    if (settings.self_service_blinding) {
        s2n_connection_set_blinding(conn, S2N_SELF_SERVICE_BLINDING);
    }

    if (settings.mutual_auth) {
        s2n_config_set_client_auth_type(config, S2N_CERT_AUTH_REQUIRED);
        /* Use an unsafe verification function until we support default x509 verification */
        s2n_config_set_verify_cert_chain_cb(config, &accept_all_rsa_certs, NULL);
    }

    if (s2n_connection_set_config(conn, config) < 0) {
        print_s2n_error("Error setting configuration");
        return -1;
    }

    if (settings.prefer_throughput && s2n_connection_prefer_throughput(conn) < 0) {
        print_s2n_error("Error setting prefer throughput");
        return -1;
    }

    if (settings.prefer_low_latency && s2n_connection_prefer_low_latency(conn) < 0) {
        print_s2n_error("Error setting prefer low latency");
        return -1;
    }

     if (s2n_connection_set_fd(conn, fd) < 0) {
        print_s2n_error("Error setting file descriptor");
        return -1;
    }

    negotiate(conn);

    if (settings.mutual_auth) {
        if(!s2n_connection_client_cert_used(conn)) {
            print_s2n_error("Error: Mutual Auth was required, but not negotiatied");
            return -1;
        }
    }

    if (!settings.only_negotiate) {
        echo(conn, fd);
    }

    s2n_blocked_status blocked;
    s2n_shutdown(conn, &blocked);

    if (s2n_connection_wipe(conn) < 0) {
        print_s2n_error("Error wiping connection");
        return -1;
    }

    if (s2n_connection_free(conn) < 0) {
        print_s2n_error("Error freeing connection");
        return -1;
    }
    close(fd);

    return 0;
}

int main(int argc, char *const *argv)
{
    struct addrinfo hints, *ai;
    int r, sockfd = 0;

    /* required args */
    const char *host = NULL;
    const char *port = NULL;

    const char *certificate_chain_file_path = NULL;
    const char *private_key_file_path = NULL;
    const char *ocsp_response_file_path = NULL;
    const char *cipher_prefs = "default";
<<<<<<< HEAD
    const char *ca_dir = NULL;
    const char *ca_file = NULL;
    int insecure = 0;
    int fips_mode = 0;
    int only_negotiate = 0;
    int prefer_throughput = 0;
    int prefer_low_latency = 0;
    int enable_mfl = 0;
    int mutual_auth = 0;

    static struct option long_options[] = {
        {"help", no_argument, 0, 'h'},
        {"mutualAuth", no_argument, 0, 'm'},
        {"negotiate", no_argument, 0, 'n'},
        {"ciphers", required_argument, 0, 'c'},
        {"enter-fips-mode", no_argument, 0, 'f'},
        {"cert", required_argument, 0, 'r'},
        {"key", required_argument, 0, 'k'},
        {"negotiate", no_argument, 0, 'n'},
        {"prefer-low-latency", no_argument, 0, 'l'},
        {"prefer-throughput", no_argument, 0, 'p'},
        {"enable-mfl", no_argument, 0, 'e'},
        {"ocsp", required_argument, 0, 'o'},
        {"ca-dir", required_argument, 0, 'd'},
        {"ca-file", required_argument, 0, 't'},
        {"insecure", no_argument, 0, 'i'},
=======
    struct conn_settings conn_settings = { 0 };
    int fips_mode = 0;
    int parallelize = 0;

    struct option long_options[] = {
        {"ciphers", required_argument, NULL, 'c'},
        {"enable-mfl", no_argument, NULL, 'e'},
        {"enter-fips-mode", no_argument, NULL, 'f'},
        {"help", no_argument, NULL, 'h'},
        {"key", required_argument, NULL, 'k'},
        {"prefer-low-latency", no_argument, NULL, 'l'},
        {"mutualAuth", no_argument, NULL, 'm'},
        {"negotiate", no_argument, NULL, 'n'},
        {"ocsp", required_argument, NULL, 'o'},
        {"parallelize", no_argument, &parallelize, 1},
        {"prefer-throughput", no_argument, NULL, 'p'},
        {"cert", required_argument, NULL, 'r'},
        {"self-service-blinding", no_argument, NULL, 's'},
>>>>>>> a46beb02
        /* Per getopt(3) the last element of the array has to be filled with all zeros */
        { 0 },
    };
    while (1) {
        int option_index = 0;
<<<<<<< HEAD
        int c = getopt_long(argc, argv, "c:hmnt:d:i", long_options, &option_index);
=======
        int c = getopt_long(argc, argv, "c:hmns", long_options, &option_index);
>>>>>>> a46beb02
        if (c == -1) {
            break;
        }

        switch (c) {
        case 0:
            /* getopt_long() returns 0 if an option.flag is non-null (Eg "parallelize") */
            break;
        case 'c':
            cipher_prefs = optarg;
            break;
        case 'e':
            conn_settings.enable_mfl = 1;
            break;
        case 'f':
            fips_mode = 1;
            break;
        case 'h':
            usage();
            break;
        case 'k':
            private_key_file_path = optarg;
            break;
        case 'l':
            conn_settings.prefer_low_latency = 1;
            break;
        case 'm':
            conn_settings.mutual_auth = 1;
            break;
        case 'n':
            conn_settings.only_negotiate = 1;
            break;
        case 'o':
            ocsp_response_file_path = optarg;
            break;
        case 'p':
            conn_settings.prefer_throughput = 1;
            break;
        case 'r':
            certificate_chain_file_path = optarg;
            break;
        case 's':
            conn_settings.self_service_blinding = 1;
            break;
        case 'd':
            ca_dir = optarg;
            break;
        case 't':
            ca_file = optarg;
            break;
        case 'i':
            insecure = 1;
            break;
        case '?':
        default:
            fprintf(stdout, "getopt_long returned: %d", c);
            usage();
            break;
        }
    }

    if (conn_settings.prefer_throughput && conn_settings.prefer_low_latency) {
        fprintf(stderr, "prefer-throughput and prefer-low-latency options are mutually exclusive\n");
        exit(1);
    }

    if (fips_mode && conn_settings.mutual_auth) {
        fprintf(stderr, "Mutual Auth cannot be enabled when s2n is in FIPS mode\n");
        exit(1);
    }

    if (optind < argc) {
        host = argv[optind++];
    }
    if (optind < argc) {
        port = argv[optind++];
    }

    if (!host || !port) {
        usage();
    }

    if (setvbuf(stdin, NULL, _IONBF, 0) < 0) {
        fprintf(stderr, "Error disabling buffering for stdin\n");
        exit(1);
    }

    if (setvbuf(stdout, NULL, _IONBF, 0) < 0) {
        fprintf(stderr, "Error disabling buffering for stdout\n");
        exit(1);
    }

    memset(&hints, 0, sizeof(hints));

    hints.ai_family = AF_UNSPEC;
    hints.ai_socktype = SOCK_STREAM;

    if (signal(SIGPIPE, SIG_IGN) == SIG_ERR) {
        fprintf(stderr, "Error disabling SIGPIPE\n");
        exit(1);
    }

    if ((r = getaddrinfo(host, port, &hints, &ai)) < 0) {
        fprintf(stderr, "getaddrinfo error: %s\n", gai_strerror(r));
        exit(1);
    }

    if ((sockfd = socket(ai->ai_family, ai->ai_socktype, ai->ai_protocol)) == -1) {
        fprintf(stderr, "socket error: %s\n", strerror(errno));
        exit(1);
    }

    r = 1;
    if (setsockopt(sockfd, SOL_SOCKET, SO_REUSEADDR, &r, sizeof(int)) < 0) {
        fprintf(stderr, "setsockopt error: %s\n", strerror(errno));
        exit(1);
    }

    if (bind(sockfd, ai->ai_addr, ai->ai_addrlen) < 0) {
        fprintf(stderr, "bind error: %s\n", strerror(errno));
        exit(1);
    }

    if (listen(sockfd, 1) == -1) {
        fprintf(stderr, "listen error: %s\n", strerror(errno));
        exit(1);
    }

    if (fips_mode) {
#ifdef OPENSSL_FIPS
        if (FIPS_mode_set(1) == 0) {
            unsigned long fips_rc = ERR_get_error();
            char ssl_error_buf[256]; // Openssl claims you need no more than 120 bytes for error strings
            fprintf(stderr, "s2nd failed to enter FIPS mode with RC: %lu; String: %s\n", fips_rc, ERR_error_string(fips_rc, ssl_error_buf));
            exit(1);
        }
        printf("s2nd entered FIPS mode\n");
#else
        fprintf(stderr, "Error entering FIPS mode. s2nd is not linked with a FIPS-capable libcrypto.\n");
        exit(1);
#endif
    }

    if (s2n_init() < 0) {
        print_s2n_error("Error running s2n_init()");
        exit(1);
    }

    printf("Listening on %s:%s\n", host, port);

    struct s2n_config *config = s2n_config_new();
    if (!config) {
        print_s2n_error("Error getting new s2n config");
        exit(1);
    }

    char *certificate_chain;
    char *private_key;
    if (certificate_chain_file_path) {
        certificate_chain = load_file_to_cstring(certificate_chain_file_path);
        if (certificate_chain == NULL) {
            fprintf(stderr, "Error loading certificate chain file: '%s'\n", certificate_chain_file_path);
        }
    } else {
        certificate_chain = default_certificate_chain;
    }

    if (private_key_file_path) {
        private_key = load_file_to_cstring(private_key_file_path);
        if (private_key == NULL) {
            fprintf(stderr, "Error loading private key file: '%s'\n", private_key_file_path);
        }
    } else {
        private_key = default_private_key;
    }

    if (s2n_config_add_cert_chain_and_key(config, certificate_chain, private_key) < 0) {
        print_s2n_error("Error getting certificate/key");
        exit(1);
    }

    if (certificate_chain_file_path) {
        free(certificate_chain);
    }

    if (private_key_file_path) {
        free(private_key);
    }

    if (ocsp_response_file_path) {
        int fd = open(ocsp_response_file_path, O_RDONLY);
        if (fd < 0) {
            fprintf(stderr, "Error opening OCSP response file: '%s'\n", strerror(errno));
            exit(1);
        }

        struct stat st;
        if (fstat(fd, &st) < 0) {
            fprintf(stderr, "Error fstat-ing OCSP response file: '%s'\n", strerror(errno));
            exit(1);
        }

        uint8_t *ocsp_response = mmap(0, st.st_size, PROT_READ, MAP_PRIVATE, fd, 0);
        if (s2n_config_set_extension_data(config, S2N_EXTENSION_OCSP_STAPLING, ocsp_response, st.st_size) < 0) {
            fprintf(stderr, "Error adding ocsp response: '%s'\n", s2n_strerror(s2n_errno, "EN"));
            exit(1);
        }

        close(fd);
    }

    if (s2n_config_add_dhparams(config, dhparams) < 0) {
        print_s2n_error("Error adding DH parameters");
        exit(1);
    }

    if (s2n_config_set_cipher_preferences(config, cipher_prefs) < 0) {
        print_s2n_error("Error setting cipher prefs");
        exit(1);
    }

    if (s2n_config_set_cache_store_callback(config, cache_store, session_cache) < 0) {
        print_s2n_error("Error setting cache store callback");
        exit(1);
    }

    if (s2n_config_set_cache_retrieve_callback(config, cache_retrieve, session_cache) < 0) {
        print_s2n_error("Error setting cache retrieve callback");
        exit(1);
    }

    if (s2n_config_set_cache_delete_callback(config, cache_delete, session_cache) < 0) {
        print_s2n_error("Error setting cache retrieve callback");
        exit(1);
    }

    if (conn_settings.enable_mfl && s2n_config_accept_max_fragment_length(config) < 0) {
        print_s2n_error("Error enabling TLS maximum fragment length extension in server");
        exit(1);
    }

<<<<<<< HEAD
    if (s2n_config_set_verify_host_callback(config, verify_host_fn, NULL)) {
        print_s2n_error("Failure to set hostname verification callback.");
        exit(1);
    }

    struct s2n_connection *conn = s2n_connection_new(S2N_SERVER);
    if (!conn) {
        print_s2n_error("Error getting new s2n connection");
        exit(1);
    }

    if (mutual_auth) {
        s2n_config_set_client_auth_type(config, S2N_CERT_AUTH_REQUIRED);

        if(ca_dir || ca_file) {
            if(s2n_config_set_verification_ca_location(config, ca_file, ca_dir) < 0) {
                print_s2n_error("Error adding verify location");
                exit(1);
            }
        }

        if(insecure) {
            if(s2n_config_disable_x509_verification(config) < 0) {
                print_s2n_error("Error disabling X.509 validation");
                exit(1);
            }
        }
    }

    if (s2n_connection_set_config(conn, config) < 0) {
        print_s2n_error("Error setting configuration");
        exit(1);
    }

    if (prefer_throughput && s2n_connection_prefer_throughput(conn) < 0) {
        print_s2n_error("Error setting prefer throughput");
        exit(1);
    }

    if (prefer_low_latency && s2n_connection_prefer_low_latency(conn) < 0) {
        print_s2n_error("Error setting prefer low latency");
        exit(1);
    }
=======
>>>>>>> a46beb02

    int fd;
    while ((fd = accept(sockfd, ai->ai_addr, &ai->ai_addrlen)) > 0) {

        if (!parallelize) {
            int rc = handle_connection(fd, config, conn_settings);
            close(fd);
            if (rc < 0) {
                exit(rc);
            }
        } else {
            /* Fork Process, one for the Acceptor (parent), and another for the Handler (child). */
            pid_t child_pid = fork();

            if (child_pid == 0) {
                /* This is the Child Handler Thread. We should handle the connection, then exit. */
                int rc = handle_connection(fd, config, conn_settings);
                close(fd);
                _exit(rc);
            } else if (child_pid == -1) {
                print_s2n_error("Error calling fork(). Acceptor unable to start handler.");
                exit(1);
            } else {
                /* This is the parent Acceptor Thread, continue listening for new connections */
                continue;
            }
        }

    }


    if (s2n_cleanup() < 0) {
        print_s2n_error("Error running s2n_cleanup()");
        exit(1);
    }

    return 0;
}<|MERGE_RESOLUTION|>--- conflicted
+++ resolved
@@ -317,21 +317,18 @@
     fprintf(stderr, "    Accept client's TLS maximum fragment length extension request\n");
     fprintf(stderr, "  --ocsp\n");
     fprintf(stderr, "    Path to a DER formatted OCSP response for stapling\n");
-<<<<<<< HEAD
-    fprintf(stderr, "  -t,--ca-file [file path]\n");
-    fprintf(stderr, "    Location of trust store CA file (PEM format). If neither -t or -d are specified. System defaults will be used.");
-    fprintf(stderr, "This option is only used if mutual auth is enabled.\n");
-    fprintf(stderr, "  -d,--ca-dir [directory path]\n");
-    fprintf(stderr, "    Directory containing hashed trusted certs. If neither -t or -d are specified. System defaults will be used.");
-    fprintf(stderr, "This option is only used if mutual auth is enabled.\n");
-    fprintf(stderr, "  -i,--insecure\n");
-    fprintf(stderr, "    Turns off certification validation altogether.\n");
-=======
     fprintf(stderr, "  -s\n");
     fprintf(stderr, "  --self-service-blinding\n");
     fprintf(stderr, "    Don't introduce 10-30 second delays on TLS Handshake errors. \n");
     fprintf(stderr, "    Warning: this should only be used for testing since skipping blinding may allow timing side channels.\n");
->>>>>>> a46beb02
+    fprintf(stderr, "  -t,--ca-file [file path]\n");
+    fprintf(stderr, "    Location of trust store CA file (PEM format). If neither -t or -d are specified. System defaults will be used.");
+    fprintf(stderr, "    This option is only used if mutual auth is enabled.\n");
+    fprintf(stderr, "  -d,--ca-dir [directory path]\n");
+    fprintf(stderr, "    Directory containing hashed trusted certs. If neither -t or -d are specified. System defaults will be used.");
+    fprintf(stderr, "    This option is only used if mutual auth is enabled.\n");
+    fprintf(stderr, "  -i,--insecure\n");
+    fprintf(stderr, "    Turns off certification validation altogether.\n");
     fprintf(stderr, "  -h,--help\n");
     fprintf(stderr, "    Display this message and quit.\n");
 
@@ -346,6 +343,9 @@
     int prefer_throughput;
     int prefer_low_latency;
     int enable_mfl;
+    const char *ca_dir;
+    const char *ca_file;
+    int insecure;
 };
 
 int handle_connection(int fd, struct s2n_config *config, struct conn_settings settings)
@@ -362,8 +362,20 @@
 
     if (settings.mutual_auth) {
         s2n_config_set_client_auth_type(config, S2N_CERT_AUTH_REQUIRED);
-        /* Use an unsafe verification function until we support default x509 verification */
-        s2n_config_set_verify_cert_chain_cb(config, &accept_all_rsa_certs, NULL);
+
+        if(settings.ca_dir || settings.ca_file) {
+            if(s2n_config_set_verification_ca_location(config, settings.ca_file, settings.ca_dir) < 0) {
+                print_s2n_error("Error adding verify location");
+                exit(1);
+            }
+        }
+
+        if(settings.insecure) {
+            if(s2n_config_disable_x509_verification(config) < 0) {
+                print_s2n_error("Error disabling X.509 validation");
+                exit(1);
+            }
+        }
     }
 
     if (s2n_connection_set_config(conn, config) < 0) {
@@ -429,34 +441,7 @@
     const char *private_key_file_path = NULL;
     const char *ocsp_response_file_path = NULL;
     const char *cipher_prefs = "default";
-<<<<<<< HEAD
-    const char *ca_dir = NULL;
-    const char *ca_file = NULL;
     int insecure = 0;
-    int fips_mode = 0;
-    int only_negotiate = 0;
-    int prefer_throughput = 0;
-    int prefer_low_latency = 0;
-    int enable_mfl = 0;
-    int mutual_auth = 0;
-
-    static struct option long_options[] = {
-        {"help", no_argument, 0, 'h'},
-        {"mutualAuth", no_argument, 0, 'm'},
-        {"negotiate", no_argument, 0, 'n'},
-        {"ciphers", required_argument, 0, 'c'},
-        {"enter-fips-mode", no_argument, 0, 'f'},
-        {"cert", required_argument, 0, 'r'},
-        {"key", required_argument, 0, 'k'},
-        {"negotiate", no_argument, 0, 'n'},
-        {"prefer-low-latency", no_argument, 0, 'l'},
-        {"prefer-throughput", no_argument, 0, 'p'},
-        {"enable-mfl", no_argument, 0, 'e'},
-        {"ocsp", required_argument, 0, 'o'},
-        {"ca-dir", required_argument, 0, 'd'},
-        {"ca-file", required_argument, 0, 't'},
-        {"insecure", no_argument, 0, 'i'},
-=======
     struct conn_settings conn_settings = { 0 };
     int fips_mode = 0;
     int parallelize = 0;
@@ -475,17 +460,15 @@
         {"prefer-throughput", no_argument, NULL, 'p'},
         {"cert", required_argument, NULL, 'r'},
         {"self-service-blinding", no_argument, NULL, 's'},
->>>>>>> a46beb02
+        {"ca-dir", required_argument, 0, 'd'},
+        {"ca-file", required_argument, 0, 't'},
+        {"insecure", no_argument, 0, 'i'},
         /* Per getopt(3) the last element of the array has to be filled with all zeros */
         { 0 },
     };
     while (1) {
         int option_index = 0;
-<<<<<<< HEAD
-        int c = getopt_long(argc, argv, "c:hmnt:d:i", long_options, &option_index);
-=======
-        int c = getopt_long(argc, argv, "c:hmns", long_options, &option_index);
->>>>>>> a46beb02
+        int c = getopt_long(argc, argv, "c:hmnst:d:i", long_options, &option_index);
         if (c == -1) {
             break;
         }
@@ -531,14 +514,14 @@
             conn_settings.self_service_blinding = 1;
             break;
         case 'd':
-            ca_dir = optarg;
+            conn_settings.ca_dir = optarg;
             break;
         case 't':
-            ca_file = optarg;
+            conn_settings.ca_file = optarg;
             break;
         case 'i':
-            insecure = 1;
-            break;
+            conn_settings.insecure = 1;
+                break;
         case '?':
         default:
             fprintf(stdout, "getopt_long returned: %d", c);
@@ -727,52 +710,11 @@
         exit(1);
     }
 
-<<<<<<< HEAD
     if (s2n_config_set_verify_host_callback(config, verify_host_fn, NULL)) {
         print_s2n_error("Failure to set hostname verification callback.");
         exit(1);
     }
 
-    struct s2n_connection *conn = s2n_connection_new(S2N_SERVER);
-    if (!conn) {
-        print_s2n_error("Error getting new s2n connection");
-        exit(1);
-    }
-
-    if (mutual_auth) {
-        s2n_config_set_client_auth_type(config, S2N_CERT_AUTH_REQUIRED);
-
-        if(ca_dir || ca_file) {
-            if(s2n_config_set_verification_ca_location(config, ca_file, ca_dir) < 0) {
-                print_s2n_error("Error adding verify location");
-                exit(1);
-            }
-        }
-
-        if(insecure) {
-            if(s2n_config_disable_x509_verification(config) < 0) {
-                print_s2n_error("Error disabling X.509 validation");
-                exit(1);
-            }
-        }
-    }
-
-    if (s2n_connection_set_config(conn, config) < 0) {
-        print_s2n_error("Error setting configuration");
-        exit(1);
-    }
-
-    if (prefer_throughput && s2n_connection_prefer_throughput(conn) < 0) {
-        print_s2n_error("Error setting prefer throughput");
-        exit(1);
-    }
-
-    if (prefer_low_latency && s2n_connection_prefer_low_latency(conn) < 0) {
-        print_s2n_error("Error setting prefer low latency");
-        exit(1);
-    }
-=======
->>>>>>> a46beb02
 
     int fd;
     while ((fd = accept(sockfd, ai->ai_addr, &ai->ai_addrlen)) > 0) {
