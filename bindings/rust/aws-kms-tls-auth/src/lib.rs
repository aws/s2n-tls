#![allow(dead_code)]
// allow dead code for piece-wise commits

// Copyright Amazon.com, Inc. or its affiliates. All Rights Reserved.
// SPDX-License-Identifier: Apache-2.0

//! The KMS TLS PSK Provider provides a way to get a mutually authenticated TLS
//! connection using IAM credentials, KMS, and the external PSK feature of TLS 1.3.
//!
//! The client must have IAM credentials that allow `generate-datakey` API calls
//! for some KMS Key.
//!
//! The server must have IAM credentials that allow `decrypt` calls.
//!
//! ## Generate Data Key
//! The client first calls generate data key. The plaintext datakey is used as the
//! PSK secret, and is the input for [`s2n_tls::psk::Builder::set_secret`]. The
//! ciphertext datakey is set as the PSK identity (sort of, see PSK Identity section).
//!
//! ## Decrypt
//! The client then connects to the server, sending the PSK as part of its client
//! hello. The server then retrieves the PSK identity (ciphertext datakey) from the
//! client hello and calls the KMS decrypt API to retrieve the plaintext datakey.
//!
//! At this point it can construct the same PSK that the client used, so the handshake
//! is able to continue and complete successfully.
//!
//! ## Caching
//! The server component [`PskReceiver`] will cache successfully decrypted ciphertexts.
//! This means that the first handshake from a new client will result in a network
//! call to KMS, but future handshakes from that client will be able to retrieve
//! the plaintext datakey from memory.
//!
//! Note that this cache is bounded to a size of [`MAXIMUM_KEY_CACHE_SIZE`].
//!
//! ## Rotation
//! The client component [`PskProvider`] will automatically rotate the PSK. This
//! is controlled by the [`KEY_ROTATION_PERIOD`] which is currently 24 hours.
//!
//! ## PSK Identity
//! The ciphertext datakey is not directly used as the PSK identity. Because PSK
//! identities can be observed on the wire, the ciphertext is first encrypted using
//! the obfuscation key. This prevents any possible data leakage of ciphertext details.
//!
//! ## Deployment Concerns
//! The obfuscation key that the [`PskProvider`] is configured with must also
//! be supplied to the [`PskReceiver`]. Otherwise handshakes will fail.
//!
//! The KMS Key ARN that the [`PskProvider`] is configured with must be supplied
//! to the [`PskReceiver`]. Otherwise handshakes will fail.
//!
//! Note that the [`PskReceiver`] supports lists for both of these items, so
//! zero-downtime migrations are possible. _Example_: if the client fleet wanted
//! to switch from Key A to Key B it would go through the following stages
<<<<<<< HEAD
//! 1. clients -> [A]     server -> [A]
//! 2. clients -> [A]     server -> [A & B]
//! 3. clients -> [A][B], server -> [A & B]
//! 4. clients ->    [B], server -> [A & B]
//! 5. clients ->    [B], server ->     [B]
=======
//! 1. client -> [A], server -> [A]
//! 2. client -> [A], server -> [A, B]
//! 3. client -> [A, B], server -> [A, B]
//! 4. client ->    [B], server -> [A, B]
//! 5. client ->    [B], server ->    [B]
//!
//! ## Versioning
//!
//! [`PskVersion`] changes are backwards compatible, but not necessarily forwards
//! compatible.
//!
//! > Note that crate versions and formats below are an example only. There are no
//! > PskVersion changes currently planned. When a new PskVersion is made available
//! > it will be communicated by marking the old PskVersion as `#[deprecated]`.
//!
//! Example:
//! - `PskVersion::V1`: available in `0.0.1`
//! - `PskVersion::V2`: available in `0.0.2`
//!
//! A [`PskReceiver`] will support all available `PskVersion`s, and does not have
//! an explicitly configured version. The `PskReceiver` from `0.0.2` will be able
//! to handshake with V1 and V2 configured clients. The `PskReceiver` from `0.0.1`
//! will only be able to handshake V1 configured clients.
//!
//! A [`PskProvider`] has an explicitly configured `PskVersion`. The `PskProvider`
//! from `0.0.2` can be configured to send `PskVersion::V1` xor `PskVersion::V2`.
//! The `PskProvider` from `0.0.1` can only be configured with `PskVersion::V1`.
//!
//! Consider a fleet of clients and server that is currently using `PskVersion::V1`
//! with crate version `0.0.1`. Upgrading to `PskVersion::V2` would require the
//! following steps:
//!
//! 1. Deploy `0.0.2` across all clients and server. This will allow all `PskReceiver`s
//!    to understand both `PskVersion::V1` and `PskVersion::V2`.
//! 2. Enable `PskVersion::V2` on the `PskProvider` through the `psk_version`
//!    argument in [`PskProvider::initialize`]. Because all of the servers understand
//!    both V1 and V2 formats this can be deployed without any downtime.
//!
//! Note that these steps MUST NOT overlap. A `0.0.1` `PskReceiver` will fail to
//! handshake with a `PskProvider` configured to send `PskVersion::V2`.
>>>>>>> 01ed1e79

mod codec;
mod identity;
mod prefixed_list;
mod provider;
mod psk_parser;
mod receiver;
#[cfg(test)]
pub(crate) mod test_utils;

use s2n_tls::error::Error as S2NError;
use std::time::Duration;

pub type KeyArn = String;
pub use identity::{ObfuscationKey, PskVersion};
pub use provider::PskProvider;
pub use receiver::PskReceiver;

// We have "pub" use statement so these can be fuzz tested
pub use codec::DecodeValue;
pub use psk_parser::PresharedKeyClientHello;

const MAXIMUM_KEY_CACHE_SIZE: usize = 100_000;
const PSK_SIZE: usize = 32;
const AES_256_GCM_SIV_KEY_LEN: usize = 32;
const AES_256_GCM_SIV_NONCE_LEN: usize = 12;
/// The key is automatically rotated every period. Currently 24 hours.
const KEY_ROTATION_PERIOD: Duration = Duration::from_secs(3_600 * 24);
/// The maximum allowed age of a PSK identity.
///
/// PSK identities include their creation time. The server will reject the PSK
/// identity and fail the handshake if the PSK identity is older than this value.
const PSK_IDENTITY_VALIDITY: Duration = Duration::from_secs(60);

fn psk_from_material(identity: &[u8], secret: &[u8]) -> Result<s2n_tls::psk::Psk, S2NError> {
    let mut psk = s2n_tls::psk::Psk::builder()?;
    psk.set_hmac(s2n_tls::enums::PskHmac::SHA384)?;
    psk.set_identity(identity)?;
    psk.set_secret(secret)?;
    psk.build()
}

#[cfg(test)]
mod tests {
    use crate::{AES_256_GCM_SIV_KEY_LEN, AES_256_GCM_SIV_NONCE_LEN};
    use aws_lc_rs::aead::AES_256_GCM_SIV;

    /// `key_len()` and `nonce_len()` aren't const functions, so we define
    /// our own constants to let us use those values in things like array sizes.
    #[test]
    fn constant_check() {
        assert_eq!(AES_256_GCM_SIV_KEY_LEN, AES_256_GCM_SIV.key_len());
        assert_eq!(AES_256_GCM_SIV_NONCE_LEN, AES_256_GCM_SIV.nonce_len());
    }
}<|MERGE_RESOLUTION|>--- conflicted
+++ resolved
@@ -52,18 +52,11 @@
 //! Note that the [`PskReceiver`] supports lists for both of these items, so
 //! zero-downtime migrations are possible. _Example_: if the client fleet wanted
 //! to switch from Key A to Key B it would go through the following stages
-<<<<<<< HEAD
 //! 1. clients -> [A]     server -> [A]
 //! 2. clients -> [A]     server -> [A & B]
 //! 3. clients -> [A][B], server -> [A & B]
 //! 4. clients ->    [B], server -> [A & B]
 //! 5. clients ->    [B], server ->     [B]
-=======
-//! 1. client -> [A], server -> [A]
-//! 2. client -> [A], server -> [A, B]
-//! 3. client -> [A, B], server -> [A, B]
-//! 4. client ->    [B], server -> [A, B]
-//! 5. client ->    [B], server ->    [B]
 //!
 //! ## Versioning
 //!
@@ -99,7 +92,6 @@
 //!
 //! Note that these steps MUST NOT overlap. A `0.0.1` `PskReceiver` will fail to
 //! handshake with a `PskProvider` configured to send `PskVersion::V2`.
->>>>>>> 01ed1e79
 
 mod codec;
 mod identity;
