--- conflicted
+++ resolved
@@ -6,10 +6,6 @@
 mod group_negotiation;
 #[cfg(feature = "pq")]
 mod pq;
-<<<<<<< HEAD
-mod record_padding;
-mod session_resumption;
-=======
 mod prefer_low_latency;
 mod record_padding;
->>>>>>> 1f5dab06
+mod session_resumption;