// Copyright Amazon.com, Inc. or its affiliates. All Rights Reserved.
// SPDX-License-Identifier: Apache-2.0

/// The libcrypto that s2n-tls is linked against.
#[derive(Debug, PartialEq, Eq)]
enum Libcrypto {
    Awslc,
    AwslcFips,
    OpenSsl102,
    OpenSsl111,
    OpenSsl30,
}

impl Libcrypto {
    /// Retrieve the libcrypto from the `S2N_LIBCRYPTO` env variable if available,
    /// otherwise return "awslc".
    ///
    /// S2N_LIBCRYPTO is set in CI as well as the Nix devshell.
    fn from_env() -> Self {
        let libcrypto = match std::env::var("S2N_LIBCRYPTO") {
            Ok(libcrypto) => libcrypto,
            Err(_) => {
                println!("S2N_LIBCRYPTO not set, assuming awslc");
                "awslc".to_string()
            }
        };

        match libcrypto.as_str() {
            "awslc" => Libcrypto::Awslc,
            "awslc-fips" | "awslc-fips-2022" | "awslc-fips-2024" => Libcrypto::AwslcFips,
            "openssl-1.0.2" => Libcrypto::OpenSsl102,
            "openssl-1.1.1" => Libcrypto::OpenSsl111,
            "openssl-3.0" => Libcrypto::OpenSsl30,
            _ => panic!("unexpected libcrypto: {libcrypto}"),
        }
    }
}

/// A `Capability` represents a functionality of s2n-tls that may or may not be
/// available depending on the linked libcrypto.
#[derive(Debug, Clone, Copy, PartialEq, Eq, Hash)]
pub enum Capability {
    /// Support for TLS 1.3
    Tls13,
    MLKem,
    MLDsa,
}

impl Capability {
    /// Returns whether a capability is supported.
    ///
    /// Internally, this just maps from the libcrypto to its supported capabilities.
    fn supported(&self) -> bool {
        let libcrypto = Libcrypto::from_env();
        match self {
            // OpenSSL 1.0.2 doesn't support RSA-PSS, so TLS 1.3 isn't enabled
            Capability::Tls13 => libcrypto != Libcrypto::OpenSsl102,
            // AWS-LC supports both ML-KEM + ML-DSA but AWSLCFIPS only supports ML-KEM
            Capability::MLKem => matches!(libcrypto, Libcrypto::Awslc | Libcrypto::AwslcFips),
            Capability::MLDsa => matches!(libcrypto, Libcrypto::Awslc),
        }
    }
}

/// Declare the required capabilities for a test to run.
///
/// If all the required capabilities are present then the test must pass. Otherwise
/// we expect the test to panic/fail.
pub fn required_capability(required_capabilities: &[Capability], test: fn()) {
    let result = std::panic::catch_unwind(test);
    if required_capabilities.iter().all(|c| c.supported()) {
        result.unwrap();
    } else {
        println!("expecting test failure");
        let panic = result.unwrap_err();
        println!("panic was {panic:?}");
    }
<<<<<<< HEAD
}

/// Declare the required capabilities for a test to run.
///
/// This function is identical to [`required_capability`], but allows the test function
/// to return a result.
pub fn required_capability_with_inner_result(
    required_capabilities: &[Capability],
    test: fn() -> Result<(), Box<dyn std::error::Error>>,
) {
    let result = std::panic::catch_unwind(test);
    if required_capabilities.iter().all(|c| c.supported()) {
        result.unwrap().unwrap();
    } else {
        println!("expecting test failure");
        match result {
            Ok(Ok(())) => {
                panic!("The test should have failed, but instead succeeded. \
                    Required capabilities are misconfigured");
            }
            Ok(Err(e)) => {
                println!("Test failed as expected with explicit error: {e:?}");
            }
            Err(panic) => {
                println!("Test failed as expected with panic: {panic:?}");
            }
        }
    }
}

pub fn required_capability_async(
    required_capabilities: &[Capability],
    test: impl Future<Output = Result<(), Box<dyn std::error::Error>>>,
) {
    let rt = tokio::runtime::Builder::new_current_thread()
        .enable_all()
        .build()
        .unwrap();

    let result = std::panic::catch_unwind(AssertUnwindSafe(|| rt.block_on(test)));

    if required_capabilities.iter().all(Capability::supported) {
        // 1 -> no panic
        // 2 -> returned "ok"
        result.unwrap().unwrap();
    } else {
        println!("expecting test failure");
        match result {
            Ok(Ok(())) => panic!("test did not fail"),
            Ok(Err(e)) => println!("err was {e:?}"),
            Err(e) => println!("panic was {e:?}"),
        }
    }
=======
>>>>>>> 92c6c733
}<|MERGE_RESOLUTION|>--- conflicted
+++ resolved
@@ -75,7 +75,6 @@
         let panic = result.unwrap_err();
         println!("panic was {panic:?}");
     }
-<<<<<<< HEAD
 }
 
 /// Declare the required capabilities for a test to run.
@@ -129,6 +128,4 @@
             Err(e) => println!("panic was {e:?}"),
         }
     }
-=======
->>>>>>> 92c6c733
 }