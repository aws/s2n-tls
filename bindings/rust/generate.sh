#/usr/bin/env bash
# Copyright Amazon.com, Inc. or its affiliates. All Rights Reserved.
# SPDX-License-Identifier: Apache-2.0

set -e

# cd into the script directory so it can be executed from anywhere
pushd "$(dirname "${BASH_SOURCE[0]}")"

# delete the existing copy in case we have extra files
rm -rf s2n-tls-sys/lib
mkdir -p s2n-tls-sys/lib
mkdir -p s2n-tls-sys/lib/tests
mkdir -p s2n-tls-sys/src/features

# we copy the C sources into the `lib` directory so they get published in the
# actual crate artifact.
cp -r \
  ../../api \
  ../../crypto \
  ../../error \
  ../../pq-crypto \
  ../../stuffer \
  ../../tls \
  ../../utils \
  s2n-tls-sys/lib/

cp -r \
  ../../tests/features \
  s2n-tls-sys/lib/tests/

cp -r \
  ../../CMakeLists.txt \
  ../../cmake \
  s2n-tls-sys/lib/

# generate the bindings modules from the copied sources
pushd generate
cargo run -- ../s2n-tls-sys
popd

# make sure everything builds and passes sanity checks
pushd s2n-tls-sys
cargo test
<<<<<<< HEAD
cargo test --features fingerprint
cargo test --features internal
cargo test --features pq
cargo test --features quic
=======
cargo test --all-features
>>>>>>> 1f03ba56
cargo test --release
cargo publish --dry-run --allow-dirty
cargo publish --dry-run --allow-dirty --all-features
popd

pushd integration
cargo run
popd

popd<|MERGE_RESOLUTION|>--- conflicted
+++ resolved
@@ -42,14 +42,7 @@
 # make sure everything builds and passes sanity checks
 pushd s2n-tls-sys
 cargo test
-<<<<<<< HEAD
-cargo test --features fingerprint
-cargo test --features internal
-cargo test --features pq
-cargo test --features quic
-=======
 cargo test --all-features
->>>>>>> 1f03ba56
 cargo test --release
 cargo publish --dry-run --allow-dirty
 cargo publish --dry-run --allow-dirty --all-features
