[package]
name = "integration"
version = "0.1.0"
authors = ["AWS s2n"]
edition = "2021"
publish = false

[features]
# Network tests are useful but relatively slow and inherently flaky. So they are
# behind this feature flag.
network-tests = []

[dependencies]
s2n-tls = { path = "../s2n-tls"}
s2n-tls-hyper = { path = "../s2n-tls-hyper" }
s2n-tls-tokio = { path = "../s2n-tls-tokio" }
s2n-tls-sys = { path = "../s2n-tls-sys" }
<<<<<<< HEAD

# s2nc/d criterion harness dependencies
criterion = { version = "0.3", features = ["html_reports"] }
anyhow = "1"
unicode-width = "=0.1.13" # newer versions require newer rust, see https://github.com/aws/s2n-tls/issues/4786

[[bench]]
name = "s2nc"
harness = false

[[bench]]
name = "s2nd"
harness = false

[dev-dependencies]
tokio = { version = "1", features = ["macros", "test-util"] }

tracing = "0.1"
tracing-subscriber = "0.3"
test-log = { version = "0.2", features = ["log", "trace"]}

http = "1.1"
http-body-util = "0.1"
bytes = "1.8"
hyper-util = "0.1"

regex = "=1.9.6" # newer versions require rust 1.65, see https://github.com/aws/s2n-tls/issues/4242
=======
>>>>>>> 0f965487
<|MERGE_RESOLUTION|>--- conflicted
+++ resolved
@@ -15,20 +15,6 @@
 s2n-tls-hyper = { path = "../s2n-tls-hyper" }
 s2n-tls-tokio = { path = "../s2n-tls-tokio" }
 s2n-tls-sys = { path = "../s2n-tls-sys" }
-<<<<<<< HEAD
-
-# s2nc/d criterion harness dependencies
-criterion = { version = "0.3", features = ["html_reports"] }
-anyhow = "1"
-unicode-width = "=0.1.13" # newer versions require newer rust, see https://github.com/aws/s2n-tls/issues/4786
-
-[[bench]]
-name = "s2nc"
-harness = false
-
-[[bench]]
-name = "s2nd"
-harness = false
 
 [dev-dependencies]
 tokio = { version = "1", features = ["macros", "test-util"] }
@@ -40,8 +26,4 @@
 http = "1.1"
 http-body-util = "0.1"
 bytes = "1.8"
-hyper-util = "0.1"
-
-regex = "=1.9.6" # newer versions require rust 1.65, see https://github.com/aws/s2n-tls/issues/4242
-=======
->>>>>>> 0f965487
+hyper-util = "0.1"