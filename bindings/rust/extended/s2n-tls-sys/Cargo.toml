--- conflicted
+++ resolved
@@ -58,10 +58,5 @@
 
 [dev-dependencies]
 home = "=0.5.5" # newer versions require rust 1.70, see https://github.com/aws/s2n-tls/issues/4395
-<<<<<<< HEAD
 regex = "1.12"
-zeroize = "=1.7.0" # newer versions require rust 1.72, see https://github.com/aws/s2n-tls/issues/4518
-=======
-regex = "=1.9.6" # newer versions require rust 1.65, see https://github.com/aws/s2n-tls/issues/4242
-zeroize = "1.8"
->>>>>>> 33981451
+zeroize = "1.8"