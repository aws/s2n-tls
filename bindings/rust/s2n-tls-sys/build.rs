--- conflicted
+++ resolved
@@ -171,13 +171,8 @@
     };
 
     build
-<<<<<<< HEAD
-        .include("lib")
-        .include("lib/api")
         .flag("-include")
         .flag("lib/utils/s2n_prelude.h")
-=======
->>>>>>> b3ee9af0
         .flag("-std=c11")
         .flag("-fgnu89-inline")
         // make sure the stack is non-executable
