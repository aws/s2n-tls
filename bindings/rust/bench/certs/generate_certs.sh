--- conflicted
+++ resolved
@@ -1,8 +1,5 @@
-<<<<<<< HEAD
-=======
 #!/bin/bash
 
->>>>>>> e0fd532a
 # Copyright Amazon.com, Inc. or its affiliates. All Rights Reserved.
 # SPDX-License-Identifier: Apache-2.0
 
