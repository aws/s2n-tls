--- conflicted
+++ resolved
@@ -22,9 +22,8 @@
 
 The benchmarks can be run with the `cargo bench` command. Criterion will auto-generate an HTML report in `target/criterion/`. 
 
-<<<<<<< HEAD
 To run memory benchmarks, run `memory/bench-memory.sh`. A graph of memory usage will be generated in `memory/memory.svg`.
-=======
+
 ## Historical benchmarks
 
 To do historical benchmarks, run `historical-perf/bench-past.sh`. This will checkout old versions of s2n-tls back to v1.3.16 in `target/` and run benchmarks on those with the `historical-perf` feature, disabling Rustls and OpenSSL benches.
@@ -34,7 +33,6 @@
 The last version benched is v1.3.16, since before that, the s2n-tls Rust bindings have a different API and would thus require a different bench harness to test. 
 
 v1.3.30-1.3.37 are not benched because of depedency issues when generating the Rust bindings. However, versions before and after are benched, so the overall trend in performance can still be seen without the data from these versions.
->>>>>>> 20b01742
 
 ## Implementation details
 
