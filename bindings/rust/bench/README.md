--- conflicted
+++ resolved
@@ -38,13 +38,9 @@
 
 To run memory benchmarks, run `scripts/bench-memory.sh`. A graph of memory usage will be generated in `images/memory.svg`.
 
-<<<<<<< HEAD
 To generate flamegraphs, run `cargo bench --bench handshake --bench throughput -- --profile-time 5`, which profiles each benchmark for 5 seconds.
 
 ## Historical benchmarks
-=======
-### Historical benchmarks
->>>>>>> 0e2768ca
 
 To do historical benchmarks, run `scripts/bench-past.sh`. This will checkout old versions of s2n-tls back to v1.3.16 in `target/` and run benchmarks on those with the `historical-perf` feature, disabling Rustls and OpenSSL benches.
 
