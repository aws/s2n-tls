--- conflicted
+++ resolved
@@ -4,10 +4,7 @@
 
 ## Setup 
 
-<<<<<<< HEAD
-Setup is easy! Just have OpenSSL installed, generate Rust bindings for s2n-tls using `../generate.sh`, and generate certs using `certs/generate_certs.sh`.
-=======
-Setup is easy! Just have OpenSSL installed and generate Rust bindings for s2n-tls using `bindings/rust/generate.sh`. 
+Setup is easy! Just have OpenSSL installed, generate Rust bindings for s2n-tls using `../generate.sh`, and generate certs using `certs/generate_certs.sh`. 
 
 Dependencies are the same as with s2n-tls. Currently, this crate has only been tested on Ubuntu (both x86 and ARM), but we expect everything to work with other Unix environments. 
 
@@ -17,10 +14,10 @@
 
 ```
 ../generate.sh
+certs/generate_certs.sh
 ./install-aws-lc.sh
 cargo bench --config aws-lc-config/s2n.toml
 ```
->>>>>>> aab13d53
 
 ## Running benchmarks
 
