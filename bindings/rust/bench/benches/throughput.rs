--- conflicted
+++ resolved
@@ -25,36 +25,19 @@
 {
     let crypto_config = CryptoConfig::new(cipher_suite, KXGroup::default(), SigType::default());
     let client_config =
-<<<<<<< HEAD
-        T::Config::make_config(Mode::Client, crypto_config, HandshakeType::default());
-    let server_config =
-        T::Config::make_config(Mode::Server, crypto_config, HandshakeType::default());
-=======
         T::Config::make_config(Mode::Client, crypto_config, HandshakeType::default()).unwrap();
     let server_config =
         T::Config::make_config(Mode::Server, crypto_config, HandshakeType::default()).unwrap();
->>>>>>> 2e79e7ef
 
     bench_group.bench_function(T::name(), |b| {
         b.iter_batched_ref(
             || -> Result<TlsConnPair<T, T>, Box<dyn Error>> {
-<<<<<<< HEAD
-                match (client_config.as_ref(), server_config.as_ref()) {
-                    (Ok(c_conf), Ok(s_conf)) => {
-                        let mut pair = TlsConnPair::<T, T>::from_configs(c_conf, s_conf);
-                        pair.handshake()?;
-                        Ok(pair)
-                    }
-                    _ => Err("invalid configs".into()),
-                }
-=======
                 let connected_buffer = ConnectedBuffer::default();
                 let client = T::new_from_config(&client_config, connected_buffer.clone_inverse())?;
                 let server = T::new_from_config(&server_config, connected_buffer)?;
                 let mut conn_pair = TlsConnPair::wrap(client, server);
                 conn_pair.handshake()?;
                 Ok(conn_pair)
->>>>>>> 2e79e7ef
             },
             |conn_pair| {
                 if let Ok(conn_pair) = conn_pair {
