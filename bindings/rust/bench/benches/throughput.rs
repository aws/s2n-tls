--- conflicted
+++ resolved
@@ -2,11 +2,7 @@
 // SPDX-License-Identifier: Apache-2.0
 
 use bench::{
-<<<<<<< HEAD
     ConnectedBuffer, CipherSuite, CryptoConfig, HandshakeType, KXGroup, OpenSslConnection,
-=======
-    harness::ConnectedBuffer, CipherSuite, CryptoConfig, HandshakeType, KXGroup, OpenSslConnection,
->>>>>>> ea6d02a3
     RustlsConnection, S2NConnection, SigType, TlsConnPair, TlsConnection,
 };
 use criterion::{
@@ -14,8 +10,6 @@
     Throughput,
 };
 use strum::IntoEnumIterator;
-<<<<<<< HEAD
-=======
 
 fn bench_throughput_for_library<T: TlsConnection>(
     bench_group: &mut BenchmarkGroup<WallTime>,
@@ -44,43 +38,11 @@
         )
     });
 }
->>>>>>> ea6d02a3
 
 pub fn bench_throughput_cipher_suite(c: &mut Criterion) {
     // arbitrarily large to cut across TLS record boundaries
     let mut shared_buf = [0u8; 100000];
 
-<<<<<<< HEAD
-    fn bench_throughput_for_library<T: TlsConnection>(
-        bench_group: &mut BenchmarkGroup<WallTime>,
-        shared_buf: &mut [u8],
-        cipher_suite: CipherSuite,
-    ) {
-        bench_group.bench_function(T::name(), |b| {
-            b.iter_batched_ref(
-                || {
-                    TlsConnPair::<T, T>::new(
-                        CryptoConfig::new(cipher_suite, KXGroup::default(), SigType::default()),
-                        HandshakeType::default(),
-                        ConnectedBuffer::default(),
-                    )
-                    .map(|mut h| {
-                        let _ = h.handshake();
-                        h
-                    })
-                },
-                |conn_pair_res| {
-                    if let Ok(conn_pair) = conn_pair_res {
-                        let _ = conn_pair.round_trip_transfer(shared_buf);
-                    }
-                },
-                BatchSize::SmallInput,
-            )
-        });
-    }
-
-=======
->>>>>>> ea6d02a3
     for cipher_suite in CipherSuite::iter() {
         let mut bench_group = c.benchmark_group(format!("throughput-{:?}", cipher_suite));
         bench_group.throughput(Throughput::Bytes(shared_buf.len() as u64));
