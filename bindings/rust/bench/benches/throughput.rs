// Copyright Amazon.com, Inc. or its affiliates. All Rights Reserved.
// SPDX-License-Identifier: Apache-2.0

#[cfg(feature = "openssl")]
use bench::OpenSslHarness;
#[cfg(feature = "rustls")]
use bench::RustlsHarness;
use bench::{
<<<<<<< HEAD
    harness::ConnectedBuffer,
    CipherSuite::{self, *},
    CryptoConfig, ECGroup, HandshakeType, S2NHarness, SigType, TlsBenchHarness,
=======
    harness::ConnectedBuffer, CipherSuite, CryptoConfig, HandshakeType, KXGroup, OpenSslConnection,
    RustlsConnection, S2NConnection, SigType, TlsConnPair, TlsConnection,
>>>>>>> 35d08ba3
};
use criterion::{
    criterion_group, criterion_main, measurement::WallTime, BatchSize, BenchmarkGroup, Criterion,
    Throughput,
};
use strum::IntoEnumIterator;

fn bench_throughput_for_library<T: TlsConnection>(
    bench_group: &mut BenchmarkGroup<WallTime>,
    shared_buf: &mut [u8],
    cipher_suite: CipherSuite,
) {
    bench_group.bench_function(T::name(), |b| {
        b.iter_batched_ref(
            || {
                TlsConnPair::<T, T>::new(
                    CryptoConfig::new(cipher_suite, KXGroup::default(), SigType::default()),
                    HandshakeType::default(),
                    ConnectedBuffer::default(),
                )
                .map(|mut h| {
                    let _ = h.handshake();
                    h
                })
            },
            |conn_pair_res| {
                if let Ok(conn_pair) = conn_pair_res {
                    let _ = conn_pair.round_trip_transfer(shared_buf);
                }
            },
            BatchSize::SmallInput,
        )
    });
}

pub fn bench_throughput_cipher_suite(c: &mut Criterion) {
    // arbitrarily large to cut across TLS record boundaries
    let mut shared_buf = [0u8; 100000];

    for cipher_suite in CipherSuite::iter() {
        let mut bench_group = c.benchmark_group(format!("throughput-{:?}", cipher_suite));
        bench_group.throughput(Throughput::Bytes(shared_buf.len() as u64));
        bench_throughput_for_library::<S2NConnection>(
            &mut bench_group,
            &mut shared_buf,
            cipher_suite,
        );
<<<<<<< HEAD
        #[cfg(feature = "rustls")]
        bench_throughput_for_library::<RustlsHarness>(
            &mut bench_group,
            "rustls",
            &mut shared_buf,
            cipher_suite,
        );
        #[cfg(feature = "openssl")]
        bench_throughput_for_library::<OpenSslHarness>(
            &mut bench_group,
            "openssl",
            &mut shared_buf,
            cipher_suite,
        );
=======
        #[cfg(not(feature = "historical-perf"))]
        {
            bench_throughput_for_library::<RustlsConnection>(
                &mut bench_group,
                &mut shared_buf,
                cipher_suite,
            );
            bench_throughput_for_library::<OpenSslConnection>(
                &mut bench_group,
                &mut shared_buf,
                cipher_suite,
            );
        }
>>>>>>> 35d08ba3
    }
}

criterion_group!(benches, bench_throughput_cipher_suite);
criterion_main!(benches);<|MERGE_RESOLUTION|>--- conflicted
+++ resolved
@@ -2,18 +2,12 @@
 // SPDX-License-Identifier: Apache-2.0
 
 #[cfg(feature = "openssl")]
-use bench::OpenSslHarness;
+use bench::OpenSslConnection;
 #[cfg(feature = "rustls")]
-use bench::RustlsHarness;
+use bench::RustlsConnection;
 use bench::{
-<<<<<<< HEAD
-    harness::ConnectedBuffer,
-    CipherSuite::{self, *},
-    CryptoConfig, ECGroup, HandshakeType, S2NHarness, SigType, TlsBenchHarness,
-=======
-    harness::ConnectedBuffer, CipherSuite, CryptoConfig, HandshakeType, KXGroup, OpenSslConnection,
-    RustlsConnection, S2NConnection, SigType, TlsConnPair, TlsConnection,
->>>>>>> 35d08ba3
+    harness::ConnectedBuffer, CipherSuite, CryptoConfig, HandshakeType, KXGroup,
+    S2NConnection, SigType, TlsConnPair, TlsConnection,
 };
 use criterion::{
     criterion_group, criterion_main, measurement::WallTime, BatchSize, BenchmarkGroup, Criterion,
@@ -61,36 +55,18 @@
             &mut shared_buf,
             cipher_suite,
         );
-<<<<<<< HEAD
         #[cfg(feature = "rustls")]
-        bench_throughput_for_library::<RustlsHarness>(
+        bench_throughput_for_library::<RustlsConnection>(
             &mut bench_group,
-            "rustls",
             &mut shared_buf,
             cipher_suite,
         );
         #[cfg(feature = "openssl")]
-        bench_throughput_for_library::<OpenSslHarness>(
+        bench_throughput_for_library::<OpenSslConnection>(
             &mut bench_group,
-            "openssl",
             &mut shared_buf,
             cipher_suite,
         );
-=======
-        #[cfg(not(feature = "historical-perf"))]
-        {
-            bench_throughput_for_library::<RustlsConnection>(
-                &mut bench_group,
-                &mut shared_buf,
-                cipher_suite,
-            );
-            bench_throughput_for_library::<OpenSslConnection>(
-                &mut bench_group,
-                &mut shared_buf,
-                cipher_suite,
-            );
-        }
->>>>>>> 35d08ba3
     }
 }
 
