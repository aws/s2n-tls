--- conflicted
+++ resolved
@@ -2,14 +2,9 @@
 // SPDX-License-Identifier: Apache-2.0
 
 use bench::{
-<<<<<<< HEAD
-    harness::TlsBenchConfig, CipherSuite, CryptoConfig, HandshakeType, KXGroup, Mode,
-    S2NConnection, SigType, TlsConnPair, TlsConnection, PROFILER_FREQUENCY,
-=======
     harness::TlsBenchConfig, CipherSuite, ConnectedBuffer, CryptoConfig, HandshakeType, KXGroup,
     Mode, OpenSslConnection, RustlsConnection, S2NConnection, SigType, TlsConnPair, TlsConnection,
     PROFILER_FREQUENCY,
->>>>>>> 2e79e7ef
 };
 use criterion::{
     criterion_group, criterion_main, measurement::WallTime, BatchSize, BenchmarkGroup, Criterion,
@@ -39,17 +34,10 @@
     bench_group.bench_function(T::name(), |b| {
         b.iter_batched_ref(
             || -> Result<TlsConnPair<T, T>, Box<dyn Error>> {
-<<<<<<< HEAD
-                match (client_config.as_ref(), server_config.as_ref()) {
-                    (Ok(c_conf), Ok(s_conf)) => Ok(TlsConnPair::from_configs(c_conf, s_conf)),
-                    _ => Err("invalid configs".into()),
-                }
-=======
                 let connected_buffer = ConnectedBuffer::default();
                 let client = T::new_from_config(&client_config, connected_buffer.clone_inverse())?;
                 let server = T::new_from_config(&server_config, connected_buffer)?;
                 Ok(TlsConnPair::wrap(client, server))
->>>>>>> 2e79e7ef
             },
             |conn_pair| {
                 // harnesses with certain parameters fail to initialize for
