// Copyright Amazon.com, Inc. or its affiliates. All Rights Reserved.
// SPDX-License-Identifier: Apache-2.0

#[cfg(feature = "openssl")]
use bench::OpenSslHarness;
#[cfg(feature = "rustls")]
use bench::RustlsHarness;
use bench::{
<<<<<<< HEAD
    CipherSuite, CryptoConfig,
    ECGroup::{self, *},
    HandshakeType::{self, *},
    S2NHarness,
    SigType::{self, *},
    TlsBenchHarness,
=======
    CipherSuite, CryptoConfig, HandshakeType, KXGroup, OpenSslConnection, RustlsConnection,
    S2NConnection, SigType, TlsConnPair, TlsConnection,
>>>>>>> 35d08ba3
};
use criterion::{
    criterion_group, criterion_main, measurement::WallTime, BatchSize, BenchmarkGroup, Criterion,
};
use strum::IntoEnumIterator;

fn bench_handshake_for_library<T: TlsConnection>(
    bench_group: &mut BenchmarkGroup<WallTime>,
    handshake_type: HandshakeType,
    kx_group: KXGroup,
    sig_type: SigType,
) {
    // generate all harnesses (TlsConnPair structs) beforehand so that benchmarks
    // only include negotiation and not config/connection initialization
    bench_group.bench_function(T::name(), |b| {
        b.iter_batched_ref(
            || {
                TlsConnPair::<T, T>::new(
                    CryptoConfig::new(CipherSuite::default(), kx_group, sig_type),
                    handshake_type,
                    Default::default(),
                )
            },
            |conn_pair_res| {
                // harnesses with certain parameters fail to initialize for
                // some past versions of s2n-tls, but missing data can be
                // visually interpolated in the historical performance graph
                if let Ok(conn_pair) = conn_pair_res {
                    let _ = conn_pair.handshake();
                }
            },
            BatchSize::SmallInput,
        )
    });
}

pub fn bench_handshake_params(c: &mut Criterion) {
    for handshake_type in HandshakeType::iter() {
        for kx_group in KXGroup::iter() {
            for sig_type in SigType::iter() {
                let mut bench_group = c.benchmark_group(match handshake_type {
                    HandshakeType::ServerAuth => format!("handshake-{:?}-{:?}", kx_group, sig_type),
                    HandshakeType::MutualAuth => {
                        format!("handshake-mTLS-{:?}-{:?}", kx_group, sig_type)
                    }
                });
                bench_handshake_for_library::<S2NConnection>(
                    &mut bench_group,
                    handshake_type,
                    kx_group,
                    sig_type,
                );
<<<<<<< HEAD
                #[cfg(feature = "rustls")]
                bench_handshake_for_library::<RustlsHarness>(
                    &mut bench_group,
                    "rustls",
                    handshake_type,
                    ec_group,
                    sig_type,
                );
                #[cfg(feature = "openssl")]
                bench_handshake_for_library::<OpenSslHarness>(
                    &mut bench_group,
                    "openssl",
                    handshake_type,
                    ec_group,
                    sig_type,
                );
=======
                #[cfg(not(feature = "historical-perf"))]
                {
                    bench_handshake_for_library::<RustlsConnection>(
                        &mut bench_group,
                        handshake_type,
                        kx_group,
                        sig_type,
                    );
                    bench_handshake_for_library::<OpenSslConnection>(
                        &mut bench_group,
                        handshake_type,
                        kx_group,
                        sig_type,
                    );
                }
>>>>>>> 35d08ba3
            }
        }
    }
}

criterion_group!(benches, bench_handshake_params);
criterion_main!(benches);<|MERGE_RESOLUTION|>--- conflicted
+++ resolved
@@ -2,21 +2,12 @@
 // SPDX-License-Identifier: Apache-2.0
 
 #[cfg(feature = "openssl")]
-use bench::OpenSslHarness;
+use bench::OpenSslConnection;
 #[cfg(feature = "rustls")]
-use bench::RustlsHarness;
+use bench::RustlsConnection;
 use bench::{
-<<<<<<< HEAD
-    CipherSuite, CryptoConfig,
-    ECGroup::{self, *},
-    HandshakeType::{self, *},
-    S2NHarness,
-    SigType::{self, *},
-    TlsBenchHarness,
-=======
-    CipherSuite, CryptoConfig, HandshakeType, KXGroup, OpenSslConnection, RustlsConnection,
+    CipherSuite, CryptoConfig, HandshakeType, KXGroup, 
     S2NConnection, SigType, TlsConnPair, TlsConnection,
->>>>>>> 35d08ba3
 };
 use criterion::{
     criterion_group, criterion_main, measurement::WallTime, BatchSize, BenchmarkGroup, Criterion,
@@ -69,40 +60,20 @@
                     kx_group,
                     sig_type,
                 );
-<<<<<<< HEAD
                 #[cfg(feature = "rustls")]
-                bench_handshake_for_library::<RustlsHarness>(
+                bench_handshake_for_library::<RustlsConnection>(
                     &mut bench_group,
-                    "rustls",
                     handshake_type,
-                    ec_group,
+                    kx_group,
                     sig_type,
                 );
                 #[cfg(feature = "openssl")]
-                bench_handshake_for_library::<OpenSslHarness>(
+                bench_handshake_for_library::<OpenSslConnection>(
                     &mut bench_group,
-                    "openssl",
                     handshake_type,
-                    ec_group,
+                    kx_group,
                     sig_type,
                 );
-=======
-                #[cfg(not(feature = "historical-perf"))]
-                {
-                    bench_handshake_for_library::<RustlsConnection>(
-                        &mut bench_group,
-                        handshake_type,
-                        kx_group,
-                        sig_type,
-                    );
-                    bench_handshake_for_library::<OpenSslConnection>(
-                        &mut bench_group,
-                        handshake_type,
-                        kx_group,
-                        sig_type,
-                    );
-                }
->>>>>>> 35d08ba3
             }
         }
     }
