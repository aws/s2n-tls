--- conflicted
+++ resolved
@@ -14,11 +14,8 @@
 pub fn bench_handshake_params(c: &mut Criterion) {
     fn bench_handshake_for_library<T: TlsBenchHarness>(
         bench_group: &mut BenchmarkGroup<WallTime>,
-<<<<<<< HEAD
         name: &str,
-=======
         handshake_type: HandshakeType,
->>>>>>> e0fd532a
         ec_group: ECGroup,
     ) {
         // generate all inputs (TlsBenchHarness structs) before benchmarking handshakes
@@ -26,12 +23,6 @@
         bench_group.bench_function(name, |b| {
             b.iter_batched_ref(
                 || {
-<<<<<<< HEAD
-                    T::new(&CryptoConfig {
-                        cipher_suite: AES_256_GCM_SHA384,
-                        ec_group,
-                    })
-=======
                     T::new(
                         CryptoConfig {
                             cipher_suite: Default::default(),
@@ -39,8 +30,6 @@
                         },
                         handshake_type,
                     )
-                    .unwrap()
->>>>>>> e0fd532a
                 },
                 |harness| {
                     // if harness invalid, do nothing but don't panic
@@ -55,31 +44,31 @@
         });
     }
 
-<<<<<<< HEAD
-    for ec_group in [SECP256R1, X25519] {
-        let mut bench_group = c.benchmark_group(format!("handshake-{:?}", ec_group));
-        bench_handshake_for_library::<S2NHarness>(&mut bench_group, "s2n-tls", ec_group);
-        #[cfg(not(feature = "s2n-only"))]
-        {
-            bench_handshake_for_library::<RustlsHarness>(&mut bench_group, "rustls", ec_group);
-            bench_handshake_for_library::<OpenSslHarness>(&mut bench_group, "openssl", ec_group);
-=======
     for handshake_type in [ServerAuth, MutualAuth] {
         for ec_group in [SECP256R1, X25519] {
             let mut bench_group =
                 c.benchmark_group(format!("handshake-{:?}-{:?}", handshake_type, ec_group));
-            bench_handshake_for_library::<S2NHarness>(&mut bench_group, handshake_type, ec_group);
-            bench_handshake_for_library::<RustlsHarness>(
+            bench_handshake_for_library::<S2NHarness>(
                 &mut bench_group,
+                "s2n-tls",
                 handshake_type,
                 ec_group,
             );
-            bench_handshake_for_library::<OpenSslHarness>(
-                &mut bench_group,
-                handshake_type,
-                ec_group,
-            );
->>>>>>> e0fd532a
+            #[cfg(not(feature = "s2n-only"))]
+            {
+                bench_handshake_for_library::<RustlsHarness>(
+                    &mut bench_group,
+                    "rustls",
+                    handshake_type,
+                    ec_group,
+                );
+                bench_handshake_for_library::<OpenSslHarness>(
+                    &mut bench_group,
+                    "openssl",
+                    handshake_type,
+                    ec_group,
+                );
+            }
         }
     }
 }
