// Copyright Amazon.com, Inc. or its affiliates. All Rights Reserved.
// SPDX-License-Identifier: Apache-2.0

#[cfg(feature = "openssl")]
use bench::OpenSslConnection;
#[cfg(feature = "rustls")]
use bench::RustlsConnection;
use bench::{
    CipherSuite, CryptoConfig, HandshakeType, KXGroup, S2NConnection, SigType, TlsConnPair,
    TlsConnection,
};
use criterion::{
    criterion_group, criterion_main, measurement::WallTime, BatchSize, BenchmarkGroup, Criterion,
};
use strum::IntoEnumIterator;

fn bench_handshake_for_library<T: TlsConnection>(
    bench_group: &mut BenchmarkGroup<WallTime>,
    handshake_type: HandshakeType,
    kx_group: KXGroup,
    sig_type: SigType,
) {
    // generate all harnesses (TlsConnPair structs) beforehand so that benchmarks
    // only include negotiation and not config/connection initialization
    bench_group.bench_function(T::name(), |b| {
        b.iter_batched_ref(
            || {
                TlsConnPair::<T, T>::new(
                    CryptoConfig::new(CipherSuite::default(), kx_group, sig_type),
                    handshake_type,
                    Default::default(),
                )
            },
            |conn_pair_res| {
                // harnesses with certain parameters fail to initialize for
                // some past versions of s2n-tls, but missing data can be
                // visually interpolated in the historical performance graph
                if let Ok(conn_pair) = conn_pair_res {
                    let _ = conn_pair.handshake();
                }
            },
            BatchSize::SmallInput,
        )
    });
}

fn bench_handshake_with_params(
    bench_group: &mut BenchmarkGroup<WallTime>,
    handshake_type: HandshakeType,
    kx_group: KXGroup,
    sig_type: SigType,
) {
    bench_handshake_for_library::<S2NConnection>(bench_group, handshake_type, kx_group, sig_type);
    #[cfg(not(feature = "historical-perf"))]
    {
        bench_handshake_for_library::<RustlsConnection>(
            bench_group,
            handshake_type,
            kx_group,
            sig_type,
        );
        bench_handshake_for_library::<OpenSslConnection>(
            bench_group,
            handshake_type,
            kx_group,
            sig_type,
        );
    }
}

pub fn bench_handshake_types(c: &mut Criterion) {
    for handshake_type in HandshakeType::iter() {
<<<<<<< HEAD
        let mut bench_group = c.benchmark_group(format!("handshake-{handshake_type:?}"));
        bench_handshake_with_params(
            &mut bench_group,
            handshake_type,
            KXGroup::default(),
            SigType::default(),
        );
    }
}

pub fn bench_handshake_kx_groups(c: &mut Criterion) {
    for kx_group in KXGroup::iter() {
        let mut bench_group = c.benchmark_group(format!("handshake-{kx_group:?}"));
        bench_handshake_with_params(
            &mut bench_group,
            HandshakeType::default(),
            kx_group,
            SigType::default(),
        );
    }
}

pub fn bench_handshake_sig_types(c: &mut Criterion) {
    for sig_type in SigType::iter() {
        let mut bench_group = c.benchmark_group(format!("handshake-{sig_type:?}"));
        bench_handshake_with_params(
            &mut bench_group,
            HandshakeType::default(),
            KXGroup::default(),
            sig_type,
        );
=======
        for kx_group in KXGroup::iter() {
            for sig_type in SigType::iter() {
                let mut bench_group = c.benchmark_group(match handshake_type {
                    HandshakeType::ServerAuth => format!("handshake-{:?}-{:?}", kx_group, sig_type),
                    HandshakeType::MutualAuth => {
                        format!("handshake-mTLS-{:?}-{:?}", kx_group, sig_type)
                    }
                });
                bench_handshake_for_library::<S2NConnection>(
                    &mut bench_group,
                    handshake_type,
                    kx_group,
                    sig_type,
                );
                #[cfg(feature = "rustls")]
                bench_handshake_for_library::<RustlsConnection>(
                    &mut bench_group,
                    handshake_type,
                    kx_group,
                    sig_type,
                );
                #[cfg(feature = "openssl")]
                bench_handshake_for_library::<OpenSslConnection>(
                    &mut bench_group,
                    handshake_type,
                    kx_group,
                    sig_type,
                );
            }
        }
>>>>>>> 0e2768ca
    }
}

criterion_group!(
    benches,
    bench_handshake_types,
    bench_handshake_kx_groups,
    bench_handshake_sig_types
);
criterion_main!(benches);<|MERGE_RESOLUTION|>--- conflicted
+++ resolved
@@ -51,26 +51,24 @@
     sig_type: SigType,
 ) {
     bench_handshake_for_library::<S2NConnection>(bench_group, handshake_type, kx_group, sig_type);
-    #[cfg(not(feature = "historical-perf"))]
-    {
-        bench_handshake_for_library::<RustlsConnection>(
-            bench_group,
-            handshake_type,
-            kx_group,
-            sig_type,
-        );
-        bench_handshake_for_library::<OpenSslConnection>(
-            bench_group,
-            handshake_type,
-            kx_group,
-            sig_type,
-        );
-    }
+    #[cfg(feature = "rustls")]
+    bench_handshake_for_library::<RustlsConnection>(
+        bench_group,
+        handshake_type,
+        kx_group,
+        sig_type,
+    );
+    #[cfg(feature = "openssl")]
+    bench_handshake_for_library::<OpenSslConnection>(
+        bench_group,
+        handshake_type,
+        kx_group,
+        sig_type,
+    );
 }
 
 pub fn bench_handshake_types(c: &mut Criterion) {
     for handshake_type in HandshakeType::iter() {
-<<<<<<< HEAD
         let mut bench_group = c.benchmark_group(format!("handshake-{handshake_type:?}"));
         bench_handshake_with_params(
             &mut bench_group,
@@ -102,38 +100,6 @@
             KXGroup::default(),
             sig_type,
         );
-=======
-        for kx_group in KXGroup::iter() {
-            for sig_type in SigType::iter() {
-                let mut bench_group = c.benchmark_group(match handshake_type {
-                    HandshakeType::ServerAuth => format!("handshake-{:?}-{:?}", kx_group, sig_type),
-                    HandshakeType::MutualAuth => {
-                        format!("handshake-mTLS-{:?}-{:?}", kx_group, sig_type)
-                    }
-                });
-                bench_handshake_for_library::<S2NConnection>(
-                    &mut bench_group,
-                    handshake_type,
-                    kx_group,
-                    sig_type,
-                );
-                #[cfg(feature = "rustls")]
-                bench_handshake_for_library::<RustlsConnection>(
-                    &mut bench_group,
-                    handshake_type,
-                    kx_group,
-                    sig_type,
-                );
-                #[cfg(feature = "openssl")]
-                bench_handshake_for_library::<OpenSslConnection>(
-                    &mut bench_group,
-                    handshake_type,
-                    kx_group,
-                    sig_type,
-                );
-            }
-        }
->>>>>>> 0e2768ca
     }
 }
 
