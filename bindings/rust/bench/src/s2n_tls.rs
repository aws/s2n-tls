// Copyright Amazon.com, Inc. or its affiliates. All Rights Reserved.
// SPDX-License-Identifier: Apache-2.0

use crate::{
    harness::{
<<<<<<< HEAD
        read_to_bytes, CipherSuite, ConnectedBuffer, CryptoConfig, ECGroup, Mode, TlsBenchHarness,
    },
    CA_CERT_PATH, SERVER_CERT_CHAIN_PATH, SERVER_KEY_PATH,
=======
        read_to_bytes, CipherSuite, CryptoConfig, ECGroup, HandshakeType, Mode, TlsBenchHarness,
    },
    CA_CERT_PATH, CLIENT_CERT_CHAIN_PATH, CLIENT_KEY_PATH, SERVER_CERT_CHAIN_PATH, SERVER_KEY_PATH,
>>>>>>> e0fd532a
};
use s2n_tls::{
    callbacks::VerifyHostNameCallback,
    config::{Builder, Config},
    connection::Connection,
    enums::{Blinding, ClientAuthType, Version},
    security::Policy,
};
use std::{
    error::Error,
    ffi::c_void,
    io::{ErrorKind, Read, Write},
    os::raw::c_int,
    pin::Pin,
    task::Poll::Ready,
};

pub struct S2NHarness {
    // UnsafeCell is needed b/c client and server share *mut to IO buffers
    // Pin<Box<T>> is to ensure long-term *mut to IO buffers remain valid
    _client_buf: Pin<Box<ConnectedBuffer>>,
    _server_buf: Pin<Box<ConnectedBuffer>>,
    client_conn: Connection,
    server_conn: Connection,
    client_handshake_completed: bool,
    server_handshake_completed: bool,
}

/// Custom callback for verifying hostnames. Rustls requires checking hostnames,
/// so this is to make a fair comparison
struct HostNameHandler<'a> {
    expected_server_name: &'a str,
}
impl VerifyHostNameCallback for HostNameHandler<'_> {
    fn verify_host_name(&self, hostname: &str) -> bool {
        self.expected_server_name == hostname
    }
}

impl S2NHarness {
    /// Unsafe callback for custom IO C API
    ///
    /// s2n-tls IO is usually used with file descriptors to a TCP socket, but we
    /// reduce overhead and outside noise with a local buffer for benchmarking
    unsafe extern "C" fn send_cb(context: *mut c_void, data: *const u8, len: u32) -> c_int {
        let context = &mut *(context as *mut ConnectedBuffer);
        let data = core::slice::from_raw_parts(data, len as _);
        context.write(data).unwrap() as _
    }

    /// Unsafe callback for custom IO C API
    unsafe extern "C" fn recv_cb(context: *mut c_void, data: *mut u8, len: u32) -> c_int {
        let context = &mut *(context as *mut ConnectedBuffer);
        let data = core::slice::from_raw_parts_mut(data, len as _);
        context.flush().unwrap();
        match context.read(data) {
            Err(err) => {
                if let ErrorKind::WouldBlock = err.kind() {
                    errno::set_errno(errno::Errno(libc::EWOULDBLOCK));
                    -1
                } else {
                    panic!("{err:?}");
                }
            }
            Ok(len) => len as _,
        }
    }

    fn create_common_config_builder(
        crypto_config: CryptoConfig,
        handshake_type: HandshakeType,
    ) -> Result<Builder, Box<dyn Error>> {
        let security_policy = match (crypto_config.cipher_suite, crypto_config.ec_group) {
            (CipherSuite::AES_128_GCM_SHA256, ECGroup::SECP256R1) => "20230317",
            (CipherSuite::AES_256_GCM_SHA384, ECGroup::SECP256R1) => "20190802",
            (CipherSuite::AES_128_GCM_SHA256, ECGroup::X25519) => "default_tls13",
            (CipherSuite::AES_256_GCM_SHA384, ECGroup::X25519) => "20190801",
        };

        let mut builder = Builder::new();
        builder
            .set_security_policy(&Policy::from_version(security_policy)?)?
            .wipe_trust_store()?
            .set_client_auth_type(match handshake_type {
                HandshakeType::ServerAuth => ClientAuthType::None,
                HandshakeType::MutualAuth => ClientAuthType::Required,
            })?;

        Ok(builder)
    }

    fn create_client_config(
        crypto_config: CryptoConfig,
        handshake_type: HandshakeType,
    ) -> Result<Config, Box<dyn Error>> {
        let mut builder = Self::create_common_config_builder(crypto_config, handshake_type)?;
        builder
            .trust_pem(read_to_bytes(CA_CERT_PATH).as_slice())?
            .set_verify_host_callback(HostNameHandler {
                expected_server_name: "localhost",
            })?;

        if handshake_type == HandshakeType::MutualAuth {
            builder.load_pem(
                read_to_bytes(CLIENT_CERT_CHAIN_PATH).as_slice(),
                read_to_bytes(CLIENT_KEY_PATH).as_slice(),
            )?;
        }

        Ok(builder.build()?)
    }

    fn create_server_config(
        crypto_config: CryptoConfig,
        handshake_type: HandshakeType,
    ) -> Result<Config, Box<dyn Error>> {
        let mut builder = Self::create_common_config_builder(crypto_config, handshake_type)?;
        builder.load_pem(
            read_to_bytes(SERVER_CERT_CHAIN_PATH).as_slice(),
            read_to_bytes(SERVER_KEY_PATH).as_slice(),
        )?;

        if handshake_type == HandshakeType::MutualAuth {
            builder
                .trust_pem(read_to_bytes(CA_CERT_PATH).as_slice())?
                .set_verify_host_callback(HostNameHandler {
                    expected_server_name: "localhost",
                })?;
        }

        Ok(builder.build()?)
    }

    /// Set up connections with config and custom IO
    fn init_conn(
        conn: &mut Connection,
        buffer: &mut Pin<Box<ConnectedBuffer>>,
        config: Config,
    ) -> Result<(), Box<dyn Error>> {
        conn.set_blinding(Blinding::SelfService)?
            .set_config(config)?
            .set_send_callback(Some(Self::send_cb))?
            .set_receive_callback(Some(Self::recv_cb))?;
        unsafe {
            conn.set_send_context(&mut **buffer as *mut ConnectedBuffer as *mut c_void)?
                .set_receive_context(&mut **buffer as *mut ConnectedBuffer as *mut c_void)?;
        }

        Ok(())
    }

    /// Handshake step for one connection
    fn handshake_conn(&mut self, mode: Mode) -> Result<(), Box<dyn Error>> {
        let (conn, handshake_completed) = match mode {
            Mode::Client => (&mut self.client_conn, &mut self.client_handshake_completed),
            Mode::Server => (&mut self.server_conn, &mut self.server_handshake_completed),
        };

        if let Ready(res) = conn.poll_negotiate() {
            res?;
            *handshake_completed = true;
        } else {
            *handshake_completed = false;
        }
        Ok(())
    }
}

impl TlsBenchHarness for S2NHarness {
<<<<<<< HEAD
    fn new(crypto_config: &CryptoConfig, buffer: ConnectedBuffer) -> Result<Self, Box<dyn Error>> {
        let mut client_buf = Box::pin(buffer);
        let mut server_buf = Box::pin(client_buf.clone_inverse());
=======
    fn new(
        crypto_config: CryptoConfig,
        handshake_type: HandshakeType,
    ) -> Result<Self, Box<dyn Error>> {
        let client_to_server_buf = Box::pin(UnsafeCell::new(VecDeque::new()));
        let server_to_client_buf = Box::pin(UnsafeCell::new(VecDeque::new()));
>>>>>>> e0fd532a

        let client_config = Self::create_client_config(crypto_config, handshake_type)?;
        let server_config = Self::create_server_config(crypto_config, handshake_type)?;

        let mut client_conn = Connection::new_client();
        let mut server_conn = Connection::new_server();

        Self::init_conn(&mut client_conn, &mut client_buf, client_config)?;
        Self::init_conn(&mut server_conn, &mut server_buf, server_config)?;

        let harness = Self {
            _client_buf: client_buf,
            _server_buf: server_buf,
            client_conn,
            server_conn,
            client_handshake_completed: false,
            server_handshake_completed: false,
        };

        Ok(harness)
    }

    fn handshake(&mut self) -> Result<(), Box<dyn Error>> {
        for _ in 0..2 {
            self.handshake_conn(Mode::Client)?;
            self.handshake_conn(Mode::Server)?;
        }
        Ok(())
    }

    fn handshake_completed(&self) -> bool {
        self.client_handshake_completed && self.server_handshake_completed
    }

    fn get_negotiated_cipher_suite(&self) -> CipherSuite {
        match self.client_conn.cipher_suite().unwrap() {
            "TLS_AES_128_GCM_SHA256" => CipherSuite::AES_128_GCM_SHA256,
            "TLS_AES_256_GCM_SHA384" => CipherSuite::AES_256_GCM_SHA384,
            _ => panic!("Unknown cipher suite"),
        }
    }

    fn negotiated_tls13(&self) -> bool {
        self.client_conn.actual_protocol_version().unwrap() == Version::TLS13
    }
}<|MERGE_RESOLUTION|>--- conflicted
+++ resolved
@@ -3,15 +3,10 @@
 
 use crate::{
     harness::{
-<<<<<<< HEAD
-        read_to_bytes, CipherSuite, ConnectedBuffer, CryptoConfig, ECGroup, Mode, TlsBenchHarness,
-    },
-    CA_CERT_PATH, SERVER_CERT_CHAIN_PATH, SERVER_KEY_PATH,
-=======
-        read_to_bytes, CipherSuite, CryptoConfig, ECGroup, HandshakeType, Mode, TlsBenchHarness,
+        read_to_bytes, CipherSuite, ConnectedBuffer, CryptoConfig, ECGroup, HandshakeType, Mode,
+        TlsBenchHarness,
     },
     CA_CERT_PATH, CLIENT_CERT_CHAIN_PATH, CLIENT_KEY_PATH, SERVER_CERT_CHAIN_PATH, SERVER_KEY_PATH,
->>>>>>> e0fd532a
 };
 use s2n_tls::{
     callbacks::VerifyHostNameCallback,
@@ -32,8 +27,8 @@
 pub struct S2NHarness {
     // UnsafeCell is needed b/c client and server share *mut to IO buffers
     // Pin<Box<T>> is to ensure long-term *mut to IO buffers remain valid
-    _client_buf: Pin<Box<ConnectedBuffer>>,
-    _server_buf: Pin<Box<ConnectedBuffer>>,
+    client_buf: Pin<Box<ConnectedBuffer>>,
+    server_buf: Pin<Box<ConnectedBuffer>>,
     client_conn: Connection,
     server_conn: Connection,
     client_handshake_completed: bool,
@@ -181,18 +176,13 @@
 }
 
 impl TlsBenchHarness for S2NHarness {
-<<<<<<< HEAD
-    fn new(crypto_config: &CryptoConfig, buffer: ConnectedBuffer) -> Result<Self, Box<dyn Error>> {
+    fn new(
+        crypto_config: CryptoConfig,
+        handshake_type: HandshakeType,
+        buffer: ConnectedBuffer,
+    ) -> Result<Self, Box<dyn Error>> {
         let mut client_buf = Box::pin(buffer);
         let mut server_buf = Box::pin(client_buf.clone_inverse());
-=======
-    fn new(
-        crypto_config: CryptoConfig,
-        handshake_type: HandshakeType,
-    ) -> Result<Self, Box<dyn Error>> {
-        let client_to_server_buf = Box::pin(UnsafeCell::new(VecDeque::new()));
-        let server_to_client_buf = Box::pin(UnsafeCell::new(VecDeque::new()));
->>>>>>> e0fd532a
 
         let client_config = Self::create_client_config(crypto_config, handshake_type)?;
         let server_config = Self::create_server_config(crypto_config, handshake_type)?;
@@ -204,8 +194,8 @@
         Self::init_conn(&mut server_conn, &mut server_buf, server_config)?;
 
         let harness = Self {
-            _client_buf: client_buf,
-            _server_buf: server_buf,
+            client_buf,
+            server_buf,
             client_conn,
             server_conn,
             client_handshake_completed: false,
