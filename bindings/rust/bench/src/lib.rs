--- conflicted
+++ resolved
@@ -9,76 +9,13 @@
 pub mod s2n_tls;
 
 #[cfg(feature = "openssl")]
-pub use crate::openssl::OpenSslHarness;
+pub use crate::openssl::OpenSslConnection;
 #[cfg(feature = "rustls")]
-pub use crate::rustls::RustlsHarness;
+pub use crate::rustls::RustlsConnection;
 pub use crate::{
-<<<<<<< HEAD
-    harness::{CipherSuite, CryptoConfig, ECGroup, HandshakeType, Mode, SigType, TlsBenchHarness},
-    s2n_tls::S2NHarness,
-};
-
-#[derive(Clone, Copy)]
-pub enum PemType {
-    ServerKey,
-    ServerCertChain,
-    ClientKey,
-    ClientCertChain,
-    CACert,
-}
-
-impl PemType {
-    fn get_filename(&self) -> &str {
-        match self {
-            PemType::ServerKey => "server-key.pem",
-            PemType::ServerCertChain => "server-cert.pem",
-            PemType::ClientKey => "client-key.pem",
-            PemType::ClientCertChain => "client-cert.pem",
-            PemType::CACert => "ca-cert.pem",
-        }
-    }
-}
-
-fn get_cert_path(pem_type: PemType, sig_type: SigType) -> String {
-    format!(
-        "certs/{}/{}",
-        sig_type.get_dir_name(),
-        pem_type.get_filename()
-    )
-}
-
-#[cfg(test)]
-mod tests {
-    use super::*;
-    use std::path::Path;
-    use PemType::*;
-    use SigType::*;
-
-    #[test]
-    fn cert_paths_valid() {
-        for pem_type in [
-            ServerKey,
-            ServerCertChain,
-            ClientKey,
-            ClientCertChain,
-            CACert,
-        ] {
-            for sig_type in [Rsa2048, Rsa3072, Rsa4096, Ec384] {
-                assert!(
-                    Path::new(&get_cert_path(pem_type, sig_type)).exists(),
-                    "cert not found"
-                );
-            }
-        }
-    }
-}
-=======
     harness::{
         get_cert_path, CipherSuite, CryptoConfig, HandshakeType, KXGroup, Mode, PemType, SigType,
         TlsConnPair, TlsConnection,
     },
-    openssl::OpenSslConnection,
-    rustls::RustlsConnection,
     s2n_tls::S2NConnection,
-};
->>>>>>> 35d08ba3
+};