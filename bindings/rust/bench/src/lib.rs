// Copyright Amazon.com, Inc. or its affiliates. All Rights Reserved.
// SPDX-License-Identifier: Apache-2.0

pub mod harness;
pub mod openssl;
pub mod rustls;
pub mod s2n_tls;
pub use crate::{
<<<<<<< HEAD
    harness::{CipherSuite, CryptoConfig, ECGroup, HandshakeType, SigType, TlsBenchHarness},
=======
    harness::{CipherSuite, CryptoConfig, ECGroup, HandshakeType, Mode, TlsBenchHarness},
>>>>>>> 86c9dc93
    openssl::OpenSslHarness,
    rustls::RustlsHarness,
    s2n_tls::S2NHarness,
};

#[derive(Clone, Copy)]
pub enum PemType {
    ServerKey,
    ServerCertChain,
    ClientKey,
    ClientCertChain,
    CACert,
}

use PemType::*;
use SigType::*;

fn get_cert_path(pem_type: PemType, sig_type: SigType) -> String {
    let filename = match pem_type {
        ServerKey => "server-key.pem",
        ServerCertChain => "server-fullchain.pem",
        ClientKey => "client-key.pem",
        ClientCertChain => "client-fullchain.pem",
        CACert => "ca-cert.pem",
    };

    let dir = match sig_type {
        Rsa2048 => "rsa2048",
        Rsa4096 => "rsa4096",
        Ec384 => "ec384",
    };

    format!("certs/{dir}/{filename}")
}

#[cfg(test)]
mod tests {
    use super::*;
    use std::path::Path;

    #[test]
    fn cert_paths_valid() {
        for pem_type in [
            ServerKey,
            ServerCertChain,
            ClientKey,
            ClientCertChain,
            CACert,
        ] {
            for sig_type in [Rsa2048, Rsa4096, Ec384] {
                assert!(Path::new(&get_cert_path(pem_type, sig_type)).exists());
            }
        }
    }
}<|MERGE_RESOLUTION|>--- conflicted
+++ resolved
@@ -6,11 +6,7 @@
 pub mod rustls;
 pub mod s2n_tls;
 pub use crate::{
-<<<<<<< HEAD
-    harness::{CipherSuite, CryptoConfig, ECGroup, HandshakeType, SigType, TlsBenchHarness},
-=======
-    harness::{CipherSuite, CryptoConfig, ECGroup, HandshakeType, Mode, TlsBenchHarness},
->>>>>>> 86c9dc93
+    harness::{CipherSuite, CryptoConfig, ECGroup, HandshakeType, Mode, SigType, TlsBenchHarness},
     openssl::OpenSslHarness,
     rustls::RustlsHarness,
     s2n_tls::S2NHarness,
