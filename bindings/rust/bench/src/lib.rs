// Copyright Amazon.com, Inc. or its affiliates. All Rights Reserved.
// SPDX-License-Identifier: Apache-2.0

pub mod harness;
pub mod openssl;
pub mod rustls;
pub mod s2n_tls;
pub use crate::{
<<<<<<< HEAD
    harness::{CipherSuite, CryptoConfig, ECGroup, SigType, TlsBenchHarness},
=======
    harness::{CipherSuite, CryptoConfig, ECGroup, HandshakeType, TlsBenchHarness},
>>>>>>> e0fd532a
    openssl::OpenSslHarness,
    rustls::RustlsHarness,
    s2n_tls::S2NHarness,
};

<<<<<<< HEAD
pub enum PemType {
    ServerKey,
    ServerCertChain,
    ClientKey,
    ClientCertChain,
    CACert,
}

use PemType::*;
use SigType::*;

fn get_cert_path(pem_type: &PemType, sig_type: &SigType) -> String {
    let filename = match pem_type {
        ServerKey => "server-key.pem",
        ServerCertChain => "server-fullchain.pem",
        ClientKey => "client-key.pem",
        ClientCertChain => "client-fullchain.pem",
        CACert => "ca-cert.pem",
    };

    let dir = match sig_type {
        Rsa2048 => "rsa2048",
        Rsa4096 => "rsa4096",
        Ec384 => "ec384",
    };

    format!("certs/{dir}/{filename}")
}
=======
const SERVER_KEY_PATH: &str = "certs/server-key.pem";
const SERVER_CERT_CHAIN_PATH: &str = "certs/server-fullchain.pem";
const CLIENT_KEY_PATH: &str = "certs/client-key.pem";
const CLIENT_CERT_CHAIN_PATH: &str = "certs/client-fullchain.pem";
const CA_CERT_PATH: &str = "certs/ca-cert.pem";
>>>>>>> e0fd532a

#[cfg(test)]
mod tests {
    use super::*;
    use std::path::Path;

    #[test]
    fn cert_paths_valid() {
<<<<<<< HEAD
        for pem_type in [
            ServerKey,
            ServerCertChain,
            ClientKey,
            ClientCertChain,
            CACert,
        ] {
            for sig_type in [Rsa2048, Rsa4096, Ec384] {
                assert!(Path::new(&get_cert_path(&pem_type, &sig_type)).exists());
            }
        }
=======
        assert!(Path::new(crate::SERVER_KEY_PATH).exists());
        assert!(Path::new(crate::SERVER_CERT_CHAIN_PATH).exists());
        assert!(Path::new(crate::CLIENT_KEY_PATH).exists());
        assert!(Path::new(crate::CLIENT_CERT_CHAIN_PATH).exists());
        assert!(Path::new(crate::CA_CERT_PATH).exists());
>>>>>>> e0fd532a
    }
}<|MERGE_RESOLUTION|>--- conflicted
+++ resolved
@@ -6,17 +6,13 @@
 pub mod rustls;
 pub mod s2n_tls;
 pub use crate::{
-<<<<<<< HEAD
-    harness::{CipherSuite, CryptoConfig, ECGroup, SigType, TlsBenchHarness},
-=======
-    harness::{CipherSuite, CryptoConfig, ECGroup, HandshakeType, TlsBenchHarness},
->>>>>>> e0fd532a
+    harness::{CipherSuite, CryptoConfig, ECGroup, HandshakeType, SigType, TlsBenchHarness},
     openssl::OpenSslHarness,
     rustls::RustlsHarness,
     s2n_tls::S2NHarness,
 };
 
-<<<<<<< HEAD
+#[derive(Clone, Copy)]
 pub enum PemType {
     ServerKey,
     ServerCertChain,
@@ -28,7 +24,7 @@
 use PemType::*;
 use SigType::*;
 
-fn get_cert_path(pem_type: &PemType, sig_type: &SigType) -> String {
+fn get_cert_path(pem_type: PemType, sig_type: SigType) -> String {
     let filename = match pem_type {
         ServerKey => "server-key.pem",
         ServerCertChain => "server-fullchain.pem",
@@ -45,13 +41,6 @@
 
     format!("certs/{dir}/{filename}")
 }
-=======
-const SERVER_KEY_PATH: &str = "certs/server-key.pem";
-const SERVER_CERT_CHAIN_PATH: &str = "certs/server-fullchain.pem";
-const CLIENT_KEY_PATH: &str = "certs/client-key.pem";
-const CLIENT_CERT_CHAIN_PATH: &str = "certs/client-fullchain.pem";
-const CA_CERT_PATH: &str = "certs/ca-cert.pem";
->>>>>>> e0fd532a
 
 #[cfg(test)]
 mod tests {
@@ -60,7 +49,6 @@
 
     #[test]
     fn cert_paths_valid() {
-<<<<<<< HEAD
         for pem_type in [
             ServerKey,
             ServerCertChain,
@@ -69,15 +57,8 @@
             CACert,
         ] {
             for sig_type in [Rsa2048, Rsa4096, Ec384] {
-                assert!(Path::new(&get_cert_path(&pem_type, &sig_type)).exists());
+                assert!(Path::new(&get_cert_path(pem_type, sig_type)).exists());
             }
         }
-=======
-        assert!(Path::new(crate::SERVER_KEY_PATH).exists());
-        assert!(Path::new(crate::SERVER_CERT_CHAIN_PATH).exists());
-        assert!(Path::new(crate::CLIENT_KEY_PATH).exists());
-        assert!(Path::new(crate::CLIENT_CERT_CHAIN_PATH).exists());
-        assert!(Path::new(crate::CA_CERT_PATH).exists());
->>>>>>> e0fd532a
     }
 }