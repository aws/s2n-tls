// Copyright Amazon.com, Inc. or its affiliates. All Rights Reserved.
// SPDX-License-Identifier: Apache-2.0

use crate::{
<<<<<<< HEAD
    get_cert_path,
    harness::{CipherSuite, ConnectedBuffer, CryptoConfig, ECGroup, Mode, TlsBenchHarness},
    PemType::*,
=======
    harness::{
        CipherSuite, ConnectedBuffer, CryptoConfig, ECGroup, HandshakeType, Mode, TlsBenchHarness,
    },
    CA_CERT_PATH, CLIENT_CERT_CHAIN_PATH, CLIENT_KEY_PATH, SERVER_CERT_CHAIN_PATH, SERVER_KEY_PATH,
>>>>>>> e0fd532a
};
use openssl::ssl::{
    ErrorCode, Ssl, SslContext, SslContextBuilder, SslFiletype, SslMethod, SslStream,
    SslVerifyMode, SslVersion,
};
use std::error::Error;

pub struct OpenSslHarness {
    client_conn: SslStream<ConnectedBuffer>,
    server_conn: SslStream<ConnectedBuffer>,
}

impl OpenSslHarness {
    fn common_config(
        builder: &mut SslContextBuilder,
        cipher_suite: &str,
        ec_key: &str,
    ) -> Result<(), Box<dyn Error>> {
        builder.set_min_proto_version(Some(SslVersion::TLS1_3))?;
        builder.set_ciphersuites(cipher_suite)?;
        builder.set_groups_list(ec_key)?;
        Ok(())
    }
    /// Process handshake for one connection, treating blocking errors as `Ok`
    fn handshake_conn(&mut self, mode: Mode) -> Result<(), Box<dyn Error>> {
        let result = match mode {
            Mode::Client => self.client_conn.connect(),
            Mode::Server => self.server_conn.accept(),
        };
        match result {
            Ok(_) => Ok(()),
            Err(err) => {
                if err.code() != ErrorCode::WANT_READ {
                    Err(err.into())
                } else {
                    Ok(())
                }
            }
        }
    }
}

impl TlsBenchHarness for OpenSslHarness {
    fn new(
        crypto_config: CryptoConfig,
        handshake_type: HandshakeType,
    ) -> Result<Self, Box<dyn Error>> {
        let client_buf = ConnectedBuffer::new();
        let server_buf = client_buf.clone_inverse();

        let cipher_suite = match crypto_config.cipher_suite {
            CipherSuite::AES_128_GCM_SHA256 => "TLS_AES_128_GCM_SHA256",
            CipherSuite::AES_256_GCM_SHA384 => "TLS_AES_256_GCM_SHA384",
        };

        let ec_key = match crypto_config.ec_group {
            ECGroup::SECP256R1 => "P-256",
            ECGroup::X25519 => "X25519",
        };

        let mut client_builder = SslContext::builder(SslMethod::tls_client())?;
        Self::common_config(&mut client_builder, cipher_suite, ec_key)?;
        client_builder.set_ca_file(get_cert_path(&CACert, &crypto_config.sig_type))?;

        let mut server_builder = SslContext::builder(SslMethod::tls_server())?;
        Self::common_config(&mut server_builder, cipher_suite, ec_key)?;
        server_builder
            .set_certificate_chain_file(get_cert_path(&ServerCertChain, &crypto_config.sig_type))?;
        server_builder.set_private_key_file(
            get_cert_path(&ServerKey, &crypto_config.sig_type),
            SslFiletype::PEM,
        )?;

        if handshake_type == HandshakeType::MutualAuth {
            client_builder.set_certificate_chain_file(CLIENT_CERT_CHAIN_PATH)?;
            client_builder.set_private_key_file(CLIENT_KEY_PATH, SslFiletype::PEM)?;
            server_builder.set_ca_file(CA_CERT_PATH)?;
            server_builder.set_verify(SslVerifyMode::FAIL_IF_NO_PEER_CERT | SslVerifyMode::PEER);
        }

        let client_config = client_builder.build();
        let server_config = server_builder.build();

        let client_conn = SslStream::new(Ssl::new(&client_config)?, client_buf)?;
        let server_conn = SslStream::new(Ssl::new(&server_config)?, server_buf)?;

        Ok(Self {
            client_conn,
            server_conn,
        })
    }

    fn handshake(&mut self) -> Result<(), Box<dyn Error>> {
        for _ in 0..2 {
            self.handshake_conn(Mode::Client)?;
            self.handshake_conn(Mode::Server)?;
        }
        Ok(())
    }

    fn handshake_completed(&self) -> bool {
        self.client_conn.ssl().is_init_finished() && self.server_conn.ssl().is_init_finished()
    }

    fn get_negotiated_cipher_suite(&self) -> CipherSuite {
        let cipher_suite = self
            .client_conn
            .ssl()
            .current_cipher()
            .expect("Handshake not completed")
            .name();
        match cipher_suite {
            "TLS_AES_128_GCM_SHA256" => CipherSuite::AES_128_GCM_SHA256,
            "TLS_AES_256_GCM_SHA384" => CipherSuite::AES_256_GCM_SHA384,
            _ => panic!("Unknown cipher suite"),
        }
    }

    fn negotiated_tls13(&self) -> bool {
        self.client_conn
            .ssl()
            .version2() // version() -> &str is deprecated, version2() returns an enum instead
            .expect("Handshake not completed")
            == SslVersion::TLS1_3
    }
}<|MERGE_RESOLUTION|>--- conflicted
+++ resolved
@@ -2,16 +2,11 @@
 // SPDX-License-Identifier: Apache-2.0
 
 use crate::{
-<<<<<<< HEAD
     get_cert_path,
-    harness::{CipherSuite, ConnectedBuffer, CryptoConfig, ECGroup, Mode, TlsBenchHarness},
-    PemType::*,
-=======
     harness::{
         CipherSuite, ConnectedBuffer, CryptoConfig, ECGroup, HandshakeType, Mode, TlsBenchHarness,
     },
-    CA_CERT_PATH, CLIENT_CERT_CHAIN_PATH, CLIENT_KEY_PATH, SERVER_CERT_CHAIN_PATH, SERVER_KEY_PATH,
->>>>>>> e0fd532a
+    PemType::*,
 };
 use openssl::ssl::{
     ErrorCode, Ssl, SslContext, SslContextBuilder, SslFiletype, SslMethod, SslStream,
@@ -74,21 +69,27 @@
 
         let mut client_builder = SslContext::builder(SslMethod::tls_client())?;
         Self::common_config(&mut client_builder, cipher_suite, ec_key)?;
-        client_builder.set_ca_file(get_cert_path(&CACert, &crypto_config.sig_type))?;
+        client_builder.set_ca_file(get_cert_path(CACert, crypto_config.sig_type))?;
 
         let mut server_builder = SslContext::builder(SslMethod::tls_server())?;
         Self::common_config(&mut server_builder, cipher_suite, ec_key)?;
         server_builder
-            .set_certificate_chain_file(get_cert_path(&ServerCertChain, &crypto_config.sig_type))?;
+            .set_certificate_chain_file(get_cert_path(ServerCertChain, crypto_config.sig_type))?;
         server_builder.set_private_key_file(
-            get_cert_path(&ServerKey, &crypto_config.sig_type),
+            get_cert_path(ServerKey, crypto_config.sig_type),
             SslFiletype::PEM,
         )?;
 
         if handshake_type == HandshakeType::MutualAuth {
-            client_builder.set_certificate_chain_file(CLIENT_CERT_CHAIN_PATH)?;
-            client_builder.set_private_key_file(CLIENT_KEY_PATH, SslFiletype::PEM)?;
-            server_builder.set_ca_file(CA_CERT_PATH)?;
+            client_builder.set_certificate_chain_file(get_cert_path(
+                ClientCertChain,
+                crypto_config.sig_type,
+            ))?;
+            client_builder.set_private_key_file(
+                get_cert_path(ClientKey, crypto_config.sig_type),
+                SslFiletype::PEM,
+            )?;
+            server_builder.set_ca_file(get_cert_path(CACert, crypto_config.sig_type))?;
             server_builder.set_verify(SslVerifyMode::FAIL_IF_NO_PEER_CERT | SslVerifyMode::PEER);
         }
 
