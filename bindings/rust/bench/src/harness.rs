// Copyright Amazon.com, Inc. or its affiliates. All Rights Reserved.
// SPDX-License-Identifier: Apache-2.0

use std::{
    cell::RefCell,
    collections::VecDeque,
    error::Error,
    fs::read_to_string,
    io::{ErrorKind, Read, Write},
    rc::Rc,
};

pub fn read_to_bytes(path: &str) -> Vec<u8> {
    read_to_string(path).unwrap().into_bytes()
}

#[derive(Debug, Clone, Copy, PartialEq, Eq)]
pub enum Mode {
    Client,
    Server,
}

#[derive(Debug, Default, Clone, Copy, PartialEq, Eq)]
pub enum HandshakeType {
    #[default]
    ServerAuth,
    MutualAuth,
}

// these parameters were the only ones readily usable for all three libaries:
// s2n-tls, rustls, and openssl
#[allow(non_camel_case_types)]
#[derive(Debug, Default, Clone, Copy, PartialEq, Eq)]
pub enum CipherSuite {
    #[default]
    AES_128_GCM_SHA256,
    AES_256_GCM_SHA384,
}

#[derive(Debug, Default, Clone, Copy, PartialEq, Eq)]
pub enum ECGroup {
    SECP256R1,
    #[default]
    X25519,
}

#[derive(Debug, Default, Clone, Copy, PartialEq, Eq)]
pub struct CryptoConfig {
    pub cipher_suite: CipherSuite,
    pub ec_group: ECGroup,
}

pub trait TlsBenchHarness: Sized {
    /// Default harness
    fn default() -> Result<Self, Box<dyn Error>> {
<<<<<<< HEAD
        Self::new(
            &CryptoConfig {
                cipher_suite: CipherSuite::AES_128_GCM_SHA256,
                ec_group: ECGroup::X25519,
            },
            Default::default(),
        )
    }

    /// Initialize connections (pre-handshake)
    fn new(crypto_config: &CryptoConfig, buffer: ConnectedBuffer) -> Result<Self, Box<dyn Error>>;
=======
        Self::new(Default::default(), Default::default())
    }

    /// Initialize buffers, configs, and connections (pre-handshake)
    fn new(
        crypto_config: CryptoConfig,
        handshake_type: HandshakeType,
    ) -> Result<Self, Box<dyn Error>>;
>>>>>>> e0fd532a

    /// Run handshake on initialized connections
    /// Returns error if handshake has already completed
    fn handshake(&mut self) -> Result<(), Box<dyn Error>>;

    /// Checks if handshake is finished for both client and server
    fn handshake_completed(&self) -> bool;

    /// Get negotiated cipher suite
    fn get_negotiated_cipher_suite(&self) -> CipherSuite;

    /// Get whether or negotiated version is TLS1.3
    fn negotiated_tls13(&self) -> bool;
}

/// Wrapper of two shared buffers to pass as stream
/// This wrapper `read()`s into one buffer and `write()`s to another
#[derive(Clone)]
pub struct ConnectedBuffer {
    recv: Rc<RefCell<VecDeque<u8>>>,
    send: Rc<RefCell<VecDeque<u8>>>,
}

impl ConnectedBuffer {
    /// Make a new struct with new internal buffers
    pub fn new() -> Self {
        let recv = Rc::new(RefCell::new(VecDeque::new()));
        let send = Rc::new(RefCell::new(VecDeque::new()));

        // prevent resizing of buffers, useful for memory bench
        recv.borrow_mut().reserve(10000);
        send.borrow_mut().reserve(10000);

        ConnectedBuffer { recv, send }
    }
    /// Make a new struct that shares internal buffers but swapped, ex.
    /// `write()` writes to the buffer that the inverse `read()`s from
    pub fn clone_inverse(&self) -> Self {
        ConnectedBuffer {
            recv: Rc::clone(&self.send),
            send: Rc::clone(&self.recv),
        }
    }
}

impl Read for ConnectedBuffer {
    fn read(&mut self, dest: &mut [u8]) -> Result<usize, std::io::Error> {
        let res = self.recv.borrow_mut().read(dest);
        match res {
            // rustls expects WouldBlock on read of length 0
            Ok(0) => Err(std::io::Error::new(ErrorKind::WouldBlock, "blocking")),
            Ok(len) => Ok(len),
            Err(err) => Err(err),
        }
    }
}

impl Write for ConnectedBuffer {
    fn write(&mut self, src: &[u8]) -> Result<usize, std::io::Error> {
        self.send.borrow_mut().write(src)
    }
    fn flush(&mut self) -> Result<(), std::io::Error> {
        Ok(()) // data already available to destination
    }
}

impl Default for ConnectedBuffer {
    fn default() -> Self {
        Self::new()
    }
}

#[cfg(test)]
macro_rules! test_tls_bench_harnesses {
    ($($lib_name:ident: $harness_type:ty,)*) => {
    $(
        mod $lib_name {
            use super::*;
            use CipherSuite::*;
            use ECGroup::*;
            use HandshakeType::*;

            #[test]
<<<<<<< HEAD
            fn test_handshake() {
                let mut harness = <$harness_type>::default().unwrap();
                assert!(!harness.handshake_completed());
                harness.handshake().unwrap();
                assert!(harness.handshake_completed());
                assert!(harness.negotiated_tls13());
            }

            #[test]
            fn test_different_crypto_config() {
                use CipherSuite::*;
                use ECGroup::*;

                let (mut harness, mut crypto_config);
                for cipher_suite in [AES_128_GCM_SHA256, AES_256_GCM_SHA384].iter() {
                    for ec_group in [SECP256R1, X25519].iter() {
                        crypto_config = CryptoConfig { cipher_suite: cipher_suite.clone(), ec_group: ec_group.clone() };
                        harness = <$harness_type>::new(&crypto_config, Default::default()).unwrap();
                        harness.handshake().unwrap();
                        assert_eq!(cipher_suite, &harness.get_negotiated_cipher_suite());
=======
            fn test_handshake_config() {
                for handshake_type in [ServerAuth, MutualAuth] {
                    for cipher_suite in [AES_128_GCM_SHA256, AES_256_GCM_SHA384] {
                        for ec_group in [SECP256R1, X25519] {
                            let crypto_config = CryptoConfig { cipher_suite: cipher_suite.clone(), ec_group: ec_group.clone() };
                            let mut harness = <$harness_type>::new(crypto_config, handshake_type).unwrap();

                            assert!(!harness.handshake_completed());
                            harness.handshake().unwrap();
                            assert!(harness.handshake_completed());

                            assert!(harness.negotiated_tls13());
                            assert_eq!(cipher_suite, harness.get_negotiated_cipher_suite());
                        }
>>>>>>> e0fd532a
                    }
                }
            }
        }
    )*
    }
}

#[cfg(test)]
mod tests {
    use super::*;
    use crate::{OpenSslHarness, RustlsHarness, S2NHarness, TlsBenchHarness};

    test_tls_bench_harnesses! {
        s2n_tls: S2NHarness,
        rustls: RustlsHarness,
        openssl: OpenSslHarness,
    }
}<|MERGE_RESOLUTION|>--- conflicted
+++ resolved
@@ -53,28 +53,15 @@
 pub trait TlsBenchHarness: Sized {
     /// Default harness
     fn default() -> Result<Self, Box<dyn Error>> {
-<<<<<<< HEAD
-        Self::new(
-            &CryptoConfig {
-                cipher_suite: CipherSuite::AES_128_GCM_SHA256,
-                ec_group: ECGroup::X25519,
-            },
-            Default::default(),
-        )
-    }
-
-    /// Initialize connections (pre-handshake)
-    fn new(crypto_config: &CryptoConfig, buffer: ConnectedBuffer) -> Result<Self, Box<dyn Error>>;
-=======
-        Self::new(Default::default(), Default::default())
+        Self::new(Default::default(), Default::default(), Default::default())
     }
 
     /// Initialize buffers, configs, and connections (pre-handshake)
     fn new(
         crypto_config: CryptoConfig,
         handshake_type: HandshakeType,
+        buffer: ConnectedBuffer,
     ) -> Result<Self, Box<dyn Error>>;
->>>>>>> e0fd532a
 
     /// Run handshake on initialized connections
     /// Returns error if handshake has already completed
@@ -158,34 +145,12 @@
             use HandshakeType::*;
 
             #[test]
-<<<<<<< HEAD
-            fn test_handshake() {
-                let mut harness = <$harness_type>::default().unwrap();
-                assert!(!harness.handshake_completed());
-                harness.handshake().unwrap();
-                assert!(harness.handshake_completed());
-                assert!(harness.negotiated_tls13());
-            }
-
-            #[test]
-            fn test_different_crypto_config() {
-                use CipherSuite::*;
-                use ECGroup::*;
-
-                let (mut harness, mut crypto_config);
-                for cipher_suite in [AES_128_GCM_SHA256, AES_256_GCM_SHA384].iter() {
-                    for ec_group in [SECP256R1, X25519].iter() {
-                        crypto_config = CryptoConfig { cipher_suite: cipher_suite.clone(), ec_group: ec_group.clone() };
-                        harness = <$harness_type>::new(&crypto_config, Default::default()).unwrap();
-                        harness.handshake().unwrap();
-                        assert_eq!(cipher_suite, &harness.get_negotiated_cipher_suite());
-=======
             fn test_handshake_config() {
                 for handshake_type in [ServerAuth, MutualAuth] {
                     for cipher_suite in [AES_128_GCM_SHA256, AES_256_GCM_SHA384] {
                         for ec_group in [SECP256R1, X25519] {
                             let crypto_config = CryptoConfig { cipher_suite: cipher_suite.clone(), ec_group: ec_group.clone() };
-                            let mut harness = <$harness_type>::new(crypto_config, handshake_type).unwrap();
+                            let mut harness = <$harness_type>::new(crypto_config, handshake_type, Default::default()).unwrap();
 
                             assert!(!harness.handshake_completed());
                             harness.handshake().unwrap();
@@ -194,7 +159,6 @@
                             assert!(harness.negotiated_tls13());
                             assert_eq!(cipher_suite, harness.get_negotiated_cipher_suite());
                         }
->>>>>>> e0fd532a
                     }
                 }
             }
