--- conflicted
+++ resolved
@@ -87,11 +87,7 @@
 pub trait TlsBenchHarness: Sized {
     /// Default harness
     fn default() -> Result<Self, Box<dyn Error>> {
-<<<<<<< HEAD
-        Self::new(CryptoConfig::default(), HandshakeType::default())
-=======
-        Self::new(Default::default(), Default::default(), Default::default())
->>>>>>> aab13d53
+        Self::new(CryptoConfig::default(), HandshakeType::default(), ConnectedBuffer::default())
     }
 
     /// Initialize buffers, configs, and connections (pre-handshake)
@@ -207,14 +203,9 @@
                 for handshake_type in [ServerAuth, MutualAuth] {
                     for cipher_suite in [AES_128_GCM_SHA256, AES_256_GCM_SHA384] {
                         for ec_group in [SECP256R1, X25519] {
-<<<<<<< HEAD
                             for sig_type in [Ec384, Rsa2048, Rsa3072, Rsa4096] {
                                 let crypto_config = CryptoConfig::new(cipher_suite, ec_group, sig_type);
-                                let mut harness = <$harness_type>::new(crypto_config, handshake_type).unwrap();
-=======
-                            let crypto_config = CryptoConfig { cipher_suite: cipher_suite.clone(), ec_group: ec_group.clone() };
-                            let mut harness = <$harness_type>::new(crypto_config, handshake_type, Default::default()).unwrap();
->>>>>>> aab13d53
+                                let mut harness = <$harness_type>::new(crypto_config, handshake_type, ConnectedBuffer::default()).unwrap();
 
                                 assert!(!harness.handshake_completed());
                                 harness.handshake().unwrap();
@@ -233,13 +224,8 @@
                 // use a large buffer to test across TLS record boundaries
                 let mut buf = [0x56u8; 1000000];
                 for cipher_suite in [AES_128_GCM_SHA256, AES_256_GCM_SHA384] {
-<<<<<<< HEAD
                     let crypto_config = CryptoConfig::new(cipher_suite, ECGroup::default(), SigType::default());
-                    let mut harness = <$harness_type>::new(crypto_config, HandshakeType::default()).unwrap();
-=======
-                    crypto_config = CryptoConfig { cipher_suite: cipher_suite, ec_group: Default::default() };
-                    harness = <$harness_type>::new(crypto_config, Default::default(), Default::default()).unwrap();
->>>>>>> aab13d53
+                    let mut harness = <$harness_type>::new(crypto_config, HandshakeType::default(), ConnectedBuffer::default()).unwrap();
                     harness.handshake().unwrap();
                     harness.round_trip_transfer(&mut buf).unwrap();
                 }
