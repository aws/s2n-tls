--- conflicted
+++ resolved
@@ -104,13 +104,8 @@
         let (client_builder, server_builder) = match handshake_type {
             HandshakeType::MutualAuth => (
                 client_builder.with_client_auth_cert(
-<<<<<<< HEAD
                     Self::get_cert_chain(ClientCertChain, crypto_config.sig_type)?,
                     Self::get_key(ClientKey, crypto_config.sig_type)?,
-=======
-                    Self::get_cert_chain(CLIENT_CERT_CHAIN_PATH)?,
-                    Self::get_key(CLIENT_KEY_PATH)?,
->>>>>>> 86c9dc93
                 )?,
                 server_builder.with_client_cert_verifier(Arc::new(
                     AllowAnyAuthenticatedClient::new(Self::get_root_cert_store(
