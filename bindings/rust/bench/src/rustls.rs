// Copyright Amazon.com, Inc. or its affiliates. All Rights Reserved.
// SPDX-License-Identifier: Apache-2.0

use crate::{
    harness::{
        read_to_bytes, CipherSuite, ConnectedBuffer, CryptoConfig, ECGroup, HandshakeType, Mode,
        TlsBenchHarness,
    },
<<<<<<< HEAD
    PemType::{self, *},
    SigType,
=======
    CA_CERT_PATH, CLIENT_CERT_CHAIN_PATH, CLIENT_KEY_PATH, SERVER_CERT_CHAIN_PATH, SERVER_KEY_PATH,
>>>>>>> e0fd532a
};
use rustls::{
    cipher_suite::{TLS13_AES_128_GCM_SHA256, TLS13_AES_256_GCM_SHA384},
    kx_group::{SECP256R1, X25519},
    server::AllowAnyAuthenticatedClient,
    version::TLS13,
    Certificate, ClientConfig, ClientConnection, PrivateKey,
    ProtocolVersion::TLSv1_3,
    RootCertStore, ServerConfig, ServerConnection, ServerName,
};
use rustls_pemfile::{certs, pkcs8_private_keys};
use std::{error::Error, io::BufReader, sync::Arc};

pub struct RustlsHarness {
    client_buf: ConnectedBuffer,
    server_buf: ConnectedBuffer,
    client_conn: ClientConnection,
    server_conn: ServerConnection,
}

impl RustlsHarness {
    fn get_root_cert_store(sig_type: &SigType) -> Result<RootCertStore, Box<dyn Error>> {
        let root_cert =
            Certificate(certs(&mut BufReader::new(&*read_to_bytes(&CACert, sig_type)))?.remove(0));
        let mut root_certs = RootCertStore::empty();
        root_certs.add(&root_cert)?;
        Ok(root_certs)
    }

<<<<<<< HEAD
    fn get_cert_chain(
        pem_type: &PemType,
        sig_type: &SigType,
    ) -> Result<Vec<Certificate>, Box<dyn Error>> {
        let chain = certs(&mut BufReader::new(&*read_to_bytes(pem_type, sig_type)))?;
=======
    fn get_cert_chain(path: &str) -> Result<Vec<Certificate>, Box<dyn Error>> {
        let chain = certs(&mut BufReader::new(&*read_to_bytes(path)))?;
>>>>>>> e0fd532a
        Ok(chain
            .iter()
            .map(|bytes| Certificate(bytes.to_vec()))
            .collect())
    }

<<<<<<< HEAD
    fn get_key(pem_type: &PemType, sig_type: &SigType) -> Result<PrivateKey, Box<dyn Error>> {
        Ok(PrivateKey(
            pkcs8_private_keys(&mut BufReader::new(&*read_to_bytes(pem_type, sig_type)))?.remove(0),
=======
    fn get_key(path: &str) -> Result<PrivateKey, Box<dyn Error>> {
        Ok(PrivateKey(
            pkcs8_private_keys(&mut BufReader::new(&*read_to_bytes(path)))?.remove(0),
>>>>>>> e0fd532a
        ))
    }

    /// Read all incoming data, process it, and write it out
    /// Works for handshaking and data transfer
    fn process_conn(&mut self, mode: Mode) -> Result<(), std::io::Error> {
        match match mode {
            Mode::Client => self.client_conn.complete_io(&mut self.client_buf),
            Mode::Server => self.server_conn.complete_io(&mut self.server_buf),
        } {
            Ok(_) => Ok(()),
            Err(err) => {
                if err.kind() == std::io::ErrorKind::WouldBlock {
                    Ok(())
                } else {
                    Err(err)
                }
            }
        }
    }
}

impl TlsBenchHarness for RustlsHarness {
    fn new(
        crypto_config: CryptoConfig,
        handshake_type: HandshakeType,
    ) -> Result<Self, Box<dyn Error>> {
        let client_buf = ConnectedBuffer::new();
        let server_buf = client_buf.clone_inverse();

        let cipher_suite = match crypto_config.cipher_suite {
            CipherSuite::AES_128_GCM_SHA256 => TLS13_AES_128_GCM_SHA256,
            CipherSuite::AES_256_GCM_SHA384 => TLS13_AES_256_GCM_SHA384,
        };

        let kx_group = match crypto_config.ec_group {
            ECGroup::SECP256R1 => &SECP256R1,
            ECGroup::X25519 => &X25519,
        };

<<<<<<< HEAD
        let client_config = Arc::new(
            ClientConfig::builder()
                .with_cipher_suites(&[cipher_suite])
                .with_kx_groups(&[kx_group])
                .with_protocol_versions(&[&TLS13])?
                .with_root_certificates(Self::get_root_cert_store(&crypto_config.sig_type)?)
                .with_no_client_auth(),
        );

        let server_config = Arc::new(
            ServerConfig::builder()
                .with_cipher_suites(&[cipher_suite])
                .with_kx_groups(&[kx_group])
                .with_protocol_versions(&[&TLS13])?
                .with_no_client_auth()
                .with_single_cert(
                    Self::get_cert_chain(&ServerCertChain, &crypto_config.sig_type)?,
                    Self::get_key(&ServerKey, &crypto_config.sig_type)?,
                )?,
        );
=======
        let client_builder = ClientConfig::builder()
            .with_cipher_suites(&[cipher_suite])
            .with_kx_groups(&[kx_group])
            .with_protocol_versions(&[&TLS13])?
            .with_root_certificates(Self::get_root_cert_store()?);

        let server_builder = ServerConfig::builder()
            .with_cipher_suites(&[cipher_suite])
            .with_kx_groups(&[kx_group])
            .with_protocol_versions(&[&TLS13])?;

        let (client_builder, server_builder) = match handshake_type {
            HandshakeType::MutualAuth => (
                client_builder.with_single_cert(
                    Self::get_cert_chain(CLIENT_CERT_CHAIN_PATH)?,
                    Self::get_key(CLIENT_KEY_PATH)?,
                )?,
                server_builder.with_client_cert_verifier(Arc::new(
                    AllowAnyAuthenticatedClient::new(Self::get_root_cert_store()?),
                )),
            ),
            HandshakeType::ServerAuth => (
                client_builder.with_no_client_auth(),
                server_builder.with_no_client_auth(),
            ),
        };

        let client_config = Arc::new(client_builder);
        let server_config = Arc::new(server_builder.with_single_cert(
            Self::get_cert_chain(SERVER_CERT_CHAIN_PATH)?,
            Self::get_key(SERVER_KEY_PATH)?,
        )?);
>>>>>>> e0fd532a

        let client_conn = ClientConnection::new(client_config, ServerName::try_from("localhost")?)?;
        let server_conn = ServerConnection::new(server_config)?;

        Ok(Self {
            client_buf,
            server_buf,
            client_conn,
            server_conn,
        })
    }

    fn handshake(&mut self) -> Result<(), Box<dyn Error>> {
        for _ in 0..2 {
            self.process_conn(Mode::Client)?;
            self.process_conn(Mode::Server)?;
        }
        Ok(())
    }

    fn handshake_completed(&self) -> bool {
        !self.client_conn.is_handshaking() && !self.server_conn.is_handshaking()
    }

    fn get_negotiated_cipher_suite(&self) -> CipherSuite {
        match self.client_conn.negotiated_cipher_suite().unwrap().suite() {
            rustls::CipherSuite::TLS13_AES_128_GCM_SHA256 => CipherSuite::AES_128_GCM_SHA256,
            rustls::CipherSuite::TLS13_AES_256_GCM_SHA384 => CipherSuite::AES_256_GCM_SHA384,
            _ => panic!("Unknown cipher suite"),
        }
    }

    fn negotiated_tls13(&self) -> bool {
        self.client_conn
            .protocol_version()
            .expect("Handshake not completed")
            == TLSv1_3
    }
}<|MERGE_RESOLUTION|>--- conflicted
+++ resolved
@@ -6,12 +6,8 @@
         read_to_bytes, CipherSuite, ConnectedBuffer, CryptoConfig, ECGroup, HandshakeType, Mode,
         TlsBenchHarness,
     },
-<<<<<<< HEAD
     PemType::{self, *},
     SigType,
-=======
-    CA_CERT_PATH, CLIENT_CERT_CHAIN_PATH, CLIENT_KEY_PATH, SERVER_CERT_CHAIN_PATH, SERVER_KEY_PATH,
->>>>>>> e0fd532a
 };
 use rustls::{
     cipher_suite::{TLS13_AES_128_GCM_SHA256, TLS13_AES_256_GCM_SHA384},
@@ -33,39 +29,28 @@
 }
 
 impl RustlsHarness {
-    fn get_root_cert_store(sig_type: &SigType) -> Result<RootCertStore, Box<dyn Error>> {
+    fn get_root_cert_store(sig_type: SigType) -> Result<RootCertStore, Box<dyn Error>> {
         let root_cert =
-            Certificate(certs(&mut BufReader::new(&*read_to_bytes(&CACert, sig_type)))?.remove(0));
+            Certificate(certs(&mut BufReader::new(&*read_to_bytes(CACert, sig_type)))?.remove(0));
         let mut root_certs = RootCertStore::empty();
         root_certs.add(&root_cert)?;
         Ok(root_certs)
     }
 
-<<<<<<< HEAD
     fn get_cert_chain(
-        pem_type: &PemType,
-        sig_type: &SigType,
+        pem_type: PemType,
+        sig_type: SigType,
     ) -> Result<Vec<Certificate>, Box<dyn Error>> {
         let chain = certs(&mut BufReader::new(&*read_to_bytes(pem_type, sig_type)))?;
-=======
-    fn get_cert_chain(path: &str) -> Result<Vec<Certificate>, Box<dyn Error>> {
-        let chain = certs(&mut BufReader::new(&*read_to_bytes(path)))?;
->>>>>>> e0fd532a
         Ok(chain
             .iter()
             .map(|bytes| Certificate(bytes.to_vec()))
             .collect())
     }
 
-<<<<<<< HEAD
-    fn get_key(pem_type: &PemType, sig_type: &SigType) -> Result<PrivateKey, Box<dyn Error>> {
+    fn get_key(pem_type: PemType, sig_type: SigType) -> Result<PrivateKey, Box<dyn Error>> {
         Ok(PrivateKey(
             pkcs8_private_keys(&mut BufReader::new(&*read_to_bytes(pem_type, sig_type)))?.remove(0),
-=======
-    fn get_key(path: &str) -> Result<PrivateKey, Box<dyn Error>> {
-        Ok(PrivateKey(
-            pkcs8_private_keys(&mut BufReader::new(&*read_to_bytes(path)))?.remove(0),
->>>>>>> e0fd532a
         ))
     }
 
@@ -106,33 +91,11 @@
             ECGroup::X25519 => &X25519,
         };
 
-<<<<<<< HEAD
-        let client_config = Arc::new(
-            ClientConfig::builder()
-                .with_cipher_suites(&[cipher_suite])
-                .with_kx_groups(&[kx_group])
-                .with_protocol_versions(&[&TLS13])?
-                .with_root_certificates(Self::get_root_cert_store(&crypto_config.sig_type)?)
-                .with_no_client_auth(),
-        );
-
-        let server_config = Arc::new(
-            ServerConfig::builder()
-                .with_cipher_suites(&[cipher_suite])
-                .with_kx_groups(&[kx_group])
-                .with_protocol_versions(&[&TLS13])?
-                .with_no_client_auth()
-                .with_single_cert(
-                    Self::get_cert_chain(&ServerCertChain, &crypto_config.sig_type)?,
-                    Self::get_key(&ServerKey, &crypto_config.sig_type)?,
-                )?,
-        );
-=======
         let client_builder = ClientConfig::builder()
             .with_cipher_suites(&[cipher_suite])
             .with_kx_groups(&[kx_group])
             .with_protocol_versions(&[&TLS13])?
-            .with_root_certificates(Self::get_root_cert_store()?);
+            .with_root_certificates(Self::get_root_cert_store(crypto_config.sig_type)?);
 
         let server_builder = ServerConfig::builder()
             .with_cipher_suites(&[cipher_suite])
@@ -141,12 +104,14 @@
 
         let (client_builder, server_builder) = match handshake_type {
             HandshakeType::MutualAuth => (
-                client_builder.with_single_cert(
-                    Self::get_cert_chain(CLIENT_CERT_CHAIN_PATH)?,
-                    Self::get_key(CLIENT_KEY_PATH)?,
+                client_builder.with_client_auth_cert(
+                    Self::get_cert_chain(ClientCertChain, crypto_config.sig_type)?,
+                    Self::get_key(ClientKey, crypto_config.sig_type)?,
                 )?,
                 server_builder.with_client_cert_verifier(Arc::new(
-                    AllowAnyAuthenticatedClient::new(Self::get_root_cert_store()?),
+                    AllowAnyAuthenticatedClient::new(Self::get_root_cert_store(
+                        crypto_config.sig_type,
+                    )?),
                 )),
             ),
             HandshakeType::ServerAuth => (
@@ -157,10 +122,9 @@
 
         let client_config = Arc::new(client_builder);
         let server_config = Arc::new(server_builder.with_single_cert(
-            Self::get_cert_chain(SERVER_CERT_CHAIN_PATH)?,
-            Self::get_key(SERVER_KEY_PATH)?,
+            Self::get_cert_chain(ServerCertChain, crypto_config.sig_type)?,
+            Self::get_key(ServerKey, crypto_config.sig_type)?,
         )?);
->>>>>>> e0fd532a
 
         let client_conn = ClientConnection::new(client_config, ServerName::try_from("localhost")?)?;
         let server_conn = ServerConnection::new(server_config)?;
