// Copyright Amazon.com, Inc. or its affiliates. All Rights Reserved.
// SPDX-License-Identifier: Apache-2.0

#[cfg(feature = "openssl")]
use bench::OpenSslConnection;
#[cfg(feature = "rustls")]
use bench::RustlsConnection;
use bench::{
<<<<<<< HEAD
    ConnectedBuffer, CryptoConfig, HandshakeType, Mode, OpenSslConnection, RustlsConnection,
    S2NConnection, TlsConnPair, TlsConnection,
=======
    harness::ConnectedBuffer, CryptoConfig, HandshakeType, S2NConnection, TlsConnPair,
    TlsConnection,
>>>>>>> 0e2768ca
};
use std::{error::Error, fs::create_dir_all};
use structopt::{clap::arg_enum, StructOpt};

arg_enum! {
    enum MemoryBenchTarget {
        Client,
        Server,
        Pair,
    }
}

impl std::fmt::Debug for MemoryBenchTarget {
    fn fmt(&self, f: &mut std::fmt::Formatter<'_>) -> std::fmt::Result {
        write!(
            f,
            "{}",
            match self {
                MemoryBenchTarget::Client => "client",
                MemoryBenchTarget::Server => "server",
                MemoryBenchTarget::Pair => "pair",
            }
        )
    }
}

/// Bench the memory taken by either a client, server, or pair of connections
fn memory_bench<T: TlsConnection>(opt: &Opt) -> Result<(), Box<dyn Error>> {
    let reuse_config: bool = opt.reuse_config.parse()?;
    let shrink_buffers: bool = opt.shrink_buffers.parse()?;

    // store data in directory based on params, target, and library name
    let params_string = match (reuse_config, shrink_buffers) {
        (false, false) => "no-optimizations",
        (true, false) => "reuse-config",
        (false, true) => "shrink-buffers",
        (true, true) => "reuse-config-shrink-buffers",
    };
    let dir_name = &format!(
        "target/memory/{params_string}/{:?}/{}",
        opt.target,
        T::name()
    );

    println!("benching {:?} {} {}", opt.target, T::name(), params_string);

    // create the directory that will hold memory snapshots and xtree
    create_dir_all(dir_name).unwrap();

    // create space to store TlsConnections
    const BENCH_SIZE: usize = 100;
    let mut connections = Vec::new();
    match opt.target {
        MemoryBenchTarget::Client | MemoryBenchTarget::Server => {
            connections.reserve_exact(BENCH_SIZE)
        }
        // for each connection pair, need to save two connections
        MemoryBenchTarget::Pair => connections.reserve_exact(BENCH_SIZE * 2),
    };

    // reserve space for buffers before benching
    // shrink buffers before and after handshake to keep memory net zero
    let mut buffers: Vec<ConnectedBuffer> = (0..BENCH_SIZE)
        .map(|_| {
            let mut buffer = ConnectedBuffer::new();
            buffer.shrink();
            buffer
        })
        .collect();

    // handshake one harness to initalize libraries
    let mut conn_pair = TlsConnPair::<T, T>::default();
    conn_pair.handshake().unwrap();

    // make configs
    let client_config = T::make_config(
        Mode::Client,
        CryptoConfig::default(),
        HandshakeType::default(),
    )?;
    let server_config = T::make_config(
        Mode::Server,
        CryptoConfig::default(),
        HandshakeType::default(),
    )?;

    // tell valgrind/massif to take initial memory snapshot
    crabgrind::monitor_command(format!("snapshot {dir_name}/0.snapshot")).unwrap();

    // make and handshake conn pairs
    for i in 1..BENCH_SIZE + 1 {
        // make conn pair
        let mut conn_pair;
        if reuse_config {
            let client_conn = T::new_from_config(&client_config, buffers.pop().unwrap())?;
            let server_conn = T::new_from_config(
                &server_config,
                client_conn.connected_buffer().clone_inverse(),
            )?;
            conn_pair = TlsConnPair::wrap(client_conn, server_conn);
        } else {
            conn_pair = TlsConnPair::<T, T>::new(
                CryptoConfig::default(),
                HandshakeType::default(),
                buffers.pop().unwrap(),
            )?;
        }

        // handshake conn pair
        conn_pair.handshake()?;
        if shrink_buffers {
            conn_pair.shrink_connection_buffers();
        }
        conn_pair.shrink_connected_buffers();

        // store bench target(s)
        let (client, server) = conn_pair.split();
        match opt.target {
            MemoryBenchTarget::Client => connections.push(client),
            MemoryBenchTarget::Server => connections.push(server),
            MemoryBenchTarget::Pair => {
                connections.push(client);
                connections.push(server);
            }
        };

        // take memory snapshot
        crabgrind::monitor_command(format!("snapshot {dir_name}/{i}.snapshot"))?;
    }

    // take xtree snapshot
    crabgrind::monitor_command(format!("xtmemory {dir_name}/xtree.out"))?;

    Ok(())
}

#[derive(StructOpt)]
/// Generate TLS connections and record memory used after each connection.
/// Snapshots are stored in target/memory/[params]/[target]
struct Opt {
    /// Which connection(s) to memory bench
    #[structopt(possible_values = &MemoryBenchTarget::variants(), case_insensitive = true, default_value = "pair")]
    target: MemoryBenchTarget,

    /// If set, run benches with only a specific library
    #[structopt()]
    lib_name: Option<String>,

    /// Reuse configs when making connections
    #[structopt(long, default_value = "true")]
    reuse_config: String,

    /// Shrink connection buffers after handshake to simulate idle connection
    #[structopt(long, default_value = "true")]
    shrink_buffers: String,
}

fn main() -> Result<(), Box<dyn Error>> {
    assert!(!cfg!(debug_assertions), "need to run in release mode");

<<<<<<< HEAD
    let opt = Opt::from_args();

    match &opt.lib_name {
        Some(lib_name) => match lib_name.as_str() {
            "s2n-tls" => memory_bench::<S2NConnection>(&opt)?,
            "rustls" => memory_bench::<RustlsConnection>(&opt)?,
            "openssl" => memory_bench::<OpenSslConnection>(&opt)?,
            _ => panic!("invalid library"),
        },
        None => {
            memory_bench::<S2NConnection>(&opt)?;
            memory_bench::<OpenSslConnection>(&opt)?;
            memory_bench::<RustlsConnection>(&opt)?;
        }
    }

    Ok(())
=======
    memory_bench::<S2NConnection>("s2n-tls");
    #[cfg(feature = "rustls")]
    memory_bench::<RustlsConnection>("rustls");
    #[cfg(feature = "openssl")]
    memory_bench::<OpenSslConnection>("openssl");
>>>>>>> 0e2768ca
}<|MERGE_RESOLUTION|>--- conflicted
+++ resolved
@@ -6,13 +6,8 @@
 #[cfg(feature = "rustls")]
 use bench::RustlsConnection;
 use bench::{
-<<<<<<< HEAD
-    ConnectedBuffer, CryptoConfig, HandshakeType, Mode, OpenSslConnection, RustlsConnection,
+    ConnectedBuffer, CryptoConfig, HandshakeType, Mode,
     S2NConnection, TlsConnPair, TlsConnection,
-=======
-    harness::ConnectedBuffer, CryptoConfig, HandshakeType, S2NConnection, TlsConnPair,
-    TlsConnection,
->>>>>>> 0e2768ca
 };
 use std::{error::Error, fs::create_dir_all};
 use structopt::{clap::arg_enum, StructOpt};
@@ -173,29 +168,25 @@
 fn main() -> Result<(), Box<dyn Error>> {
     assert!(!cfg!(debug_assertions), "need to run in release mode");
 
-<<<<<<< HEAD
     let opt = Opt::from_args();
 
     match &opt.lib_name {
         Some(lib_name) => match lib_name.as_str() {
             "s2n-tls" => memory_bench::<S2NConnection>(&opt)?,
+            #[cfg(feature = "rustls")]
             "rustls" => memory_bench::<RustlsConnection>(&opt)?,
+            #[cfg(feature = "openssl")]
             "openssl" => memory_bench::<OpenSslConnection>(&opt)?,
             _ => panic!("invalid library"),
         },
         None => {
             memory_bench::<S2NConnection>(&opt)?;
+            #[cfg(feature = "rustls")]
+            memory_bench::<RustlsConnection>(&opt)?;
+            #[cfg(feature = "openssl")]
             memory_bench::<OpenSslConnection>(&opt)?;
-            memory_bench::<RustlsConnection>(&opt)?;
         }
     }
 
     Ok(())
-=======
-    memory_bench::<S2NConnection>("s2n-tls");
-    #[cfg(feature = "rustls")]
-    memory_bench::<RustlsConnection>("rustls");
-    #[cfg(feature = "openssl")]
-    memory_bench::<OpenSslConnection>("openssl");
->>>>>>> 0e2768ca
 }