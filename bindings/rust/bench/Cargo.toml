[package]
name = "bench"
version = "0.1.0"
edition = "2021"

[features]
default = ["rustls", "openssl"]
rustls = ["dep:rustls", "rustls-pemfile"]
openssl = ["dep:openssl"]
memory = ["plotters", "crabgrind"]
historical-perf = ["plotters", "serde_json", "semver"]

[dependencies]
s2n-tls = { path = "../s2n-tls" }
<<<<<<< HEAD
errno = "0.3"
libc = "0.2"
rustls = { version = "0.21", optional = true }
rustls-pemfile = { version = "1.0", optional = true }
openssl = { version = "0.10", optional = true }
crabgrind = { version = "0.1", optional = true }
serde_json = { version = "1.0", optional = true }
semver = { version = "1.0", optional = true }

[dependencies.plotters]
version = "0.3"
optional = true
default-features = false
features = ["all_series", "all_elements", "full_palette", "svg_backend"]

[dev-dependencies]
criterion = "0.5"

[[bin]]
name = "memory"
required-features = ["memory"]

[[bin]]
name = "graph_memory"
required-features = ["memory"]

[[bin]]
name = "graph_perf"
required-features = ["historical-perf"]
=======
rustls = "0.21"
rustls-pemfile = "1.0"
openssl = { version = "0.10", features = ["vendored"] }
errno = "0.3"
libc = "0.2"
crabgrind = "0.1"
rand = "0.8"
rand_distr = "0.4"
plotters = "0.3"
serde_json = "1.0"
semver = "1.0"
strum = { version = "0.25", features = ["derive"] }

[dev-dependencies]
criterion = "0.5"
>>>>>>> 35d08ba3

[[bench]]
name = "handshake"
harness = false

[[bench]]
name = "throughput"
harness = false<|MERGE_RESOLUTION|>--- conflicted
+++ resolved
@@ -12,12 +12,12 @@
 
 [dependencies]
 s2n-tls = { path = "../s2n-tls" }
-<<<<<<< HEAD
 errno = "0.3"
 libc = "0.2"
+strum = { version = "0.25", features = ["derive"] }
 rustls = { version = "0.21", optional = true }
 rustls-pemfile = { version = "1.0", optional = true }
-openssl = { version = "0.10", optional = true }
+openssl = { version = "0.10", features = ["vendored"], optional = true }
 crabgrind = { version = "0.1", optional = true }
 serde_json = { version = "1.0", optional = true }
 semver = { version = "1.0", optional = true }
@@ -42,23 +42,6 @@
 [[bin]]
 name = "graph_perf"
 required-features = ["historical-perf"]
-=======
-rustls = "0.21"
-rustls-pemfile = "1.0"
-openssl = { version = "0.10", features = ["vendored"] }
-errno = "0.3"
-libc = "0.2"
-crabgrind = "0.1"
-rand = "0.8"
-rand_distr = "0.4"
-plotters = "0.3"
-serde_json = "1.0"
-semver = "1.0"
-strum = { version = "0.25", features = ["derive"] }
-
-[dev-dependencies]
-criterion = "0.5"
->>>>>>> 35d08ba3
 
 [[bench]]
 name = "handshake"
