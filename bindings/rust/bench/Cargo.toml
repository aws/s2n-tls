[package]
name = "bench"
version = "0.1.0"
edition = "2021"

[dependencies]
s2n-tls = { path = "../s2n-tls" }
rustls = "0.21"
rustls-pemfile = "1.0"
openssl = "0.10"
errno = "0.3"
libc = "0.2"
crabgrind = "0.1"
rand = "0.8"
rand_distr = "0.4"
plotters = "0.3"

[dev-dependencies]
criterion = "0.3"

[[bench]]
name = "handshake"
harness = false

[[bench]]
<<<<<<< HEAD
name = "memory"
=======
name = "throughput"
>>>>>>> 86c9dc93
harness = false<|MERGE_RESOLUTION|>--- conflicted
+++ resolved
@@ -23,9 +23,5 @@
 harness = false
 
 [[bench]]
-<<<<<<< HEAD
-name = "memory"
-=======
 name = "throughput"
->>>>>>> 86c9dc93
 harness = false