[package]
name = "bench"
version = "0.1.0"
edition = "2021"

[features]
default = ["rustls", "openssl"]
rustls = ["dep:rustls", "rustls-pemfile"]
openssl = ["dep:openssl"]
memory = ["plotters", "crabgrind", "structopt"]
historical-perf = ["plotters", "serde_json", "semver"]

[dependencies]
s2n-tls = { path = "../s2n-tls" }
errno = "0.3"
libc = "0.2"
strum = { version = "0.25", features = ["derive"] }
rustls = { version = "0.23", optional = true }
rustls-pemfile = { version = "2", optional = true }
openssl = { version = "0.10", features = ["vendored"], optional = true }
crabgrind = { version = "0.1", optional = true }
structopt = { version = "0.3", optional = true }
serde_json = { version = "1.0", optional = true }
semver = { version = "1.0", optional = true }
rand = "0.8.5"

[dependencies.plotters]
version = "0.3"
optional = true
default-features = false
features = ["all_series", "all_elements", "full_palette", "svg_backend"]

[dev-dependencies]
criterion = "0.5"
pprof = { version = "0.12", features = ["criterion", "flamegraph"] }
# env_logger and log are used to enable logging for rustls, which can help with
# debugging interop failures
env_logger = "0.10"
log = "0.4"

[[bin]]
name = "memory"
required-features = ["memory"]

[[bin]]
name = "graph_memory"
required-features = ["memory"]

[[bin]]
name = "graph_perf"
required-features = ["historical-perf"]

[[bench]]
name = "handshake"
harness = false

[[bench]]
name = "throughput"
harness = false

[[bench]]
name = "resumption"
harness = false

[[bench]]
<<<<<<< HEAD
name = "constant_time_equals"
=======
name = "connection_creation"
>>>>>>> fcc31844
harness = false<|MERGE_RESOLUTION|>--- conflicted
+++ resolved
@@ -63,9 +63,9 @@
 harness = false
 
 [[bench]]
-<<<<<<< HEAD
+name = "connection_creation"
+harness = false
+
+[[bench]]
 name = "constant_time_equals"
-=======
-name = "connection_creation"
->>>>>>> fcc31844
 harness = false