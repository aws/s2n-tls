[workspace]
members = [
<<<<<<< HEAD
    "client-hello-config-resolution", 
    "external-psk",
    "hyper-server-client",
=======
    "client-hello-config-resolution",
    "hyper-server-client", "key-logging",
>>>>>>> 2fb244ef
    "tokio-server-client",
]
resolver = "2"

[workspace.package]
version = "0.0.1"
authors = ["AWS s2n"]
publish = false
license = "Apache-2.0"
edition = "2021"<|MERGE_RESOLUTION|>--- conflicted
+++ resolved
@@ -1,13 +1,8 @@
 [workspace]
 members = [
-<<<<<<< HEAD
-    "client-hello-config-resolution", 
-    "external-psk",
-    "hyper-server-client",
-=======
     "client-hello-config-resolution",
     "hyper-server-client", "key-logging",
->>>>>>> 2fb244ef
+    "external-psk",
     "tokio-server-client",
 ]
 resolver = "2"
